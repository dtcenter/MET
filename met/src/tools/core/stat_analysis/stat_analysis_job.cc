// *=*=*=*=*=*=*=*=*=*=*=*=*=*=*=*=*=*=*=*=*=*=*=*=*=*=*=*=*
// ** Copyright UCAR (c) 1992 - 2020
// ** University Corporation for Atmospheric Research (UCAR)
// ** National Center for Atmospheric Research (NCAR)
// ** Research Applications Lab (RAL)
// ** P.O.Box 3000, Boulder, Colorado, 80307-3000, USA
// *=*=*=*=*=*=*=*=*=*=*=*=*=*=*=*=*=*=*=*=*=*=*=*=*=*=*=*=*

////////////////////////////////////////////////////////////////////////
//
//   Filename:   stat_analysis_job.cc
//
//   Description:
//
//   Mod#   Date      Name            Description
//   ----   ----      ----            -----------
//   000    12/17/08  Halley Gotway   New
//   001    05/24/10  Halley Gotway   Add aggregate RHIST lines and
//                    aggregate_stat ORANK to RHIST.
//   002    06/09/10  Halley Gotway   Add aggregate MCTC lines and
//                    aggregate_stat MCTC to MCTS.
//   003    06/21/10  Halley Gotway   Add support for vif_flag.
//   004    08/16/11  Halley Gotway   Reimplementation of GO Index job
//                    with addition of generalized Skill Score Index
//   005    05/03/12  Halley Gotway   Switch to using vx_config library.
//   006    02/04/13  Halley Gotway   Add -by case option.
//   007    03/07/13  Halley Gotway   Add aggregate SSVAR lines.
//   008    05/08/13  Halley Gotway   Fix bug in write_job_aggr_wind().
//   009    05/27/14  Halley Gotway   Range check the columns being read.
//   010    06/03/14  Halley Gotway   Add aggregate PHIST lines.
//   011    07/28/14  Halley Gotway   Add aggregate_stat for MPR to WDIR.
//   012    02/12/15  Halley Gotway   Write STAT output lines.
//   013    03/30/15  Halley Gotway   Add ramp job type.
//   014    06/09/17  Halley Gotway   Add aggregate RELP lines.
//   015    06/28/17  Halley Gotway   Add aggregate_stat for CTC, PCT,
//                    or MPR to ECLV lines.
//   016    10/09/17  Halley Gotway   Add aggregate GRAD lines.
//   017    03/01/18  Halley Gotway   Update summary job type.
//   018    04/04/19  Fillmore        Added FCST and OBS units.
//   019    01/24/20  Halley Gotway   Add aggregate RPS lines.
//
////////////////////////////////////////////////////////////////////////

using namespace std;

#include <cstdio>
#include <iostream>
#include <stdlib.h>
#include <string.h>
#include <sys/types.h>
#include <sys/param.h>
#include <unistd.h>
#include <cmath>

#include "vx_time_series.h"
#include "vx_log.h"

#include "stat_analysis_job.h"
#include "parse_stat_line.h"
#include "aggr_stat_line.h"

////////////////////////////////////////////////////////////////////////

void set_job_from_config(MetConfig &c, STATAnalysisJob &job) {
   BootInfo boot_info;

   //
   // Parse top-level configuration filtering options
   //

   job.model           = c.lookup_string_array(conf_key_model, false);
   job.desc            = c.lookup_string_array(conf_key_desc, false);
   job.fcst_lead       = c.lookup_seconds_array(conf_key_fcst_lead, false);
   job.obs_lead        = c.lookup_seconds_array(conf_key_obs_lead, false);
   job.fcst_valid_beg  = c.lookup_unixtime(conf_key_fcst_valid_beg, false);
   job.fcst_valid_end  = c.lookup_unixtime(conf_key_fcst_valid_end, false);
   job.fcst_valid_hour = c.lookup_seconds_array(conf_key_fcst_valid_hour, false);
   job.obs_valid_beg   = c.lookup_unixtime(conf_key_obs_valid_beg, false);
   job.obs_valid_end   = c.lookup_unixtime(conf_key_obs_valid_end, false);
   job.obs_valid_hour  = c.lookup_seconds_array(conf_key_obs_valid_hour, false);
   job.fcst_init_beg   = c.lookup_unixtime(conf_key_fcst_init_beg, false);
   job.fcst_init_end   = c.lookup_unixtime(conf_key_fcst_init_end, false);
   job.fcst_init_hour  = c.lookup_seconds_array(conf_key_fcst_init_hour, false);
   job.obs_init_beg    = c.lookup_unixtime(conf_key_obs_init_beg, false);
   job.obs_init_end    = c.lookup_unixtime(conf_key_obs_init_end, false);
   job.obs_init_hour   = c.lookup_seconds_array(conf_key_obs_init_hour, false);
   job.fcst_var        = c.lookup_string_array(conf_key_fcst_var, false);
   job.obs_var         = c.lookup_string_array(conf_key_obs_var, false);
   job.fcst_units      = c.lookup_string_array(conf_key_fcst_units, false);
   job.obs_units       = c.lookup_string_array(conf_key_obs_units, false);
   job.fcst_lev        = c.lookup_string_array(conf_key_fcst_lev, false);
   job.obs_lev         = c.lookup_string_array(conf_key_obs_lev, false);
   job.obtype          = c.lookup_string_array(conf_key_obtype, false);
   job.vx_mask         = c.lookup_string_array(conf_key_vx_mask, false);
   job.interp_mthd     = c.lookup_string_array(conf_key_interp_mthd, false);
   job.interp_pnts     = c.lookup_num_array(conf_key_interp_pnts, false);
   job.fcst_thresh     = c.lookup_thresh_array(conf_key_fcst_thresh, false);
   job.obs_thresh      = c.lookup_thresh_array(conf_key_obs_thresh, false);
   job.cov_thresh      = c.lookup_thresh_array(conf_key_cov_thresh, false);
   job.alpha           = c.lookup_num_array(conf_key_alpha, false);
   job.line_type       = c.lookup_string_array(conf_key_line_type, false);
   job.column          = c.lookup_string_array(conf_key_column, false);
   job.weight          = c.lookup_num_array(conf_key_weight, false);

   job.out_alpha       = c.lookup_double(conf_key_out_alpha, false);

   boot_info         = parse_conf_boot(&c);
   job.boot_interval   = boot_info.interval;
   job.boot_rep_prop   = boot_info.rep_prop;
   job.n_boot_rep      = boot_info.n_rep;
   job.set_boot_rng(boot_info.rng.c_str());
   job.set_boot_seed(boot_info.seed.c_str());

   job.rank_corr_flag  = (int) c.lookup_bool(conf_key_rank_corr_flag);
   job.vif_flag        = (int) c.lookup_bool(conf_key_vif_flag);

   job.wmo_sqrt_stats   = c.lookup_string_array(conf_key_wmo_sqrt_stats, false);
   job.wmo_fisher_stats = c.lookup_string_array(conf_key_wmo_fisher_stats, false);

   //
   // No settings in the default job for column_min_name/value,
   // column_max_name/value, column_str_name/value, and
   // by_column since those are strictly job command options.
   //

   return;
}

////////////////////////////////////////////////////////////////////////

void do_job(const ConcatString &jobstring, STATAnalysisJob &job,
            int n_job, const ConcatString &tmp_dir,
            const ConcatString &tmp_path, ofstream *sa_out) {
   LineDataFile f;
   int n_in, n_out;
   gsl_rng *rng_ptr = (gsl_rng *) 0;

   //
   // Open up the temp file for reading the intermediate STAT line data
   //
   if(!f.open(tmp_path.c_str())) {
      mlog << Error << "\ndo_job() -> "
           << "can't open the temporary file \"" << tmp_path
           << "\" for reading!\n\n";
      throw(1);
   }

   //
   // Initialize n_in and n_out to keep track of the number of lines
   // read and retained.
   //
   n_in = n_out = 0;

   mlog << Debug(2) << "\nProcessing Job " << n_job << ": "
        << jobstring << "\n";

   //
   // If the -dump_row option was supplied, open the file
   //
   if(job.dump_row) {
      mlog << Debug(1) << "Creating dump row output file \"" << job.dump_row
           << "\"\n";
      job.open_dump_row_file();
   }

   //
   // If the -out_stat option was supplied, open the file
   //
   if(job.stat_file) {
      mlog << Debug(1) << "Creating STAT output file \"" << job.stat_file
           << "\"\n";
      job.open_stat_file();
   }

   //
   // Print warning for by_column option
   //
   if(job.by_column.n() > 0              &&
      job.job_type != stat_job_summary   &&
      job.job_type != stat_job_aggr      &&
      job.job_type != stat_job_aggr_stat &&
      job.job_type != stat_job_ramp) {
      mlog << Warning << "\nThe -by option is ignored for the \""
           << statjobtype_to_string(job.job_type) << "\" job type.\n\n";
   }

   //
   // Set up the random number generator and seed value
   // for the summary and aggregate stat jobs.
   //
   if(job.job_type == stat_job_summary ||
      job.job_type == stat_job_aggr_stat) {
      rng_set(rng_ptr, job.boot_rng, job.boot_seed);
   }

   //
   // Switch on the job type
   //
   switch(job.job_type) {

      case(stat_job_filter):
         do_job_filter(jobstring, f, job, n_in, n_out, sa_out);
         break;

      case(stat_job_summary):
         do_job_summary(jobstring, f, job, n_in, n_out, sa_out, rng_ptr);
         break;

      case(stat_job_aggr):
         do_job_aggr(jobstring, f, job, n_in, n_out, sa_out);
         break;

      case(stat_job_aggr_stat):
         do_job_aggr_stat(jobstring, f, job, n_in, n_out, sa_out, tmp_dir, rng_ptr);
         break;

      case(stat_job_go_index):
         do_job_go_index(jobstring, f, job, n_in, n_out, sa_out);
         break;

      case(stat_job_ss_index):
         do_job_ss_index(jobstring, f, job, n_in, n_out, sa_out);
         break;

      case(stat_job_ramp):
         do_job_ramp(jobstring, f, job, n_in, n_out, sa_out);
         break;

      default:
         mlog << Error << "\ndo_job() -> "
              << "Invalid -job type requested!\n\n";
         throw(1);
   }

   mlog << Debug(2) << "Job " << n_job << " used " << n_out << " out of "
        << n_in << " STAT lines.\n";

   //
   // If an output dump row file was created, close it
   //
   if(job.dr_out) job.close_dump_row_file();

   //
   // If an output STAT file was created, close it
   //
   if(job.stat_out) job.close_stat_file();

   //
   // Close the input file stream
   //
   f.close();

   //
   // Deallocate memory for the random number generator
   //
   if(rng_ptr) rng_free(rng_ptr);

   return;
}

////////////////////////////////////////////////////////////////////////
//
// The do_job_filter() routine should only be called when the -dump_row
// option has been selected to dump out the filtered STAT lines.
//
////////////////////////////////////////////////////////////////////////

void do_job_filter(const ConcatString &jobstring, LineDataFile &f,
                   STATAnalysisJob &job, int &n_in, int &n_out,
                   ofstream *sa_out) {
   ConcatString out_line;
   STATLine line;

   //
   // Check that the -dump_row option has been supplied
   //
   if(!job.dump_row) {
      mlog << Error << "\ndo_job_filter() -> "
           << "this function may only be called when using the "
           << "-dump_row option in the job command line: "
           << jobstring << "\n\n";
      throw(1);
   }

   mlog << Debug(3) << "Filter Test jobstring:\n" << jobstring << "\n";

   //
   // Process the STAT lines
   //
   while(f >> line) {

      if(line.is_header()) continue;

      n_in++;

      if(job.is_keeper(line)) {

         job.dump_stat_line(line);

         n_out++;
      }
   } // end while

   //
   // Build a simple output line
   //
   out_line << "FILTER:        " << jobstring;

   //
   // Write the filter line generated
   //
   write_line(out_line, sa_out);

   return;
}

////////////////////////////////////////////////////////////////////////
//
// For do_job_summary() the -line_type and and -column options specify
// the data to be summarized in one of two ways:
// (1) Use -line_type once and -column one or more times.
// (2) Format -column options as LINE_TYPE:COLUMN.
//
////////////////////////////////////////////////////////////////////////

void do_job_summary(const ConcatString &jobstring, LineDataFile &f,
                    STATAnalysisJob &job, int &n_in, int &n_out,
                    ofstream *sa_out, gsl_rng *rng_ptr) {
   map<ConcatString, AggrSummaryInfo> summary_map;
   AsciiTable out_at;

   //
   // Check that the -column option has been supplied
   //
   if(job.column.n() == 0) {
      mlog << Error << "\ndo_job_summary() -> "
           << "the \"-column\" option must be used at least once: "
           << jobstring << "\n\n";
      throw(1);
   }

   //
   // Parse the input stat lines
   //
   aggr_summary_lines(f, job, summary_map, n_in, n_out);

   //
   // Check for no matching STAT lines
   //
   if(n_out == 0) {
      mlog << Warning << "\ndo_job_summary() -> "
           << "no matching STAT lines found for job: " << jobstring
           << "\n\n";
      return;
   }

   //
   // Check for no matching STAT lines
   //
   if(n_out == 0) {
      mlog << Warning << "\ndo_job_aggr() -> "
           << "no matching STAT lines found for job: " << jobstring
           << "\n\n";
      return;
   }

   //
   // Write the ASCII Table and the job command line
   //
   write_job_summary(job, summary_map, out_at, rng_ptr);
   write_jobstring(jobstring, sa_out);
   write_table(out_at, sa_out);

   return;
}

////////////////////////////////////////////////////////////////////////
//
// The do_job_aggr() routine should only be called when the -line_type
// option has been used exactly once.
//
////////////////////////////////////////////////////////////////////////

void do_job_aggr(const ConcatString &jobstring, LineDataFile &f,
                 STATAnalysisJob &job, int &n_in, int &n_out,
                 ofstream *sa_out) {
   STATLine line;
   STATLineType lt;
   AsciiTable out_at;

   map<ConcatString, AggrCTCInfo>   ctc_map;
   map<ConcatString, AggrMCTCInfo>  mctc_map;
   map<ConcatString, AggrPCTInfo>   pct_map;
   map<ConcatString, AggrPSumInfo>  psum_map;
   map<ConcatString, AggrGRADInfo>  grad_map;
   map<ConcatString, AggrISCInfo>   isc_map;
   map<ConcatString, AggrENSInfo>   ens_map;
   map<ConcatString, AggrRPSInfo>   rps_map;
   map<ConcatString, AggrSSVARInfo> ssvar_map;

   //
   // Check that the -line_type option has been supplied exactly once
   //
   if(job.line_type.n() != 1) {
      mlog << Error << "\ndo_job_aggr() -> "
           << "this function may only be called when the \"-line_type\" "
           << "option has been used exactly once to specify the line "
           << "type for aggregation: " << jobstring << "\n\n";
      throw(1);
   }

   //
   // Determine the line type specified for this job
   //
   lt = string_to_statlinetype(job.line_type[0].c_str());

   //
   // Check that a valid line type has been selected
   //
   if(lt != stat_fho    && lt != stat_ctc    &&
      lt != stat_mctc   && lt != stat_sl1l2  &&
      lt != stat_sal1l2 && lt != stat_vl1l2  &&
      lt != stat_val1l2 && lt != stat_pct    &&
      lt != stat_nbrctc && lt != stat_nbrcnt &&
      lt != stat_grad   && lt != stat_ecnt   &&
      lt != stat_rps    && lt != stat_rhist  &&
      lt != stat_phist  && lt != stat_relp   &&
      lt != stat_ssvar  && lt != stat_isc) {
      mlog << Error << "\ndo_job_aggr() -> "
           << "the \"-line_type\" option must be set to one of:\n"
           << "\tFHO, CTC, MCTC,\n"
           << "\tSL1L2, SAL1L2, VL1L2, VAL1L2,\n"
           << "\tPCT, NBRCTC, NBRCNT, GRAD, ISC,\n"
           << "\tECNT, RPS, RHIST, PHIST, RELP, SSVAR\n\n";
      throw(1);
   }

   //
   // Turn off the vif_flag since it doesn't apply
   //
   job.vif_flag = 0;

   //
   // Sum up the contingency table type lines:
   //    FHO, CTC, NBRCTC
   //
   if(lt == stat_fho ||
      lt == stat_ctc ||
      lt == stat_nbrctc) {
      aggr_ctc_lines(f, job, ctc_map, n_in, n_out);
      write_job_aggr_ctc(job, lt, ctc_map, out_at);
   }

   //
   // Sum up the multi-category contingency table type lines:
   //    MCTC
   //
   else if(lt == stat_mctc) {
      aggr_mctc_lines(f, job, mctc_map, n_in, n_out);
      write_job_aggr_mctc(job, lt, mctc_map, out_at);
   }

   //
   // Sum up the Nx2 contingency table lines:
   //    PCT
   //
   else if(lt == stat_pct) {
      aggr_pct_lines(f, job, pct_map, n_in, n_out);
      write_job_aggr_pct(job, lt, pct_map, out_at);
   }

   //
   // Sum the partial sum line types:
   //    SL1L2, SAL1L2, VL1L2, VAL1L2, NBRCNT
   //
   else if(lt == stat_sl1l2  ||
           lt == stat_sal1l2 ||
           lt == stat_vl1l2  ||
           lt == stat_val1l2 ||
           lt == stat_nbrcnt) {
      aggr_psum_lines(f, job, psum_map, n_in, n_out);
      write_job_aggr_psum(job, lt, psum_map, out_at);
   }

   //
   // Sum the gradient line type:
   //    GRAD
   //
   else if(lt == stat_grad) {
      aggr_grad_lines(f, job, grad_map, n_in, n_out);
      write_job_aggr_grad(job, lt, grad_map, out_at);
   }

   //
   // Sum the ISC line types
   //
   else if(lt == stat_isc) {
      aggr_isc_lines(f, job, isc_map, n_in, n_out);
      write_job_aggr_isc(job, lt, isc_map, out_at);
   }

   //
   // Sum the ECNT line types
   //
   else if(lt == stat_ecnt) {
      aggr_ecnt_lines(f, job, ens_map, n_in, n_out);
      write_job_aggr_ecnt(job, lt, ens_map, out_at);
   }

   //
   // Sum the RPS line types
   //
<<<<<<< HEAD
   else if(lt == stat_erps) {
      aggr_erps_lines(f, job, erps_map, n_in, n_out);
      write_job_aggr_erps(job, lt, erps_map, out_at);
=======
   else if(lt == stat_rps) {
      aggr_rps_lines(f, j, rps_map, n_in, n_out);
      write_job_aggr_rps(j, lt, rps_map, out_at);
>>>>>>> e5d8170e
   }

   //
   // Sum the RHIST line types
   //
   else if(lt == stat_rhist) {
      aggr_rhist_lines(f, job, ens_map, n_in, n_out);
      write_job_aggr_rhist(job, lt, ens_map, out_at);
   }

   //
   // Sum the PHIST line types
   //
   else if(lt == stat_phist) {
      aggr_phist_lines(f, job, ens_map, n_in, n_out);
      write_job_aggr_phist(job, lt, ens_map, out_at);
   }

   //
   // Sum the RELP line types
   //
   else if(lt == stat_relp) {
      aggr_relp_lines(f, job, ens_map, n_in, n_out);
      write_job_aggr_relp(job, lt, ens_map, out_at);
   }

   //
   // Sum the SSVAR line types
   //
   else if(lt == stat_ssvar) {
      aggr_ssvar_lines(f, job, ssvar_map, n_in, n_out);
      write_job_aggr_ssvar(job, lt, ssvar_map, out_at);
   }

   //
   // Check for no matching STAT lines
   //
   if(n_out == 0) {
      mlog << Warning << "\ndo_job_aggr() -> "
           << "no matching STAT lines found for job: " << jobstring
           << "\n\n";
      return;
   }

   //
   // Write the ASCII Table and the job command line
   //
   write_jobstring(jobstring, sa_out);
   write_table(out_at, sa_out);

   return;
}

////////////////////////////////////////////////////////////////////////
//
// The do_job_aggr_stat() routine should only be called when the
// -line_type and -out_line_type options have been used exactly once.
//
////////////////////////////////////////////////////////////////////////

void do_job_aggr_stat(const ConcatString &jobstring, LineDataFile &f,
                      STATAnalysisJob &job, int &n_in, int &n_out,
                      ofstream *sa_out, const ConcatString &tmp_dir,
                      gsl_rng *rng_ptr) {
   STATLine line;
   STATLineType in_lt, out_lt;
   AsciiTable out_at;
   int i, n;

   map<ConcatString, AggrCTCInfo>  ctc_map;
   map<ConcatString, AggrMCTCInfo> mctc_map;
   map<ConcatString, AggrPCTInfo>  pct_map;
   map<ConcatString, AggrPSumInfo> psum_map;
   map<ConcatString, AggrWindInfo> wind_map;
   map<ConcatString, AggrENSInfo>  orank_map;
   map<ConcatString, AggrMPRInfo>  mpr_map;

   //
   // Check that the -line_type and -out_line_type options have been
   // supplied only once
   //
   if(job.line_type.n()     != 1 ||
      job.out_line_type.n() != 1) {
      mlog << Error << "\ndo_job_aggr_stat() -> "
           << "this function may only be called when the "
           << "\"-line_type\" and \"-out_line_type\" options have been "
           << "used exactly once: " << jobstring << "\n\n";
      throw(1);
   }

   //
   // Determine the input and output line types for this job
   //
   in_lt  = string_to_statlinetype(job.line_type[0].c_str());
   out_lt = string_to_statlinetype(job.out_line_type[0].c_str());

   //
   // Valid combinations of input and output line types:
   //    -line_type FHO,   CTC,    -out_line_type CTS, ECLV
   //    -line_type MCTC,          -out_line_type MCTS
   //    -line_type SL1L2, SAL1L2, -out_line_type CNT
   //    -line_type VL1L2          -out_line_type VCNT
   //    -line_type VL1L2, VAL1L2, -out_line_type WDIR (wind direction)
   //    -line_type PCT,           -out_line_type PSTD, PJC, PRC, ECLV
   //    -line_type NBRCTC,        -out_line_type NBRCTS
   //    -line_type MPR,           -out_line_type FHO, CTC, CTS,
   //                                             MCTC, MCTS, CNT,
   //                                             SL1L2, SAL1L2,
   //                                             PCT, PSTD, PJC, PRC, ECLV,
   //                                             WDIR (wind direction)
   //    -line_type ORANK,         -out_line_type RHIST, PHIST, RELP, SSVAR
   //

   //
   // Sum up the contingency table type lines:
   //    FHO, CTC -> CTS, ECLV
   //    NBRCTC -> NBRCTS
   //
   if(((in_lt  == stat_fho ||
        in_lt  == stat_ctc) &&
       (out_lt == stat_cts ||
        out_lt == stat_eclv)) ||
      (in_lt   == stat_nbrctc &&
       out_lt  == stat_nbrcts)) {
      aggr_ctc_lines(f, job, ctc_map, n_in, n_out);
      write_job_aggr_ctc(job, out_lt, ctc_map, out_at);
   }

   //
   // Sum up the multi-category contingency table type lines:
   //    MCTC -> MCTS
   //
   else if(in_lt  == stat_mctc &&
           out_lt == stat_mcts) {
      aggr_mctc_lines(f, job, mctc_map, n_in, n_out);
      write_job_aggr_mctc(job, out_lt, mctc_map, out_at);
   }

   //
   // Sum up the Nx2 contingency table lines:
   //    PCT -> PSTD, PJC, PRC, ECLV
   //
   else if(  in_lt == stat_pct &&
           (out_lt == stat_pstd ||
            out_lt == stat_pjc  ||
            out_lt == stat_prc  ||
            out_lt == stat_eclv)) {
      aggr_pct_lines(f, job, pct_map, n_in, n_out);
      write_job_aggr_pct(job, out_lt, pct_map, out_at);
   }

   //
   // Sum the scalar partial sum line types:
   //    SL1L2, SAL1L2 -> CNT
   //    NBRCTC -> NBRCNT
   //
   else if((in_lt  == stat_sl1l2 ||
            in_lt  == stat_sal1l2) &&
            out_lt == stat_cnt) {
      aggr_psum_lines(f, job, psum_map, n_in, n_out);
      write_job_aggr_psum(job, out_lt, psum_map, out_at);
   }

   //
   // Sum the vector partial sum line types:
   //    VL1L2 -> VCNT
   //
   else if(in_lt  == stat_vl1l2 &&
           out_lt == stat_vcnt) {
      aggr_psum_lines(f, job, psum_map, n_in, n_out);
      write_job_aggr_psum(job, out_lt, psum_map, out_at);
   }

   //
   // Sum the vector partial sum line types:
   //    VL1L2, VAL1L2 -> WDIR
   //
   else if((in_lt  == stat_vl1l2 ||
            in_lt  == stat_val1l2) &&
            out_lt == stat_wdir) {
      aggr_wind_lines(f, job, wind_map, n_in, n_out);
      write_job_aggr_wind(job, in_lt, wind_map, out_at);
   }

   //
   // Sum the UGRD and VGRD matched pair lines:
   //    MPR -> WDIR
   //
   else if(in_lt  == stat_mpr &&
           (out_lt == stat_wdir ||
            out_lt == stat_vl1l2 ||
            out_lt == stat_vcnt)) {

      mlog << Debug(4) << "do_job_aggr_stat() -> "
           << "For MPR wind aggregation, searching for UGRD and VGRD MPR lines.\n";

      job.fcst_var.clear();
      job.fcst_var.add(ugrd_abbr_str);
      job.fcst_var.add(vgrd_abbr_str);

      aggr_mpr_wind_lines(f, job, wind_map, n_in, n_out);
      if(out_lt == stat_wdir) {
         write_job_aggr_wind(job, in_lt, wind_map, out_at);
      }
      else {
         write_job_aggr_mpr_wind(job, out_lt, wind_map, out_at);
      }
   }

   //
   // Sum the observation rank line types:
   //    ORANK -> ECNT, RPS, RHIST, PHIST, RELP, SSVAR
   //
   else if(in_lt == stat_orank &&
           (out_lt == stat_ecnt  || out_lt == stat_rps   ||
            out_lt == stat_rhist || out_lt == stat_phist ||
            out_lt == stat_relp  || out_lt == stat_ssvar)) {

      //
      // Check forecast thresholds for RPS
      //
      if(out_lt == stat_rps) {

         if(job.out_fcst_thresh.n() == 0) {
            mlog << Error << "\ndo_job_aggr_stat() -> "
                 << "when \"-out_line_type\" is set to RPS, the "
                 << "\"-out_fcst_thresh\" option must be used to specify "
                 << "monotonically increasing thresholds of interet.\n\n";
            throw(1);
         }
      }

      aggr_orank_lines(f, job, orank_map, n_in, n_out);
      write_job_aggr_orank(job, out_lt, orank_map, out_at, rng_ptr);
   }

   //
   // Read the matched pair lines:
   //    MPR -> FHO, CTC, CTS, MCTC, MCTS, CNT,
   //           SL1L2, SAL1L2, PCT, PSTD, PJC, PRC, ECLV
   //
   else if(in_lt == stat_mpr &&
           (out_lt == stat_fho   || out_lt == stat_ctc    ||
            out_lt == stat_cts   || out_lt == stat_mctc   ||
            out_lt == stat_mcts  || out_lt == stat_cnt    ||
            out_lt == stat_sl1l2 || out_lt == stat_sal1l2 ||
            out_lt == stat_pct   || out_lt == stat_pstd   ||
            out_lt == stat_pjc   || out_lt == stat_prc    ||
            out_lt == stat_eclv)) {

      //
      // Check output threshold values for 2x2 contingency table
      //
      if(out_lt == stat_fho ||
         out_lt == stat_ctc ||
         out_lt == stat_cts ||
         out_lt == stat_eclv) {

         if(job.out_fcst_thresh.n() != 1 ||
            job.out_obs_thresh.n()  != 1) {
            mlog << Error << "\ndo_job_aggr_stat() -> "
                 << "when \"-out_line_type\" is set to FHO, CTC, "
                 << "CTS, or ECLV, the \"-out_thresh\" option or "
                 << "\"-out_fcst_thresh\" and \"-out_obs_thresh\" "
                 << "options must specify exactly one threshold.\n\n";
            throw(1);
         }
      }

      //
      // Check output threshold values for NxN contingency table
      //
      if(out_lt == stat_mctc ||
         out_lt == stat_mcts) {

         if(job.out_fcst_thresh.n() <= 1 ||
            job.out_fcst_thresh.n() != job.out_obs_thresh.n()) {
            mlog << Error << "\ndo_job_aggr_stat() -> "
                 << "when \"-out_line_type\" is set to MCTC or MCTS "
                 << "the \"-out_thresh\" option or \"-out_fcst_thresh\" and "
                 << "\"-out_obs_thresh\" options must specify "
                 << "the same number of thresholds and at least two.\n\n";
            throw(1);
         }

         for(i=0; i<job.out_fcst_thresh.n()-1; i++) {

            if(job.out_fcst_thresh[i].get_value() >  job.out_fcst_thresh[i+1].get_value() ||
               job.out_obs_thresh[i].get_value()  >  job.out_obs_thresh[i+1].get_value()  ||
               job.out_fcst_thresh[i].get_type()  != job.out_fcst_thresh[i+1].get_type()  ||
               job.out_obs_thresh[i].get_type()   != job.out_obs_thresh[i+1].get_type()   ||
               job.out_fcst_thresh[i].get_type()  == thresh_eq                          ||
               job.out_fcst_thresh[i].get_type()  == thresh_ne                          ||
               job.out_obs_thresh[i].get_type()   == thresh_eq                          ||
               job.out_obs_thresh[i].get_type()   == thresh_ne) {

               mlog << Error << "\ndo_job_aggr_stat() -> "
                    << "when \"-out_line_type\" is set to MCTC or MCTS "
                    << "the thresholds must be monotonically "
                    << "increasing and be of the same inequality type "
                    << "(lt, le, gt, or ge).\n\n";
               throw(1);
            }
         } // end for
      }

      //
      // Check for output threshold values
      //
      if(out_lt == stat_pct  ||
         out_lt == stat_pstd ||
         out_lt == stat_pjc  ||
         out_lt == stat_prc) {

         if(job.out_obs_thresh.n() != 1) {
            mlog << Error << "\ndo_job_aggr_stat() -> "
                 << "when \"-out_line_type\" is set to PCT, PSTD, "
                 << "PJC, or PRC, the \"-out_obs_thresh\" option "
                 << "must be specified exactly once.\n\n";
            throw(1);
         }

         // Check for special case of a single probability threshold
         if(job.out_fcst_thresh.n() == 1) {
            job.out_fcst_thresh = string_to_prob_thresh(job.out_fcst_thresh[0].get_str().c_str());
         }

         n = job.out_fcst_thresh.n();

         // Check that the first threshold is 0 and the last is 1.
         if(n < 3 ||
            !is_eq(job.out_fcst_thresh[0].get_value(),   0.0) ||
            !is_eq(job.out_fcst_thresh[n-1].get_value(), 1.0)) {

            mlog << Error << "\ndo_job_aggr_stat() -> "
                 << "When verifying a probability field, you must "
                 << "use the \"-out_fcst_thresh\" option to select "
                 << "at least 3 probability thresholds beginning with "
                 << "0.0 and ending with 1.0.\n\n";
            throw(1);
         }

         for(i=0; i<n; i++) {

            // Check that all threshold types are >=
            if(job.out_fcst_thresh[i].get_type() != thresh_ge) {
               mlog << Error << "\ndo_job_aggr_stat() -> "
                    << "When verifying a probability field, all "
                    << "forecast probability thresholds must be set "
                    << "as greater than or equal to with \"ge\" or "
                    << "\"=\".\n\n";
               throw(1);
            }

            // Check that all thresholds are in [0, 1].
            if(job.out_fcst_thresh[i].get_value() < 0.0 ||
               job.out_fcst_thresh[i].get_value() > 1.0) {

               mlog << Error << "\ndo_job_aggr_stat_stat() -> "
                    << "When verifying a probability field, all "
                    << "forecast probability thresholds must be "
                    << "between 0 and 1.\n\n";
               throw(1);
            }
         } // end for i
      }

      //
      // Parse the input MPR lines
      //
      aggr_mpr_lines(f, job, mpr_map, n_in, n_out);
      write_job_aggr_mpr(job, out_lt, mpr_map, out_at, tmp_dir.c_str(), rng_ptr);
   }

   //
   // Invalid combination of input and output line types
   //
   else {
      mlog << Error << "\ndo_job_aggr_stat() -> "
           << "invalid combination of \"-line_type "
           << statlinetype_to_string(in_lt) << "\" and "
           << "\"-out_line_type " << statlinetype_to_string(out_lt)
           << "\"\n\n";
      throw(1);
   }

   //
   // Check for no matching STAT lines
   //
   if(n_out == 0) {
      mlog << Warning << "\ndo_job_aggr_stat() -> "
           << "no matching STAT lines found for job: " << jobstring
           << "\n\n";
      return;
   }

   //
   // Write the ASCII Table and the job command line
   //
   write_jobstring(jobstring, sa_out);
   write_table(out_at, sa_out);

   return;
}

////////////////////////////////////////////////////////////////////////

void write_job_summary(STATAnalysisJob &job,
                       map<ConcatString, AggrSummaryInfo> &m,
                       AsciiTable &at, gsl_rng *rng_ptr) {
   map<ConcatString, AggrSummaryInfo>::iterator it;
   map<ConcatString, NumArray>::iterator val_it, wgt_it;
   int i, r, c;
   double min, v10, v25, v50, v75, v90, max, iqr, range;
   double wmo_mean, wmo_wmean;
   ConcatString wmo_method;
   StringArray sa;
   CIInfo mean_ci, stdev_ci;

   //
   // Setup the output table
   //
   for(it = m.begin(), r = 0; it != m.end(); it++) {
      r += (int) it->second.val.size();
   }
   at.set_size(r + 1,
               3 + job.by_column.n() + n_job_summary_columns);
   setup_table(at, 3 + job.by_column.n(), job.get_precision());

   //
   // Initialize
   //
   r = c = 0;

   //
   // Write header line
   //
   at.set_entry(r, c++, (string)"COL_NAME:");
   at.set_entry(0, c++, (string)"LINE_TYPE");
   at.set_entry(0, c++, (string)"COLUMN");
   for(i=0; i<job.by_column.n(); i++) {
      at.set_entry(0, c++, job.by_column[i]);
   }
   write_header_row(job_summary_columns, n_job_summary_columns,
                    0, at, r, c);

   //
   // Set up CIInfo objects
   //
   mean_ci.allocate_n_alpha(1);
   stdev_ci.allocate_n_alpha(1);

   mlog << Debug(2) << "Computing output for " << (int) m.size()
        << " case(s).\n";

   //
   // Loop over the summary table
   //
   for(it = m.begin(), r = 1; it != m.end(); it++) {

      //
      // Print info about multiple header entries
      //
      it->second.hdr.check_shc(it->first);

      //
      // Loop over the statistics for current case
      //
      for(val_it  = it->second.val.begin(), wgt_it  = it->second.wgt.begin();
          val_it != it->second.val.end() && wgt_it != it->second.wgt.end();
          val_it++, wgt_it++) {

         //
         // Skip empty rows
         //
         if(val_it->second.n() == 0) continue;

         //
         // Compute the summary information for these values:
         // min, max, v10, v25, v50, 75, v90, iqr, range
         //
         min = val_it->second.percentile_array(0.00);
         v10 = val_it->second.percentile_array(0.10);
         v25 = val_it->second.percentile_array(0.25);
         v50 = val_it->second.percentile_array(0.50);
         v75 = val_it->second.percentile_array(0.75);
         v90 = val_it->second.percentile_array(0.90);
         max = val_it->second.percentile_array(1.00);

         iqr   = (is_bad_data(v75) || is_bad_data(v25) ? bad_data_double : v75 - v25);
         range = (is_bad_data(max) || is_bad_data(min) ? bad_data_double : max - min);

         //
         // Compute a bootstrap confidence interval for the mean.
         //
         if(job.boot_interval == boot_bca_flag) {
            compute_mean_stdev_ci_bca(rng_ptr, val_it->second,
                                      job.n_boot_rep,
                                      job.out_alpha, mean_ci, stdev_ci);
         }
         else {
            compute_mean_stdev_ci_perc(rng_ptr, val_it->second,
                                       job.n_boot_rep, job.boot_rep_prop,
                                       job.out_alpha, mean_ci, stdev_ci);
         }

         //
         // Compute WMO means
         //
         if(job.wmo_fisher_stats.has(val_it->first)) {
            wmo_method = "FISHER";
            wmo_mean   = val_it->second.mean_fisher();
            wmo_wmean  = val_it->second.wmean_fisher(wgt_it->second);
         }
         else if(job.wmo_sqrt_stats.has(val_it->first)) {
            wmo_method = "SQRT";
            wmo_mean   = val_it->second.mean_sqrt();
            wmo_wmean  = val_it->second.wmean_sqrt(wgt_it->second);
         }
         else {
            wmo_method = "MEAN";
            wmo_mean   = val_it->second.mean();
            wmo_wmean  = val_it->second.wmean(wgt_it->second);
         }

         //
         // Write the data row
         //
         c = 0;
         at.set_entry(r, c++, (string)"SUMMARY:");

         //
         // Line type and column name
         //
         sa = val_it->first.split(":");
         for(i=0; i<sa.n(); i++) at.set_entry(r, c++, sa[i]);

         //
         // Case columns
         //
         sa = it->first.split(":");
         for(i=0; i<sa.n(); i++) at.set_entry(r, c++, sa[i]);

         //
         // Data columns
         //
         at.set_entry(r, c++, val_it->second.n());
         at.set_entry(r, c++, mean_ci.v);
         at.set_entry(r, c++, mean_ci.v_ncl[0]);
         at.set_entry(r, c++, mean_ci.v_ncu[0]);
         at.set_entry(r, c++, mean_ci.v_bcl[0]);
         at.set_entry(r, c++, mean_ci.v_bcu[0]);
         at.set_entry(r, c++, stdev_ci.v);
         at.set_entry(r, c++, stdev_ci.v_bcl[0]);
         at.set_entry(r, c++, stdev_ci.v_bcu[0]);
         at.set_entry(r, c++, min);
         at.set_entry(r, c++, v10);
         at.set_entry(r, c++, v25);
         at.set_entry(r, c++, v50);
         at.set_entry(r, c++, v75);
         at.set_entry(r, c++, v90);
         at.set_entry(r, c++, max);
         at.set_entry(r, c++, iqr);
         at.set_entry(r, c++, range);
         at.set_entry(r, c++, wmo_method);
         at.set_entry(r, c++, wmo_mean);
         at.set_entry(r, c++, wmo_wmean);

         //
         // Increment the row counter
         //
         r++;

      } // end for val_it, wgt_it
   } // end for it

   return;
}

////////////////////////////////////////////////////////////////////////

void write_job_aggr_hdr(STATAnalysisJob &job, int n_row, int n_col,
                        AsciiTable &at) {
   int i, c;

   //
   // Setup the output table
   //
   at.set_size(n_row, n_col);
   setup_table(at, 1 + job.by_column.n(), job.get_precision());

   //
   // Write the header information
   //
   c = 0;
   at.set_entry(0, c++, (string)"COL_NAME:");
   for(i=0; i<job.by_column.n(); i++) {
      at.set_entry(0, c++, job.by_column[i]);
   } // end for i

   return;
}

////////////////////////////////////////////////////////////////////////

void write_job_aggr_ctc(STATAnalysisJob &job, STATLineType lt,
                        map<ConcatString, AggrCTCInfo> &m,
                        AsciiTable &at) {
   map<ConcatString, AggrCTCInfo>::iterator it;
   int n_row, n_col, n_pnt, r, c;
   NBRCTSInfo nbrcts_info;
   StatHdrColumns shc;

   n_pnt = job.out_eclv_points.n();

   //
   // Setup the output table
   //
   n_row = 1 + m.size();
   n_col = 1 + job.by_column.n();
        if(lt == stat_fho)    n_col += n_fho_columns;
   else if(lt == stat_ctc)    n_col += n_ctc_columns;
   else if(lt == stat_cts)    n_col += n_cts_columns;
   else if(lt == stat_eclv)   n_col += get_n_eclv_columns(n_pnt);
   else if(lt == stat_nbrctc) n_col += n_nbrctc_columns;
   else if(lt == stat_nbrcts) n_col += n_nbrcts_columns;
   write_job_aggr_hdr(job, n_row, n_col, at);

   //
   // Write the output header row
   //
   c = 1 + job.by_column.n();
        if(lt == stat_fho)    write_header_row(fho_columns,    n_fho_columns,    0, at, 0, c);
   else if(lt == stat_ctc)    write_header_row(ctc_columns,    n_ctc_columns,    0, at, 0, c);
   else if(lt == stat_cts)    write_header_row(cts_columns,    n_cts_columns,    0, at, 0, c);
   else if(lt == stat_eclv)   write_eclv_header_row(        0, n_pnt,               at, 0, c);
   else if(lt == stat_nbrctc) write_header_row(nbrctc_columns, n_nbrctc_columns, 0, at, 0, c);
   else if(lt == stat_nbrcts) write_header_row(nbrcts_columns, n_nbrcts_columns, 0, at, 0, c);

   //
   // Setup the output STAT file
   //
   job.setup_stat_file(n_row, n_pnt);

   mlog << Debug(2) << "Computing output for "
        << (int) m.size() << " case(s).\n";

   //
   // Loop through the map
   //
   for(it = m.begin(), r=1; it != m.end(); it++, r++) {

      //
      // Write the output STAT header columns
      //
      shc = it->second.hdr.get_shc(it->first, job.by_column,
                                   job.hdr_name, job.hdr_value, lt);
      if(job.stat_out) {
         if(lt == stat_cts || lt == stat_nbrcts) shc.set_alpha(job.out_alpha);
         write_header_cols(shc, job.stat_at, r);
      }

      //
      // Initialize
      //
      c = 0;

      //
      // FHO output line
      //
      if(lt == stat_fho) {
         at.set_entry(r, c++, (string)"FHO:");
         write_case_cols(it->first, at, r, c);
         write_fho_cols(it->second.cts_info, at, r, c);
         if(job.stat_out) write_fho_cols(it->second.cts_info, job.stat_at, r, n_header_columns);
      }
      //
      // CTC output line
      //
      else if(lt == stat_ctc) {
         at.set_entry(r, c++, (string)"CTC:");
         write_case_cols(it->first, at, r, c);
         write_ctc_cols(it->second.cts_info, at, r, c);
         if(job.stat_out) write_ctc_cols(it->second.cts_info, job.stat_at, r, n_header_columns);
      }
      //
      // CTS output line
      //
      else if(lt == stat_cts) {

         //
         // Store the alpha information in the CTSInfo object
         //
         it->second.cts_info.allocate_n_alpha(1);
         it->second.cts_info.alpha[0] = job.out_alpha;

         //
         // Compute the stats and confidence intervals for this
         // CTSInfo object
         //
         it->second.cts_info.compute_stats();
         it->second.cts_info.compute_ci();

         //
         // Write the data line
         //
         at.set_entry(r, c++, (string)"CTS:");
         write_case_cols(it->first, at, r, c);
         write_cts_cols(it->second.cts_info, 0, at, r, c);
         if(job.stat_out) write_cts_cols(it->second.cts_info, 0, job.stat_at, r, n_header_columns);
      }
      //
      // ECLV output line
      //
      else if(lt == stat_eclv) {
         at.set_entry(r, c++, (string)"ECLV:");
         write_case_cols(it->first, at, r, c);
         write_eclv_cols(it->second.cts_info.cts, job.out_eclv_points, at, r, c);
         if(job.stat_out) write_eclv_cols(it->second.cts_info.cts, job.out_eclv_points, job.stat_at, r, n_header_columns);
      }
      //
      // NBRCTC output line
      //
      else if(lt == stat_nbrctc) {

         nbrcts_info.clear();
         nbrcts_info.cts_info = it->second.cts_info;

         at.set_entry(r, c++, (string)"NBRCTC:");
         write_case_cols(it->first, at, r, c);
         write_nbrctc_cols(nbrcts_info, at, r, c);
         if(job.stat_out) write_nbrctc_cols(nbrcts_info, job.stat_at, r, n_header_columns);
      }
      //
      // NBRCTS output line
      //
      else if(lt == stat_nbrcts) {

         nbrcts_info.clear();
         nbrcts_info.cts_info = it->second.cts_info;

         //
         // Store the alpha information in the NBRCTSInfo object
         //
         nbrcts_info.cts_info.allocate_n_alpha(1);
         nbrcts_info.cts_info.alpha[0] = job.out_alpha;

         //
         // Compute the stats and confidence intervals for this
         // NBRCTSInfo object
         //
         nbrcts_info.cts_info.compute_stats();
         nbrcts_info.cts_info.compute_ci();

         //
         // Write the data line
         //
         at.set_entry(r, c++, (string)"NBRCTS:");
         write_case_cols(it->first, at, r, c);
         write_nbrcts_cols(nbrcts_info, 0, at, r, c);
         if(job.stat_out) write_nbrcts_cols(nbrcts_info, 0, job.stat_at, r, n_header_columns);
      }
   } // end for it

   return;
}

////////////////////////////////////////////////////////////////////////

void write_job_aggr_mctc(STATAnalysisJob &job, STATLineType lt,
                         map<ConcatString, AggrMCTCInfo> &m,
                         AsciiTable &at) {
   map<ConcatString, AggrMCTCInfo>::iterator it;
   int n, n_row, n_col, r, c;
   StatHdrColumns shc;

   //
   // Determine the maximum MCTC dimension
   //
   for(it = m.begin(), n = 0; it != m.end(); it++) {
      n = max(it->second.mcts_info.cts.nrows(), n);
   }

   //
   // Setup the output table
   //
   n_row = 1 + m.size();
   n_col = 1 + job.by_column.n();
        if(lt == stat_mctc) n_col += get_n_mctc_columns(n);
   else if(lt == stat_mcts) n_col += n_mcts_columns;
   write_job_aggr_hdr(job, n_row, n_col, at);

   //
   // Write the rest of the header row
   //
   c = 1 + job.by_column.n();
        if(lt == stat_mctc) write_mctc_header_row(0, n, at, 0, c);
   else if(lt == stat_mcts) write_header_row(mcts_columns, n_mcts_columns, 0, at, 0, c);

   //
   // Setup the output STAT file
   //
   job.setup_stat_file(n_row, n);

   mlog << Debug(2) << "Computing output for "
        << (int) m.size() << " case(s).\n";

   //
   // Loop through the map
   //
   for(it = m.begin(), r=1; it != m.end(); it++, r++) {

      //
      // Write the output STAT header columns
      //
      shc = it->second.hdr.get_shc(it->first, job.by_column,
                                   job.hdr_name, job.hdr_value, lt);
      if(job.stat_out) {
         if(lt == stat_mcts) shc.set_alpha(job.out_alpha);
         write_header_cols(shc, job.stat_at, r);
      }

      //
      // Initialize
      //
      c = 0;

      //
      // MCTC output line
      //
      if(lt == stat_mctc) {
         at.set_entry(r, c++, (string)"MCTC:");
         write_case_cols(it->first, at, r, c);
         write_mctc_cols(it->second.mcts_info, at, r, c);
         if(job.stat_out) write_mctc_cols(it->second.mcts_info, job.stat_at, r, n_header_columns);
      }
      //
      // MCTS output line
      //
      else if(lt == stat_mcts) {

         //
         // Store the alpha information in the CTSInfo object
         //
         it->second.mcts_info.allocate_n_alpha(1);
         it->second.mcts_info.alpha[0] = job.out_alpha;

         //
         // Compute the stats and confidence intervals for this
         // MCTSInfo object
         //
         it->second.mcts_info.compute_stats();
         it->second.mcts_info.compute_ci();

         //
         // Write the data line
         //
         at.set_entry(r, c++, (string)"MCTS:");
         write_case_cols(it->first, at, r, c);
         write_mcts_cols(it->second.mcts_info, 0, at, r, c);
         if(job.stat_out) write_mcts_cols(it->second.mcts_info, 0, job.stat_at, r, n_header_columns);
      }
   } // end for it

   return;
}

////////////////////////////////////////////////////////////////////////

void write_job_aggr_pct(STATAnalysisJob &job, STATLineType lt,
                        map<ConcatString, AggrPCTInfo> &m,
                        AsciiTable &at) {
   map<ConcatString, AggrPCTInfo>::iterator it;
   int n, n_row, n_col, n_pnt, r, c, i;
   StatHdrColumns shc;

   //
   // Determine the maximum PCT dimension
   //
   for(it = m.begin(), n = 0; it != m.end(); it++) {
      n = max(it->second.pct_info.pct.nrows() + 1, n);
   }

   n_pnt = job.out_eclv_points.n();

   //
   // Setup the output table
   //
   if(lt == stat_eclv) n_row = 1 + m.size() * n;
   else                n_row = 1 + m.size();
   n_col = 1 + job.by_column.n();
        if(lt == stat_pct)  n_col += get_n_pct_columns(n);
   else if(lt == stat_pstd) n_col += get_n_pstd_columns(n);
   else if(lt == stat_pjc)  n_col += get_n_pjc_columns(n);
   else if(lt == stat_prc)  n_col += get_n_prc_columns(n);
   else if(lt == stat_eclv) n_col += get_n_eclv_columns(n_pnt);
   write_job_aggr_hdr(job, n_row, n_col, at);

   //
   // Write the rest of the header row
   //
   c = 1 + job.by_column.n();
        if(lt == stat_pct)  write_pct_header_row (0, n, at, 0, c);
   else if(lt == stat_pstd) write_pstd_header_row(0, n, at, 0, c);
   else if(lt == stat_pjc)  write_pjc_header_row (0, n, at, 0, c);
   else if(lt == stat_prc)  write_prc_header_row (0, n, at, 0, c);
   else if(lt == stat_eclv) write_eclv_header_row(0, n_pnt, at, 0, c);

   //
   // Setup the output STAT file
   //
   if(lt == stat_eclv) job.setup_stat_file(n_row, n_pnt);
   else                job.setup_stat_file(n_row, n);

   mlog << Debug(2) << "Computing output for "
        << (int) m.size() << " case(s).\n";

   //
   // Loop through the map
   //
   for(it = m.begin(), r=1; it != m.end(); it++, r++) {

      //
      // Write the output STAT header columns
      //
      shc = it->second.hdr.get_shc(it->first, job.by_column,
                                   job.hdr_name, job.hdr_value, lt);
      if(job.stat_out) {
         if(lt == stat_pstd) shc.set_alpha(job.out_alpha);
         write_header_cols(shc, job.stat_at, r);
      }

      //
      // Initialize
      //
      c = 0;

      //
      // PCT output line
      //
      if(lt == stat_pct) {
         at.set_entry(r, c++, (string)"PCT:");
         write_case_cols(it->first, at, r, c);
         write_pct_cols(it->second.pct_info, at, r, c);
         if(job.stat_out) write_pct_cols(it->second.pct_info, job.stat_at, r, n_header_columns);
      }
      //
      // PSTD output line
      //
      else if(lt == stat_pstd) {

         //
         // Store the alpha information in the PCTInfo object
         //
         it->second.pct_info.allocate_n_alpha(1);
         it->second.pct_info.alpha[0] = job.out_alpha;

         //
         // Compute the stats and confidence intervals for this
         // PCTInfo object
         //
         it->second.pct_info.compute_stats();
         it->second.pct_info.compute_ci();

         //
         // Write the data line
         //
         at.set_entry(r, c++, (string)"PSTD:");
         write_case_cols(it->first, at, r, c);
         write_pstd_cols(it->second.pct_info, 0, at, r, c);
         if(job.stat_out) write_pstd_cols(it->second.pct_info, 0, job.stat_at, r, n_header_columns);
      }
      //
      // PJC output line
      //
      else if(lt == stat_pjc) {
         at.set_entry(r, c++, (string)"PJC:");
         write_case_cols(it->first, at, r, c);
         write_pjc_cols(it->second.pct_info, at, r, c);
         if(job.stat_out) write_pjc_cols(it->second.pct_info, job.stat_at, r, n_header_columns);
      }
      //
      // PRC output line
      //
      else if(lt == stat_prc) {
         at.set_entry(r, c++, (string)"PRC:");
         write_case_cols(it->first, at, r, c);
         write_prc_cols(it->second.pct_info, at, r, c);
         if(job.stat_out) write_prc_cols(it->second.pct_info, job.stat_at, r, n_header_columns);
      }
      //
      // ECLV output lines
      //
      else if(lt == stat_eclv) {
         ThreshArray prob_ta = string_to_prob_thresh(shc.get_fcst_thresh_str().c_str());
         for(i=0; i<it->second.pct_info.pct.nrows(); i++, r++) {
            c = 0;
            at.set_entry(r, c++, (string)"ECLV:");
            write_case_cols(it->first, at, r, c);
            write_eclv_cols(it->second.pct_info.pct.ctc_by_row(i),
                            job.out_eclv_points, at, r, c);
            if(job.stat_out) {
               shc.set_fcst_thresh(prob_ta[i]);
               write_header_cols(shc, job.stat_at, r);
               write_eclv_cols(it->second.pct_info.pct.ctc_by_row(i),
                               job.out_eclv_points, job.stat_at, r, n_header_columns);
            }
         }
      }
   } // end for it

   return;
}

////////////////////////////////////////////////////////////////////////

void write_job_aggr_psum(STATAnalysisJob &job, STATLineType lt,
                         map<ConcatString, AggrPSumInfo> &m,
                         AsciiTable &at) {
   map<ConcatString, AggrPSumInfo>::iterator it;
   int n_row, n_col, r, c;
   StatHdrColumns shc;

   //
   // Setup the output table
   //
   n_row = 1 + m.size();
   n_col = 1 + job.by_column.n();
        if(lt == stat_sl1l2)  n_col += n_sl1l2_columns;
   else if(lt == stat_sal1l2) n_col += n_sal1l2_columns;
   else if(lt == stat_vl1l2)  n_col += n_vl1l2_columns;
   else if(lt == stat_val1l2) n_col += n_val1l2_columns;
   else if(lt == stat_cnt)    n_col += n_cnt_columns;
   else if(lt == stat_vcnt)   n_col += n_vcnt_columns;
   else if(lt == stat_nbrcnt) n_col += n_nbrcnt_columns;
   write_job_aggr_hdr(job, n_row, n_col, at);

   //
   // Write the rest of the header row
   //
   c = 1 + job.by_column.n();
        if(lt == stat_sl1l2)  write_header_row(sl1l2_columns,  n_sl1l2_columns,  0, at, 0, c);
   else if(lt == stat_sal1l2) write_header_row(sal1l2_columns, n_sal1l2_columns, 0, at, 0, c);
   else if(lt == stat_vl1l2)  write_header_row(vl1l2_columns,  n_vl1l2_columns,  0, at, 0, c);
   else if(lt == stat_val1l2) write_header_row(val1l2_columns, n_val1l2_columns, 0, at, 0, c);
   else if(lt == stat_cnt)    write_header_row(cnt_columns,    n_cnt_columns,    0, at, 0, c);
   else if(lt == stat_vcnt)   write_header_row(vcnt_columns,   n_vcnt_columns,   0, at, 0, c);
   else if(lt == stat_nbrcnt) write_header_row(nbrcnt_columns, n_nbrcnt_columns, 0, at, 0, c);

   //
   // Setup the output STAT file
   //
   job.setup_stat_file(n_row, 0);

   mlog << Debug(2) << "Computing output for "
        << (int) m.size() << " case(s).\n";

   //
   // Loop through the map
   //
   for(it = m.begin(), r=1; it != m.end(); it++, r++) {

      //
      // Write the output STAT header columns
      //
      shc = it->second.hdr.get_shc(it->first, job.by_column,
                                   job.hdr_name, job.hdr_value, lt);
      if(job.stat_out) {
         if(lt == stat_cnt || lt == stat_nbrcnt) shc.set_alpha(job.out_alpha);
         write_header_cols(shc, job.stat_at, r);
      }

      //
      // Initialize
      //
      c = 0;

      //
      // SL1L2 output line
      //
      if(lt == stat_sl1l2) {
         at.set_entry(r, c++, (string)"SL1L2:");
         write_case_cols(it->first, at, r, c);
         write_sl1l2_cols(it->second.sl1l2_info, at, r, c);
         if(job.stat_out) write_sl1l2_cols(it->second.sl1l2_info, job.stat_at, r, n_header_columns);
      }
      //
      // SAL1L2 output line
      //
      else if(lt == stat_sal1l2) {
         at.set_entry(r, c++, (string)"SAL1L2:");
         write_case_cols(it->first, at, r, c);
         write_sal1l2_cols(it->second.sl1l2_info, at, r, c);
         if(job.stat_out) write_sal1l2_cols(it->second.sl1l2_info, job.stat_at, r, n_header_columns);
      }
      //
      // VL1L2 output line
      //
      else if(lt == stat_vl1l2) {
         at.set_entry(r, c++, (string)"VL1L2:");
         write_case_cols(it->first, at, r, c);
         write_vl1l2_cols(it->second.vl1l2_info, at, r, c);
         if(job.stat_out) write_vl1l2_cols(it->second.vl1l2_info, job.stat_at, r, n_header_columns);
      }
      //
      // VAL1L2 output line
      //
      else if(lt == stat_val1l2) {
         at.set_entry(r, c++, (string)"VAL1L2:");
         write_case_cols(it->first, at, r, c);
         write_val1l2_cols(it->second.vl1l2_info, at, r, c);
         if(job.stat_out) write_val1l2_cols(it->second.vl1l2_info, job.stat_at, r, n_header_columns);
      }
      //
      // CNT output line
      //
      else if(lt == stat_cnt) {

         it->second.cnt_info.clear();

         //
         // Allocate space for confidence intervals
         //
         it->second.cnt_info.allocate_n_alpha(1);
         it->second.cnt_info.alpha[0] = job.out_alpha;

         //
         // Compute CNTInfo statistics from the aggregated partial sums
         //
         if(it->second.sl1l2_info.scount > 0)
            compute_cntinfo(it->second.sl1l2_info, 0, it->second.cnt_info);
         else
            compute_cntinfo(it->second.sl1l2_info, 1, it->second.cnt_info);

         at.set_entry(r, c++, (string)"CNT:");
         write_case_cols(it->first, at, r, c);
         write_cnt_cols(it->second.cnt_info, 0, at, r, c);
         if(job.stat_out) write_cnt_cols(it->second.cnt_info, 0, job.stat_at, r, n_header_columns);
      }
      //
      // VCNT output line
      //
      else if(lt == stat_vcnt) {
         at.set_entry(r, c++, (string)"VCNT:");
         write_case_cols(it->first, at, r, c);
         write_vcnt_cols(it->second.vl1l2_info, at, r, c);
         if(job.stat_out) write_vcnt_cols(it->second.vl1l2_info, job.stat_at, r, n_header_columns);
      }
      //
      // NBRCNT output line
      //
      else if(lt == stat_nbrcnt) {

         //
         // Allocate space for confidence intervals
         //
         it->second.nbrcnt_info.allocate_n_alpha(1);

         at.set_entry(r, c++, "NBRCNT:");
         write_case_cols(it->first, at, r, c);
         write_nbrcnt_cols(it->second.nbrcnt_info, 0, at, r, c);
         if(job.stat_out) write_nbrcnt_cols(it->second.nbrcnt_info, 0, job.stat_at, r, n_header_columns);
      }
   } // end for it

   return;
}

////////////////////////////////////////////////////////////////////////

void write_job_aggr_grad(STATAnalysisJob &job, STATLineType lt,
                         map<ConcatString, AggrGRADInfo> &m,
                         AsciiTable &at) {
   map<ConcatString, AggrGRADInfo>::iterator it;
   int n_row, n_col, r, c;
   StatHdrColumns shc;

   //
   // Setup the output table
   //
   n_row  = 1 + m.size();
   n_col  = 1 + job.by_column.n();
   n_col += n_grad_columns;
   write_job_aggr_hdr(job, n_row, n_col, at);

   //
   // Write the rest of the header row
   //
   c = 1 + job.by_column.n();
   write_header_row(grad_columns,  n_grad_columns,  0, at, 0, c);

   //
   // Setup the output STAT file
   //
   job.setup_stat_file(n_row, 0);

   mlog << Debug(2) << "Computing output for "
        << (int) m.size() << " case(s).\n";

   //
   // Loop through the map
   //
   for(it = m.begin(), r=1; it != m.end(); it++, r++) {

      //
      // Write the output STAT header columns
      //
      shc = it->second.hdr.get_shc(it->first, job.by_column,
                                   job.hdr_name, job.hdr_value, lt);
      if(job.stat_out) write_header_cols(shc, job.stat_at, r);

      //
      // Initialize
      //
      c = 0;

      //
      // GRAD output line
      //
      at.set_entry(r, c++, "GRAD:");
      write_case_cols(it->first, at, r, c);
      write_grad_cols(it->second.grad_info, at, r, c);
      if(job.stat_out) write_grad_cols(it->second.grad_info, job.stat_at, r, n_header_columns);
   } // end for it

   return;
}

////////////////////////////////////////////////////////////////////////

void write_job_aggr_wind(STATAnalysisJob &job, STATLineType lt,
                         map<ConcatString, AggrWindInfo> &m,
                         AsciiTable &at) {
   map<ConcatString, AggrWindInfo>::iterator it;
   int i, n, n_row, n_col, r, c;
   int count = 0;
   double uf, vf, uo, vo, fbar, obar;
   double angle, me, mae;

   //
   // Setup the output table
   //
   n_row = 1 + (2 * m.size());
   n_col = 1 + job.by_column.n() + n_job_wdir_columns;
   write_job_aggr_hdr(job, n_row, n_col, at);

   //
   // Write the rest of the header row
   //
   c = 1 + job.by_column.n();
   write_header_row(job_wdir_columns, n_job_wdir_columns, 0, at, 0, c);

   mlog << Debug(2) << "Computing output for "
        << (int) m.size() << " case(s).\n";

   //
   // Loop through the map
   //
   for(it = m.begin(), r=1; it != m.end(); it++, r++) {

      //
      // Check for matching component lengths
      //
      if(it->second.pd_u.f_na.n() != it->second.pd_v.f_na.n() ||
         it->second.pd_u.o_na.n() != it->second.pd_v.o_na.n() ||
         it->second.pd_u.f_na.n() != it->second.pd_u.o_na.n()) {
         mlog << Error << "\nwrite_job_aggr_wind() -> "
              << "the number of U and V forecast and observation points "
              << "must be the same.\n\n";
         throw(1);
      }

      //
      // Store the number of vectors
      //
      n = it->second.pd_u.f_na.n();

      //
      // Compute the mean forecast and observation angles
      // from the unit vectors
      //
      if(n > 0) {
         uf   = it->second.pd_u.f_na.sum()/it->second.pd_u.f_na.n();
         vf   = it->second.pd_v.f_na.sum()/it->second.pd_v.f_na.n();
         fbar = convert_u_v_to_wdir(uf, vf);
         uo   = it->second.pd_u.o_na.sum()/it->second.pd_u.o_na.n();
         vo   = it->second.pd_v.o_na.sum()/it->second.pd_v.o_na.n();
         obar = convert_u_v_to_wdir(uo, vo);
      }
      else {
         uf = vf = fbar = uo = vo = obar = bad_data_double;
      }

      mlog << Debug(4) << "write_job_aggr_wind() -> "
           << "ROW_MEAN_WDIR: average forecast direction (u, v) = ("
           << uf << ", "  << vf << ") = " << fbar << " degrees\n";

      mlog << Debug(4) << "write_job_aggr_wind() -> "
           << "ROW_MEAN_WDIR: average observed direction (u, v) = ("
           << uo << ", "  << vo << ") = " << obar << " degrees\n";

      //
      // Compute the mean error and the mean absolute error
      // from the unit vectors
      //
      me = mae = (n > 0 ? 0.0 : bad_data_double);
      for(i=0; i<n; i++) {

         angle = angle_difference(it->second.pd_u.f_na[i], it->second.pd_v.f_na[i],
                                  it->second.pd_u.o_na[i], it->second.pd_v.o_na[i]);

         if(mlog.verbosity_level() > 3) {
            mlog << Debug(4) << "write_job_aggr_wind() -> "
                 << "ROW_MEAN_WDIR: [" << i+1 << "] difference of forecast direction "
                 << convert_u_v_to_wdir(it->second.pd_u.f_na[i], it->second.pd_v.f_na[i])
                 << " - observed direction "
                 << convert_u_v_to_wdir(it->second.pd_u.o_na[i], it->second.pd_v.o_na[i])
                 << " = " << angle << " degrees\n";
         }

         // Check for bad data
         if(is_eq(angle, bad_data_double)) {
            me  = bad_data_double;
            mae = bad_data_double;
            break;
         }

         me  += angle;
         mae += fabs(angle);
      } // end for i
      if(!is_eq(me,  bad_data_double)) me  /= n;
      if(!is_eq(mae, bad_data_double)) mae /= n;

      //
      // Write the mean wind direction statistics
      //
      c = 0;
      at.set_entry(r, c++, "ROW_MEAN_WDIR:");
      write_case_cols(it->first, at, r, c);
      at.set_entry(r, c++, n);
      at.set_entry(r, c++, fbar);
      at.set_entry(r, c++, obar);
      at.set_entry(r, c++, me);
      at.set_entry(r, c++, mae);

      //
      // Increment row counter
      //
      r++;

      if(lt == stat_vl1l2 || lt == stat_mpr) {
         uf    = it->second.vl1l2_info.uf_bar;
         vf    = it->second.vl1l2_info.vf_bar;
         uo    = it->second.vl1l2_info.uo_bar;
         vo    = it->second.vl1l2_info.vo_bar;
         count = it->second.vl1l2_info.vcount;
      }
      else if(lt == stat_val1l2) {
         uf    = it->second.vl1l2_info.ufa_bar;
         vf    = it->second.vl1l2_info.vfa_bar;
         uo    = it->second.vl1l2_info.uoa_bar;
         vo    = it->second.vl1l2_info.voa_bar;
         count = it->second.vl1l2_info.vacount;
      }

      //
      // Compute the aggregated forecast and observation angles
      //
      fbar = convert_u_v_to_wdir(uf, vf);
      obar = convert_u_v_to_wdir(uo, vo);
      me   = angle_difference(uf, vf, uo, vo);
      mae  = bad_data_double;

      mlog << Debug(4) << "write_job_aggr_wind() -> "
           << "AGGR_WDIR: aggregated forecast direction (u, v) = ("
           << uf << ", "  << vf << ") = " << fbar << " degrees\n";

      mlog << Debug(4) << "write_job_aggr_wind() -> "
           << "AGGR_WDIR: aggregated observed direction (u, v) = ("
           << uo << ", "  << vo << ") = " << obar << " degrees\n";

      //
      // Write the aggregated wind direction statistics
      //
      c = 0;
      at.set_entry(r, c++, "AGGR_WDIR:");
      write_case_cols(it->first, at, r, c);
      at.set_entry(r, c++, count);
      at.set_entry(r, c++, fbar);
      at.set_entry(r, c++, obar);
      at.set_entry(r, c++, me);
      at.set_entry(r, c++, mae);
   } // end for it

   return;
}

////////////////////////////////////////////////////////////////////////

void write_job_aggr_ecnt(STATAnalysisJob &job, STATLineType lt,
                          map<ConcatString, AggrENSInfo> &m,
                          AsciiTable &at) {
   map<ConcatString, AggrENSInfo>::iterator it;
   int n_row, n_col, r, c;
   StatHdrColumns shc;
   ECNTInfo ecnt_info;

   //
   // Setup the output table
   //
   n_row  = 1 + m.size();
   n_col  = 1 + job.by_column.n();
   n_col += n_ecnt_columns;
   write_job_aggr_hdr(job, n_row, n_col, at);

   //
   // Write the rest of the header row
   //
   c = 1 + job.by_column.n();
   write_header_row(ecnt_columns,  n_ecnt_columns,  0, at, 0, c);

   //
   // Setup the output STAT file
   //
   job.setup_stat_file(n_row, 0);

   mlog << Debug(2) << "Computing output for "
        << (int) m.size() << " case(s).\n";

   //
   // Loop through the map
   //
   for(it = m.begin(), r=1; it != m.end(); it++, r++) {

      //
      // Write the output STAT header columns
      //
      shc = it->second.hdr.get_shc(it->first, job.by_column,
                                   job.hdr_name, job.hdr_value, lt);
      if(job.stat_out) write_header_cols(shc, job.stat_at, r);

      //
      // Initialize
      //
      c = 0;

      //
      // Compute ECNT stats
      //
      ecnt_info.set(it->second.ens_pd);

      //
      // ECNT output line
      //
      at.set_entry(r, c++, "ECNT:");
      write_case_cols(it->first, at, r, c);
      write_ecnt_cols(ecnt_info, at, r, c);
      if(job.stat_out) write_ecnt_cols(ecnt_info, job.stat_at, r, n_header_columns);
   } // end for it

   return;
}

////////////////////////////////////////////////////////////////////////

<<<<<<< HEAD
void write_job_aggr_erps(STATAnalysisJob &job, STATLineType lt,
                         map<ConcatString, AggrERPSInfo> &m,
                         AsciiTable &at) {
   map<ConcatString, AggrERPSInfo>::iterator it;
=======
void write_job_aggr_rps(STATAnalysisJob &j, STATLineType lt,
                        map<ConcatString, AggrRPSInfo> &m,
                        AsciiTable &at) {
   map<ConcatString, AggrRPSInfo>::iterator it;
>>>>>>> e5d8170e
   int n_row, n_col, r, c;
   StatHdrColumns shc;
   RPSInfo rps_info;

   //
   // Setup the output table
   //
   n_row  = 1 + m.size();
<<<<<<< HEAD
   n_col  = 1 + job.by_column.n();
   n_col += n_erps_columns;
   write_job_aggr_hdr(job, n_row, n_col, at);
=======
   n_col  = 1 + j.by_column.n();
   n_col += n_rps_columns;
   write_job_aggr_hdr(j, n_row, n_col, at);
>>>>>>> e5d8170e

   //
   // Write the rest of the header row
   //
<<<<<<< HEAD
   c = 1 + job.by_column.n();
   write_header_row(erps_columns,  n_erps_columns,  0, at, 0, c);
=======
   c = 1 + j.by_column.n();
   write_header_row(rps_columns,  n_rps_columns,  0, at, 0, c);
>>>>>>> e5d8170e

   //
   // Setup the output STAT file
   //
   job.setup_stat_file(n_row, 0);

   mlog << Debug(2) << "Computing output for "
        << (int) m.size() << " case(s).\n";

   //
   // Loop through the map
   //
   for(it = m.begin(), r=1; it != m.end(); it++, r++) {

      //
      // Write the output STAT header columns
      //
      shc = it->second.hdr.get_shc(it->first, job.by_column,
                                   job.hdr_name, job.hdr_value, lt);
      if(job.stat_out) write_header_cols(shc, job.stat_at, r);

      //
      // Initialize
      //
      c = 0;

      //
      // RPS output line
      //
      at.set_entry(r, c++, "RPS:");
      write_case_cols(it->first, at, r, c);
<<<<<<< HEAD
      write_erps_cols(it->second.erps_info, at, r, c);
      if(job.stat_out) write_erps_cols(it->second.erps_info, job.stat_at, r, n_header_columns);
=======
      write_rps_cols(it->second.rps_info, at, r, c);
      if(j.stat_out) write_rps_cols(it->second.rps_info, j.stat_at, r, n_header_columns);
>>>>>>> e5d8170e
   } // end for it

   return;
}

////////////////////////////////////////////////////////////////////////

void write_job_aggr_rhist(STATAnalysisJob &job, STATLineType lt,
                          map<ConcatString, AggrENSInfo> &m,
                          AsciiTable &at) {
   map<ConcatString, AggrENSInfo>::iterator it;
   int n, n_row, n_col, r, c;
   StatHdrColumns shc;

   //
   // Determine the maximum number of ranks
   //
   for(it = m.begin(), n = 0; it != m.end(); it++) {
      n = max(it->second.ens_pd.rhist_na.n(), n);
   }

   //
   // Setup the output table
   //
   n_row = 1 + m.size();
   n_col = 1 + job.by_column.n() + get_n_rhist_columns(n);
   write_job_aggr_hdr(job, n_row, n_col, at);

   //
   // Write the rest of the header row
   //
   c = 1 + job.by_column.n();
   write_rhist_header_row(0, n, at, 0, c);

   //
   // Setup the output STAT file
   //
   job.setup_stat_file(n_row, n);

   mlog << Debug(2) << "Computing output for "
        << (int) m.size() << " case(s).\n";

   //
   // Loop through the map
   //
   for(it = m.begin(), r=1; it != m.end(); it++, r++) {

      //
      // Write the output STAT header columns
      //
      shc = it->second.hdr.get_shc(it->first, job.by_column,
                                   job.hdr_name, job.hdr_value, lt);
      if(job.stat_out) {
         write_header_cols(shc, job.stat_at, r);
      }

      //
      // Initialize
      //
      c = 0;

      //
      // RHIST output line
      //
      at.set_entry(r, c++, "RHIST:");
      write_case_cols(it->first, at, r, c);
      write_rhist_cols(&(it->second.ens_pd), at, r, c);
      if(job.stat_out) write_rhist_cols(&(it->second.ens_pd), job.stat_at, r, n_header_columns);
   } // end for it

   return;
}

////////////////////////////////////////////////////////////////////////

void write_job_aggr_phist(STATAnalysisJob &job, STATLineType lt,
                           map<ConcatString, AggrENSInfo> &m,
                          AsciiTable &at) {
   map<ConcatString, AggrENSInfo>::iterator it;
   int n, n_row, n_col, r, c;
   StatHdrColumns shc;

   //
   // Determine the maximum number of bins
   //
   for(it = m.begin(), n = 0; it != m.end(); it++) {
      n = max(it->second.ens_pd.phist_na.n(), n);
   }

   //
   // Setup the output table
   //
   n_row = 1 + m.size();
   n_col = 1 + job.by_column.n() + get_n_phist_columns(n);
   write_job_aggr_hdr(job, n_row, n_col, at);

   //
   // Write the rest of the header row
   //
   c = 1 + job.by_column.n();
   write_phist_header_row(0, n, at, 0, c);

   //
   // Setup the output STAT file
   //
   job.setup_stat_file(n_row, n);

   mlog << Debug(2) << "Computing output for "
        << (int) m.size() << " case(s).\n";

   //
   // Loop through the map
   //
   for(it = m.begin(), r=1; it != m.end(); it++, r++) {

      //
      // Write the output STAT header columns
      //
      shc = it->second.hdr.get_shc(it->first, job.by_column,
                                   job.hdr_name, job.hdr_value, lt);
      if(job.stat_out) {
         write_header_cols(shc, job.stat_at, r);
      }

      //
      // Initialize
      //
      c = 0;

      //
      // PHIST output line
      //
      at.set_entry(r, c++, "PHIST:");
      write_case_cols(it->first, at, r, c);
      write_phist_cols(&(it->second.ens_pd), at, r, c);
      if(job.stat_out) write_phist_cols(&(it->second.ens_pd), job.stat_at, r, n_header_columns);
   } // end for it

   return;
}

////////////////////////////////////////////////////////////////////////

void write_job_aggr_relp(STATAnalysisJob &job, STATLineType lt,
                         map<ConcatString, AggrENSInfo> &m,
                         AsciiTable &at) {
   map<ConcatString, AggrENSInfo>::iterator it;
   int n, n_row, n_col, r, c;
   StatHdrColumns shc;

   //
   // Determine the maximum number of RELP values
   //
   for(it = m.begin(), n = 0; it != m.end(); it++) {
      n = max(it->second.ens_pd.relp_na.n(), n);
   }

   //
   // Setup the output table
   //
   n_row = 1 + m.size();
   n_col = 1 + job.by_column.n() + get_n_relp_columns(n);
   write_job_aggr_hdr(job, n_row, n_col, at);

   //
   // Write the rest of the header row
   //
   c = 1 + job.by_column.n();
   write_relp_header_row(0, n, at, 0, c);

   //
   // Setup the output STAT file
   //
   job.setup_stat_file(n_row, n);

   mlog << Debug(2) << "Computing output for "
        << (int) m.size() << " case(s).\n";

   //
   // Loop through the map
   //
   for(it = m.begin(), r=1; it != m.end(); it++, r++) {

      //
      // Write the output STAT header columns
      //
      shc = it->second.hdr.get_shc(it->first, job.by_column,
                                   job.hdr_name, job.hdr_value, lt);
      if(job.stat_out) {
         write_header_cols(shc, job.stat_at, r);
      }

      //
      // Initialize
      //
      c = 0;

      //
      // RELP output line
      //
      at.set_entry(r, c++, "RELP:");
      write_case_cols(it->first, at, r, c);
      write_relp_cols(&(it->second.ens_pd), at, r, c);
      if(job.stat_out) write_relp_cols(&(it->second.ens_pd), job.stat_at, r, n_header_columns);
   } // end for it

   return;
}

////////////////////////////////////////////////////////////////////////

void write_job_aggr_ssvar(STATAnalysisJob &job, STATLineType lt,
                          map<ConcatString, AggrSSVARInfo> &m,
                          AsciiTable &at) {
   map<ConcatString, AggrSSVARInfo>::iterator case_it;
   map<ConcatString, SSVARInfo>::iterator bin_it;
   int i, n, n_row, n_col, r, c;
   CNTInfo cnt_info;
   StatHdrColumns shc;

   //
   // Allocate space for confidence intervals and derive continuous
   // statistics
   //
   cnt_info.allocate_n_alpha(1);
   cnt_info.alpha[0] = job.out_alpha;

   //
   // Determine the number of rows
   //
   for(case_it = m.begin(), n = 0; case_it != m.end(); case_it++) {
      n += case_it->second.ssvar_bins.size();
   } // end for case_it

   //
   // Setup the output table
   //
   n_row = 1 + n;
   n_col = 1 + job.by_column.n() + n_ssvar_columns;
   write_job_aggr_hdr(job, n_row, n_col, at);

   //
   // Write the rest of the header row
   //
   c = 1 + job.by_column.n();
   write_header_row(ssvar_columns, n_ssvar_columns, 0, at, 0, c);

   //
   // Setup the output STAT file
   //
   job.setup_stat_file(n_row, 0);

   mlog << Debug(2) << "Computing output for "
        << (int) m.size() << " case(s).\n";

   //
   // Loop through the case map
   //
   for(case_it = m.begin(), r=1; case_it != m.end(); case_it++) {

      //
      // Write the output STAT header columns
      //
      shc = case_it->second.hdr.get_shc(case_it->first, job.by_column,
                                        job.hdr_name, job.hdr_value, lt);

      //
      // Loop through the bin map to determine the total count
      //
      for(bin_it = case_it->second.ssvar_bins.begin(), n=0;
          bin_it != case_it->second.ssvar_bins.end();
          bin_it++) {
         n += bin_it->second.bin_n;
      }

      //
      // Loop through the bin map and write the output
      //
      for(bin_it = case_it->second.ssvar_bins.begin(), i=0;
          bin_it != case_it->second.ssvar_bins.end();
          bin_it++, r++, i++) {

         //
         // Initialize
         //
         c = 0;

         //
         // Compute CNTInfo statistics from the aggregated partial sums
         //
         compute_cntinfo(bin_it->second.sl1l2_info, 0, cnt_info);

         //
         // SSVAR output line
         //
         at.set_entry(r, c++, "SSVAR:");
         write_case_cols(case_it->first, at, r, c);
         at.set_entry(r, c++, n);
         at.set_entry(r, c++, (int) case_it->second.ssvar_bins.size());
         at.set_entry(r, c++, i);
         at.set_entry(r, c++, bin_it->second.bin_n);
         at.set_entry(r, c++, bin_it->second.var_min);
         at.set_entry(r, c++, bin_it->second.var_max);
         at.set_entry(r, c++, bin_it->second.var_mean);
         at.set_entry(r, c++, bin_it->second.sl1l2_info.fbar);
         at.set_entry(r, c++, bin_it->second.sl1l2_info.obar);
         at.set_entry(r, c++, bin_it->second.sl1l2_info.fobar);
         at.set_entry(r, c++, bin_it->second.sl1l2_info.ffbar);
         at.set_entry(r, c++, bin_it->second.sl1l2_info.oobar);
         at.set_entry(r, c++, cnt_info.fbar.v_ncl[0]);
         at.set_entry(r, c++, cnt_info.fbar.v_ncu[0]);
         at.set_entry(r, c++, cnt_info.fstdev.v);
         at.set_entry(r, c++, cnt_info.fstdev.v_ncl[0]);
         at.set_entry(r, c++, cnt_info.fstdev.v_ncu[0]);
         at.set_entry(r, c++, cnt_info.obar.v_ncl[0]);
         at.set_entry(r, c++, cnt_info.obar.v_ncu[0]);
         at.set_entry(r, c++, cnt_info.ostdev.v);
         at.set_entry(r, c++, cnt_info.ostdev.v_ncl[0]);
         at.set_entry(r, c++, cnt_info.ostdev.v_ncu[0]);
         at.set_entry(r, c++, cnt_info.pr_corr.v);
         at.set_entry(r, c++, cnt_info.pr_corr.v_ncl[0]);
         at.set_entry(r, c++, cnt_info.pr_corr.v_ncu[0]);
         at.set_entry(r, c++, cnt_info.me.v);
         at.set_entry(r, c++, cnt_info.me.v_ncl[0]);
         at.set_entry(r, c++, cnt_info.me.v_ncu[0]);
         at.set_entry(r, c++, cnt_info.estdev.v);
         at.set_entry(r, c++, cnt_info.estdev.v_ncl[0]);
         at.set_entry(r, c++, cnt_info.estdev.v_ncu[0]);
         at.set_entry(r, c++, cnt_info.mbias.v);
         at.set_entry(r, c++, cnt_info.mse.v);
         at.set_entry(r, c++, cnt_info.bcmse.v);
         at.set_entry(r, c++, cnt_info.rmse.v);

         //
         // Write the output STAT line
         //
         if(job.stat_out) {
            c = n_header_columns;
            write_header_cols(shc, job.stat_at, r);
            job.stat_at.set_entry(r, c++, n);
            job.stat_at.set_entry(r, c++, (int) case_it->second.ssvar_bins.size());
            job.stat_at.set_entry(r, c++, i);
            job.stat_at.set_entry(r, c++, bin_it->second.bin_n);
            job.stat_at.set_entry(r, c++, bin_it->second.var_min);
            job.stat_at.set_entry(r, c++, bin_it->second.var_max);
            job.stat_at.set_entry(r, c++, bin_it->second.var_mean);
            job.stat_at.set_entry(r, c++, bin_it->second.sl1l2_info.fbar);
            job.stat_at.set_entry(r, c++, bin_it->second.sl1l2_info.obar);
            job.stat_at.set_entry(r, c++, bin_it->second.sl1l2_info.fobar);
            job.stat_at.set_entry(r, c++, bin_it->second.sl1l2_info.ffbar);
            job.stat_at.set_entry(r, c++, bin_it->second.sl1l2_info.oobar);
            job.stat_at.set_entry(r, c++, cnt_info.fbar.v_ncl[0]);
            job.stat_at.set_entry(r, c++, cnt_info.fbar.v_ncu[0]);
            job.stat_at.set_entry(r, c++, cnt_info.fstdev.v);
            job.stat_at.set_entry(r, c++, cnt_info.fstdev.v_ncl[0]);
            job.stat_at.set_entry(r, c++, cnt_info.fstdev.v_ncu[0]);
            job.stat_at.set_entry(r, c++, cnt_info.obar.v_ncl[0]);
            job.stat_at.set_entry(r, c++, cnt_info.obar.v_ncu[0]);
            job.stat_at.set_entry(r, c++, cnt_info.ostdev.v);
            job.stat_at.set_entry(r, c++, cnt_info.ostdev.v_ncl[0]);
            job.stat_at.set_entry(r, c++, cnt_info.ostdev.v_ncu[0]);
            job.stat_at.set_entry(r, c++, cnt_info.pr_corr.v);
            job.stat_at.set_entry(r, c++, cnt_info.pr_corr.v_ncl[0]);
            job.stat_at.set_entry(r, c++, cnt_info.pr_corr.v_ncu[0]);
            job.stat_at.set_entry(r, c++, cnt_info.me.v);
            job.stat_at.set_entry(r, c++, cnt_info.me.v_ncl[0]);
            job.stat_at.set_entry(r, c++, cnt_info.me.v_ncu[0]);
            job.stat_at.set_entry(r, c++, cnt_info.estdev.v);
            job.stat_at.set_entry(r, c++, cnt_info.estdev.v_ncl[0]);
            job.stat_at.set_entry(r, c++, cnt_info.estdev.v_ncu[0]);
            job.stat_at.set_entry(r, c++, cnt_info.mbias.v);
            job.stat_at.set_entry(r, c++, cnt_info.mse.v);
            job.stat_at.set_entry(r, c++, cnt_info.bcmse.v);
            job.stat_at.set_entry(r, c++, cnt_info.rmse.v);
         }
      } // end for bin_it
   } // end for case_it

   return;
}

////////////////////////////////////////////////////////////////////////

void write_job_aggr_orank(STATAnalysisJob &job, STATLineType lt,
                          map<ConcatString, AggrENSInfo> &m,
                          AsciiTable &at, gsl_rng *rng_ptr) {
   map<ConcatString, AggrENSInfo>::iterator it;
   int i, n, n_row, n_col, r, c;
   StatHdrColumns shc;

   //
   // Determine the maximum number of:
   // - Ranks for RHIST and PHIST
   // - SSVAR bins
   // - Ensemble members for RELP
   //
   for(it = m.begin(), n = 0; it != m.end(); it++) {
           if(lt == stat_rhist) n  = max(it->second.ens_pd.rhist_na.n(), n);
      else if(lt == stat_phist) n  = max(it->second.ens_pd.phist_na.n(), n);
      else if(lt == stat_relp)  n  = max(it->second.ens_pd.n_ens, n);
      else if(lt == stat_ssvar) {
         it->second.ens_pd.compute_ssvar();
         if(it->second.ens_pd.ssvar_bins) n += it->second.ens_pd.ssvar_bins[0].n_bin;
      }
   }

   //
   // Setup the output table
   //
   n_row = 0;
   n_col = 1 + job.by_column.n();
   if(lt == stat_ecnt) {
      n_row  = 1 + m.size();
      n_col += n_ecnt_columns;
   }
   if(lt == stat_rps) {
      n_row  = 1 + m.size();
      n_col += n_rps_columns;
   }
   else if(lt == stat_rhist) {
      n_row  = 1 + m.size();
      n_col += get_n_rhist_columns(n);
   }
   else if(lt == stat_phist) {
      n_row  = 1 + m.size();
      n_col += get_n_phist_columns(n);
   }
   else if(lt == stat_relp) {
      n_row  = 1 + m.size();
      n_col += get_n_relp_columns(n);
   }
   else if(lt == stat_ssvar) {
      n_row  = 1 + n;
      n_col += n_ssvar_columns;
   }
   write_job_aggr_hdr(job, n_row, n_col, at);

   //
   // Write the rest of the header row
   //
   c = 1 + job.by_column.n();
        if(lt == stat_ecnt)  write_header_row(ecnt_columns, n_ecnt_columns, 0, at, 0, c);
   else if(lt == stat_rps)   write_header_row(rps_columns, n_rps_columns, 0, at, 0, c);
   else if(lt == stat_rhist) write_rhist_header_row(0, n, at, 0, c);
   else if(lt == stat_phist) write_phist_header_row(0, n, at, 0, c);
   else if(lt == stat_relp)  write_relp_header_row (0, n, at, 0, c);
   else if(lt == stat_ssvar) write_header_row(ssvar_columns, n_ssvar_columns, 0, at, 0, c);

   //
   // Setup the output STAT file
   //
<<<<<<< HEAD
        if(lt == stat_ecnt)  job.setup_stat_file(n_row, 0);
   else if(lt == stat_erps)  job.setup_stat_file(n_row, 0);
   else if(lt == stat_rhist) job.setup_stat_file(n_row, n);
   else if(lt == stat_phist) job.setup_stat_file(n_row, n);
   else if(lt == stat_relp)  job.setup_stat_file(n_row, n);
   else if(lt == stat_ssvar) job.setup_stat_file(n_row, 0);
=======
        if(lt == stat_ecnt)  j.setup_stat_file(n_row, 0);
   else if(lt == stat_rps)   j.setup_stat_file(n_row, 0);
   else if(lt == stat_rhist) j.setup_stat_file(n_row, n);
   else if(lt == stat_phist) j.setup_stat_file(n_row, n);
   else if(lt == stat_relp)  j.setup_stat_file(n_row, n);
   else if(lt == stat_ssvar) j.setup_stat_file(n_row, 0);
>>>>>>> e5d8170e

   mlog << Debug(2) << "Computing output for "
        << (int) m.size() << " case(s).\n";

   //
   // Loop through the map
   //
   for(it = m.begin(), r=1; it != m.end(); it++) {

      //
      // Write the output STAT header columns
      //
      shc = it->second.hdr.get_shc(it->first, job.by_column,
                                   job.hdr_name, job.hdr_value, lt);

      //
      // Set SSVAR alpha value
      //
      if(lt == stat_ssvar) shc.set_alpha(job.out_alpha);

      //
      // Initialize
      //
      c = 0;

      //
      // ECNT output line
      //
      if(lt == stat_ecnt) {
         ECNTInfo ecnt_info;
         ecnt_info.set(it->second.ens_pd);
         at.set_entry(r, c++, "ECNT:");
         write_case_cols(it->first, at, r, c);
         write_ecnt_cols(ecnt_info, at, r, c);
         if(job.stat_out) {
            write_header_cols(shc, job.stat_at, r);
            write_ecnt_cols(ecnt_info, job.stat_at, r, n_header_columns);
         }
         // Increment row counter
         r++;
      }

      //
      // RPS output line
      //
<<<<<<< HEAD
      else if(lt == stat_erps) {
         ERPSInfo erps_info;
         erps_info.fthresh = job.out_fcst_thresh;
         erps_info.set(it->second.ens_pd);
         at.set_entry(r, c++, "ERPS:");
         write_case_cols(it->first, at, r, c);
         write_erps_cols(erps_info, at, r, c);
         if(job.stat_out) {
            shc.set_fcst_thresh(job.out_fcst_thresh);
            write_header_cols(shc, job.stat_at, r);
            write_erps_cols(erps_info, job.stat_at, r, n_header_columns);
=======
      else if(lt == stat_rps) {
         RPSInfo rps_info;
         rps_info.fthresh = j.out_fcst_thresh;
         rps_info.set(it->second.ens_pd);
         at.set_entry(r, c++, "RPS:");
         write_case_cols(it->first, at, r, c);
         write_rps_cols(rps_info, at, r, c);
         if(j.stat_out) {
            shc.set_fcst_thresh(j.out_fcst_thresh);
            write_header_cols(shc, j.stat_at, r);
            write_rps_cols(rps_info, j.stat_at, r, n_header_columns);
>>>>>>> e5d8170e
         }
         // Increment row counter
         r++;
      }

      //
      // RHIST output line
      //
      else if(lt == stat_rhist) {
         it->second.ens_pd.compute_rhist();
         at.set_entry(r, c++, "RHIST:");
         write_case_cols(it->first, at, r, c);
         write_rhist_cols(&(it->second.ens_pd), at, r, c);
         if(job.stat_out) {
            write_header_cols(shc, job.stat_at, r);
            write_rhist_cols(&(it->second.ens_pd), job.stat_at, r, n_header_columns);
         }
         // Increment row counter
         r++;
      }

      //
      // PHIST output line
      //
      else if(lt == stat_phist) {
         at.set_entry(r, c++, "PHIST:");
         write_case_cols(it->first, at, r, c);
         write_phist_cols(&(it->second.ens_pd), at, r, c);
         if(job.stat_out) {
            write_header_cols(shc, job.stat_at, r);
            write_phist_cols(&(it->second.ens_pd), job.stat_at, r, n_header_columns);
         }
         // Increment row counter
         r++;
      }

      //
      // RELP output line
      //
      else if(lt == stat_relp) {
         it->second.ens_pd.compute_relp();
         at.set_entry(r, c++, "RELP:");
         write_case_cols(it->first, at, r, c);
         write_relp_cols(&(it->second.ens_pd), at, r, c);
         if(job.stat_out) {
            write_header_cols(shc, job.stat_at, r);
            write_relp_cols(&(it->second.ens_pd), job.stat_at, r, n_header_columns);
         }
         // Increment row counter
         r++;
      }

      //
      // SSVAR output lines
      //
      else if(lt == stat_ssvar) {

         if(!it->second.ens_pd.ssvar_bins) continue;

         //
         // Write a line for each ssvar bin
         //
         for(i=0; i<it->second.ens_pd.ssvar_bins[0].n_bin; i++) {
            c = 0;
            at.set_entry(r, c++, "SSVAR:");
            write_case_cols(it->first, at, r, c);
            write_ssvar_cols(&(it->second.ens_pd), i, job.out_alpha, at, r, c);
            if(job.stat_out) {
               write_header_cols(shc, job.stat_at, r);
               write_ssvar_cols(&(it->second.ens_pd), i, job.out_alpha, job.stat_at, r, n_header_columns);
            }
            // Increment row counter
            r++;
         }
      }
   } // end for it

   return;
}

////////////////////////////////////////////////////////////////////////

void write_job_aggr_isc(STATAnalysisJob &job, STATLineType lt,
                        map<ConcatString, AggrISCInfo> &m,
                        AsciiTable &at) {
   map<ConcatString, AggrISCInfo>::iterator it;
   int i, n, n_row, n_col, r, c;
   StatHdrColumns shc;

   //
   // Determine the maximum number of scales
   //
   for(it = m.begin(), n = 0; it != m.end(); it++) {
      n = max(it->second.isc_info.n_scale + 2, n);
   }

   //
   // Setup the output table
   //
   n_row = 1 + (n * m.size());
   n_col = 1 + job.by_column.n() + n_isc_columns;
   write_job_aggr_hdr(job, n_row, n_col, at);

   //
   // Write the rest of the header row
   //
   c = 1 + job.by_column.n();
   write_header_row(isc_columns, n_isc_columns, 0, at, 0, c);

   //
   // Setup the output STAT file
   //
   job.setup_stat_file(n_row, 0);

   mlog << Debug(2) << "Computing output for "
        << (int) m.size() << " case(s).\n";

   //
   // Loop through the map
   //
   for(it = m.begin(), r=1; it != m.end(); it++) {

      //
      // Format the output STAT header columns
      //
      shc = it->second.hdr.get_shc(it->first, job.by_column,
                                   job.hdr_name, job.hdr_value, lt);

      //
      // ISC output line
      //
      for(i=-1, c=0; i<=it->second.isc_info.n_scale; i++, r++, c=0) {
         at.set_entry(r, c++, "ISC:");
         write_case_cols(it->first, at, r, c);
         write_isc_cols(it->second.isc_info, i, at, r, c);
         if(job.stat_out) {
            write_header_cols(shc, job.stat_at, r);
            write_isc_cols(it->second.isc_info, i, job.stat_at, r, n_header_columns);
         }
      }
   } // end for it

   return;
}

////////////////////////////////////////////////////////////////////////

void write_job_aggr_mpr(STATAnalysisJob &job, STATLineType lt,
                        map<ConcatString, AggrMPRInfo> &m,
                        AsciiTable &at, const char *tmp_dir,
                        gsl_rng *rng_ptr) {
   map<ConcatString, AggrMPRInfo>::iterator it;
   int n, n_row, n_col, r, c;
   StatHdrColumns shc;

   CTSInfo   cts_info;
   MCTSInfo  mcts_info;
   CNTInfo   cnt_info;
   SL1L2Info sl1l2_info;
   PCTInfo   pct_info;

   //
   // Setup the output table
   //
   n     = 0;
   n_row = 1 + m.size();
   n_col = 1 + job.by_column.n();
        if(lt == stat_fho)    { n_col += n_fho_columns; }
   else if(lt == stat_ctc)    { n_col += n_ctc_columns; }
   else if(lt == stat_cts)    { n_col += n_cts_columns; }
   else if(lt == stat_eclv)   { n      = job.out_eclv_points.n();
                                n_col += get_n_eclv_columns(n); }
   else if(lt == stat_mctc)   { n      = job.out_fcst_thresh.n()+1;
                                n_col += get_n_mctc_columns(n); }
   else if(lt == stat_mcts)   { n_col += n_mcts_columns; }
   else if(lt == stat_cnt)    { n_col += n_cnt_columns; }
   else if(lt == stat_sl1l2)  { n_col += n_sl1l2_columns; }
   else if(lt == stat_sal1l2) { n_col += n_sal1l2_columns; }
   else if(lt == stat_pct)    { n      = job.out_fcst_thresh.n();
                                n_col += get_n_pct_columns(n); }
   else if(lt == stat_pstd)   { n      = job.out_fcst_thresh.n();
                                n_col += get_n_pstd_columns(n); }
   else if(lt == stat_pjc)    { n      = job.out_fcst_thresh.n();
                                n_col += get_n_pjc_columns(n); }
   else if(lt == stat_prc)    { n      = job.out_fcst_thresh.n();
                                n_col += get_n_prc_columns(n); }
   write_job_aggr_hdr(job, n_row, n_col, at);

   //
   // Write the rest of the header row
   //
   c = 1 + job.by_column.n();
        if(lt == stat_fho)    write_header_row(fho_columns,    n_fho_columns,    0, at, 0, c);
   else if(lt == stat_ctc)    write_header_row(ctc_columns,    n_ctc_columns,    0, at, 0, c);
   else if(lt == stat_cts)    write_header_row(cts_columns,    n_cts_columns,    0, at, 0, c);
   else if(lt == stat_eclv)   write_eclv_header_row(0, n, at, 0, c);
   else if(lt == stat_mctc)   write_mctc_header_row(0, n, at, 0, c);
   else if(lt == stat_mcts)   write_header_row(mcts_columns,   n_mcts_columns,   0, at, 0, c);
   else if(lt == stat_cnt)    write_header_row(cnt_columns,    n_cnt_columns,    0, at, 0, c);
   else if(lt == stat_sl1l2)  write_header_row(sl1l2_columns,  n_sl1l2_columns,  0, at, 0, c);
   else if(lt == stat_sal1l2) write_header_row(sal1l2_columns, n_sal1l2_columns, 0, at, 0, c);
   else if(lt == stat_pct)    write_pct_header_row (0, n, at, 0, c);
   else if(lt == stat_pstd)   write_pstd_header_row(0, n, at, 0, c);
   else if(lt == stat_pjc)    write_pjc_header_row (0, n, at, 0, c);
   else if(lt == stat_prc)    write_prc_header_row (0, n, at, 0, c);

   //
   // Setup the output STAT file
   //
   job.setup_stat_file(n_row, n);

   mlog << Debug(2) << "Computing output for "
        << (int) m.size() << " case(s).\n";

   //
   // Loop through the map
   //
   for(it = m.begin(), r=1; it != m.end(); it++, r++) {

      //
      // Process percentile thresholds.
      //
      job.set_perc_thresh(it->second.pd.f_na, it->second.pd.o_na, it->second.pd.cmn_na);

      //
      // Write the output STAT header columns
      //
      shc = it->second.hdr.get_shc(it->first, job.by_column,
                                   job.hdr_name, job.hdr_value, lt);
      if(job.stat_out) {
         if(lt == stat_cts || lt == stat_nbrcts || lt == stat_mcts ||
            lt == stat_cnt || lt == stat_nbrcnt || lt == stat_pstd) {
            shc.set_alpha(job.out_alpha);
         }
         if(job.out_fcst_thresh.n() > 0 || job.out_obs_thresh.n() > 0) {
            shc.set_fcst_thresh(job.out_fcst_thresh);
            shc.set_obs_thresh(job.out_obs_thresh);
            if(lt == stat_cnt || lt == stat_sl1l2) {
               shc.set_thresh_logic(job.out_cnt_logic);
            }
         }
         write_header_cols(shc, job.stat_at, r);
      }

      //
      // Initialize
      //
      c = 0;

      //
      // FHO output line
      //
      if(lt == stat_fho) {
         mpr_to_ctc(job, it->second, cts_info);
         at.set_entry(r, c++, "FHO:");
         write_case_cols(it->first, at, r, c);
         write_fho_cols(cts_info, at, r, c);
         if(job.stat_out) write_fho_cols(cts_info, job.stat_at, r, n_header_columns);
      }
      //
      // CTC output line
      //
      else if(lt == stat_ctc) {
         mpr_to_ctc(job, it->second, cts_info);
         at.set_entry(r, c++, "CTC:");
         write_case_cols(it->first, at, r, c);
         write_ctc_cols(cts_info, at, r, c);
         if(job.stat_out) write_ctc_cols(cts_info, job.stat_at, r, n_header_columns);
      }
      //
      // CTS output line
      //
      else if(lt == stat_cts) {
         mpr_to_cts(job, it->second, cts_info, tmp_dir, rng_ptr);
         at.set_entry(r, c++, "CTS:");
         write_case_cols(it->first, at, r, c);
         write_cts_cols(cts_info, 0, at, r, c);
         if(job.stat_out) write_cts_cols(cts_info, 0, job.stat_at, r, n_header_columns);
      }
      //
      // ECLV output line
      //
      else if(lt == stat_eclv) {
         mpr_to_ctc(job, it->second, cts_info);
         at.set_entry(r, c++, "ECLV:");
         write_case_cols(it->first, at, r, c);
         write_eclv_cols(cts_info.cts, job.out_eclv_points, at, r, c);
         if(job.stat_out) write_eclv_cols(cts_info.cts, job.out_eclv_points, job.stat_at, r, n_header_columns);
      }
      //
      // MCTC output line
      //
      else if(lt == stat_mctc) {
         mpr_to_mctc(job, it->second, mcts_info);
         at.set_entry(r, c++, "MCTC:");
         write_case_cols(it->first, at, r, c);
         write_mctc_cols(mcts_info, at, r, c);
         if(job.stat_out) write_mctc_cols(mcts_info, job.stat_at, r, n_header_columns);
      }
      //
      // MCTS output line
      //
      else if(lt == stat_mcts) {
         mpr_to_mcts(job, it->second, mcts_info, tmp_dir, rng_ptr);
         at.set_entry(r, c++, "MCTS:");
         write_case_cols(it->first, at, r, c);
         write_mcts_cols(mcts_info, 0, at, r, c);
         if(job.stat_out) write_mcts_cols(mcts_info, 0, job.stat_at, r, n_header_columns);
      }
      //
      // CNT output line
      //
      else if(lt == stat_cnt) {
         mpr_to_cnt(job, it->second, cnt_info, tmp_dir, rng_ptr);
         at.set_entry(r, c++, "CNT:");
         write_case_cols(it->first, at, r, c);
         write_cnt_cols(cnt_info, 0, at, r, c);
         if(job.stat_out) write_cnt_cols(cnt_info, 0, job.stat_at, r, n_header_columns);
      }
      //
      // SL1L2 output line
      //
      else if(lt == stat_sl1l2) {
         mpr_to_psum(job, it->second, sl1l2_info);
         at.set_entry(r, c++, "SL1L2:");
         write_case_cols(it->first, at, r, c);
         write_sl1l2_cols(sl1l2_info, at, r, c);
         if(job.stat_out) write_sl1l2_cols(sl1l2_info, job.stat_at, r, n_header_columns);
      }
      //
      // SAL1L2 output line
      //
      else if(lt == stat_sal1l2) {
         mpr_to_psum(job, it->second, sl1l2_info);
         at.set_entry(r, c++, "SAL1L2:");
         write_case_cols(it->first, at, r, c);
         write_sal1l2_cols(sl1l2_info, at, r, c);
         if(job.stat_out) write_sal1l2_cols(sl1l2_info, job.stat_at, r, n_header_columns);
      }
      //
      // PCT output line
      //
      else if(lt == stat_pct) {
         mpr_to_pct(job, it->second, pct_info);
         at.set_entry(r, c++, "PCT:");
         write_case_cols(it->first, at, r, c);
         write_pct_cols(pct_info, at, r, c);
         if(job.stat_out) write_pct_cols(pct_info, job.stat_at, r, n_header_columns);
      }
      //
      // PSTD output line
      //
      else if(lt == stat_pstd) {
         mpr_to_pct(job, it->second, pct_info);
         at.set_entry(r, c++, "PSTD:");
         write_case_cols(it->first, at, r, c);
         write_pstd_cols(pct_info, 0, at, r, c);
         if(job.stat_out) write_pstd_cols(pct_info, 0, job.stat_at, r, n_header_columns);
      }
      //
      // PJC output line
      //
      else if(lt == stat_pjc) {
         mpr_to_pct(job, it->second, pct_info);
         at.set_entry(r, c++, "PJC:");
         write_case_cols(it->first, at, r, c);
         write_pjc_cols(pct_info, at, r, c);
         if(job.stat_out) write_pjc_cols(pct_info, job.stat_at, r, n_header_columns);
      }
      //
      // PRC output line
      //
      else if(lt == stat_prc) {
         mpr_to_pct(job, it->second, pct_info);
         at.set_entry(r, c++, "PRC:");
         write_case_cols(it->first, at, r, c);
         write_prc_cols(pct_info, at, r, c);
         if(job.stat_out) write_prc_cols(pct_info, job.stat_at, r, n_header_columns);
      }
   } // end for it

   return;
}

////////////////////////////////////////////////////////////////////////

void write_job_aggr_mpr_wind(STATAnalysisJob &job, STATLineType lt,
                             map<ConcatString, AggrWindInfo> &m,
                             AsciiTable &at) {
   map<ConcatString, AggrWindInfo>::iterator it;
   int n_row, n_col, r, c;
   StatHdrColumns shc;

   //
   // Setup the output table
   //
   n_row = 1 + m.size();
   n_col = 1 + job.by_column.n();
        if(lt == stat_vl1l2) n_col += n_vl1l2_columns;
   else if(lt == stat_vcnt)  n_col += n_vcnt_columns;
   write_job_aggr_hdr(job, n_row, n_col, at);

   //
   // Write the rest of the header row
   //
   c = 1 + job.by_column.n();
        if(lt == stat_vl1l2) write_header_row(vl1l2_columns, n_vl1l2_columns, 0, at, 0, c);
   else if(lt == stat_vcnt)  write_header_row(vcnt_columns,  n_vcnt_columns,  0, at, 0, c);

   //
   // Setup the output STAT file
   //
   job.setup_stat_file(n_row, 0);

   mlog << Debug(2) << "Computing output for "
        << (int) m.size() << " case(s).\n";

   //
   // Loop through the map
   //
   for(it = m.begin(), r=1; it != m.end(); it++, r++) {

      //
      // Write the output STAT header columns
      //
      shc = it->second.hdr.get_shc(it->first, job.by_column,
                                   job.hdr_name, job.hdr_value, lt);
      if(job.stat_out) {
         if(lt == stat_cnt || lt == stat_nbrcnt) shc.set_alpha(job.out_alpha);
         write_header_cols(shc, job.stat_at, r);
      }

      //
      // Initialize
      //
      c = 0;

      //
      // VL1L2 output line
      //
      if(lt == stat_vl1l2) {
         at.set_entry(r, c++, "VL1L2:");
         write_case_cols(it->first, at, r, c);
         write_vl1l2_cols(it->second.vl1l2_info, at, r, c);
         if(job.stat_out) write_vl1l2_cols(it->second.vl1l2_info, job.stat_at, r, n_header_columns);
      }
      //
      // VCNT output line
      //
      else if(lt == stat_vcnt) {
         at.set_entry(r, c++, "VCNT:");
         write_case_cols(it->first, at, r, c);
         write_vcnt_cols(it->second.vl1l2_info, at, r, c);
         if(job.stat_out) write_vcnt_cols(it->second.vl1l2_info, job.stat_at, r, n_header_columns);
      }
   } // end for it

   return;
}

////////////////////////////////////////////////////////////////////////
//
// Add a switch to apply the swinging door algorithm and include that
// switch in the ramp job definition columns.
//
////////////////////////////////////////////////////////////////////////

void write_job_ramp(STATAnalysisJob &job,
                    map<ConcatString, AggrTimeSeriesInfo> &m,
                    AsciiTable &ctc_at, AsciiTable &cts_at,
                    AsciiTable &mpr_at) {
   map<ConcatString, AggrTimeSeriesInfo>::iterator it;
   NumArray framps, oramps, fdat, odat;
   NumArray vals_part, ramp_part, dat_part;
   TimeArray ts, ts_part, beg, end;
   int i, k, f, o, c;
   int cur_dt, min_dt, i_min_dt, i_swap;
   int n_row, n_col;
   bool sort_vld;
   unixtime init_ut, valid_ut;
   CTSInfo cts_info;
   StatHdrColumns ctc_shc, cts_shc;
   ConcatString cs;

   // Initialize to one header row
   int n_stat_row = 1;
   int r_stat, r_ctc, r_cts, r_mpr;

   //
   // Setup CTC output table
   //
   if(job.out_line_type.has(stat_ctc_str)) {
      n_row = 1 + m.size();
      n_stat_row += m.size();
      n_col = 1 + job.by_column.n() +
              n_job_ramp_columns + n_ctc_columns;
      write_job_aggr_hdr(job, n_row, n_col, ctc_at);

      //
      // Write the ramp job definition and CTC header columns
      //
      c = 1 + job.by_column.n();
      write_header_row(job_ramp_columns, n_job_ramp_columns, 0, ctc_at, 0, c);
      c += n_job_ramp_columns;
      write_header_row(ctc_columns, n_ctc_columns, 0, ctc_at, 0, c);
   }

   //
   // Setup CTS output table
   //
   if(job.out_line_type.has(stat_cts_str)) {
      n_row = 1 + m.size();
      n_stat_row += m.size();
      n_col = 1 + job.by_column.n() +
              n_job_ramp_columns + n_cts_columns;
      write_job_aggr_hdr(job, n_row, n_col, cts_at);

      //
      // Write the ramp job definition and CTS header columns
      //
      c = 1 + job.by_column.n();
      write_header_row(job_ramp_columns, n_job_ramp_columns, 0, cts_at, 0, c);
      c += n_job_ramp_columns;
      write_header_row(cts_columns, n_cts_columns, 0, cts_at, 0, c);
   }

   //
   // Setup MPR output table
   //
   if(job.out_line_type.has(stat_mpr_str)) {
      for(it = m.begin(), n_row = 1; it != m.end(); it++) {
         n_row += it->second.valid_ts.n();
      }
      n_col = 1 + job.by_column.n() +
              n_job_ramp_columns + n_job_ramp_mpr_columns;
      write_job_aggr_hdr(job, n_row, n_col, mpr_at);

      //
      // Write the ramp job definition and RAMP_MPR header columns
      //
      c = 1 + job.by_column.n();
      write_header_row(job_ramp_columns, n_job_ramp_columns, 0, mpr_at, 0, c);
      c += n_job_ramp_columns;
      write_header_row(job_ramp_mpr_columns, n_job_ramp_mpr_columns, 0, mpr_at, 0, c);
   }

   //
   // Setup the output STAT file
   //
   job.setup_stat_file(n_stat_row, 0);

   mlog << Debug(2) << "Applying ramp detection logic for "
        << (int) m.size() << " case(s).\n";

   //
   // Initialize output stats
   //
   cts_info.allocate_n_alpha(1);
   cts_info.alpha[0] = job.out_alpha;

   //
   // Loop through the map
   //
   for(it = m.begin(), r_stat = r_ctc = r_cts = r_mpr = 1; it != m.end(); it++) {

      //
      // Nothing to do
      //
      if(it->second.valid_ts.n() == 0) continue;

      //
      // Initialize
      //
      framps.clear();
      oramps.clear();
      fdat.clear();
      odat.clear();

      //
      // Sort the ramp data
      //
      it->second.sort();

      //
      // Check for series of valid (true) or initialization (false) times
      //
      sort_vld = (it->second.valid_ts.n() ==
                  it->second.f_na.n());
      ts       = (sort_vld ? it->second.valid_ts : it->second.init_ts);

      //
      // Subset the time series down to consistent time steps
      //
      ts.equal_dt(beg, end);

      if(beg.n() > 1) {
         mlog << Debug(4)
              << "Processing time series in " << beg.n()
              << " parts due to inconsistent time step.\n";
      }

      //
      // Process each consistent time segement
      //
      for(i=0; i<beg.n(); i++) {

         //
         // Get the current segment
         //
         ts_part = ts.subset(ts.index(beg[i]), ts.index(end[i]));

         cur_dt = (beg[i] == end[i] ? 0 :
                   (end[i] - beg[i]) / (ts_part.n() - 1));

         mlog << Debug(4)
              << "Processing time series from "
              << unix_to_yyyymmdd_hhmmss(beg[i]) << " to "
              << unix_to_yyyymmdd_hhmmss(end[i]) << " with time step of "
              << sec_to_hhmmss(cur_dt) << ".\n";

         //
         // Compute forecast ramps
         //
         cs << cs_erase << it->second.fcst_var << " " << job.column[0];
         mlog << Debug(4)
              << "Computing " << cs << " "
              << (sort_vld ? "valid" : "initialization")
              <<  " time series " << timeseriestype_to_string(job.ramp_type)
              << " ramps for case \"" << it->first << "\".\n";

         vals_part = it->second.f_na.subset(ts.index(beg[i]), ts.index(end[i]));

         if(job.ramp_type == TimeSeriesType_DyDt) {
            compute_dydt_ramps(cs.c_str(), vals_part, ts_part,
               job.ramp_time_fcst, job.ramp_exact_fcst, job.ramp_thresh_fcst,
               ramp_part, dat_part);
         }
         else {
            compute_swing_ramps(cs.c_str(), vals_part, ts_part,
               job.swing_width, job.ramp_thresh_fcst,
               ramp_part, dat_part);
         }

         //
         // Store data for current segment
         //
         framps.add(ramp_part);
         fdat.add(dat_part);

         //
         // Compute observed ramps
         //
         cs << cs_erase << it->second.obs_var << " " << job.column[1];
         mlog << Debug(4)
              << "Computing " << cs << " "
              << (sort_vld ? "valid" : "initialization")
              <<  " time series " << timeseriestype_to_string(job.ramp_type)
              << " ramps for case \"" << it->first << "\".\n";

         vals_part = it->second.o_na.subset(ts.index(beg[i]), ts.index(end[i]));

         if(job.ramp_type == TimeSeriesType_DyDt) {
            compute_dydt_ramps(cs.c_str(), vals_part, ts_part,
               job.ramp_time_obs, job.ramp_exact_obs, job.ramp_thresh_obs,
               ramp_part, dat_part);
         }
         else {
            compute_swing_ramps(cs.c_str(), vals_part, ts_part,
               job.swing_width, job.ramp_thresh_obs,
               ramp_part, dat_part);
         }

         //
         // Store data for current segment
         //
         oramps.add(ramp_part);
         odat.add(dat_part);
      } // end for i

      //
      // Populate the ramp contingency table
      //
      cts_info.cts.zero_out();
      for(i=0; i<ts.n(); i++) {

         // Initialize
         i_swap = bad_data_int;

         // Get current case
         f = nint(framps[i]);
         o = nint(oramps[i]);

         //
         // When f and o are both valid but disagree, search the matching time window.
         // Try to switch misses to hits and false alarms to correct negatives.
         //
         if(!is_bad_data(f) && !is_bad_data(o) && f != o &&
            (job.ramp_window_end - job.ramp_window_beg) > 0) {

            //
            // Search for points in the time window
            //
            for(k=0, min_dt=bad_data_int, i_min_dt=bad_data_int;
                k<ts.n(); k++) {

               //
               // Skip points before the time window
               //
               if(ts[k] < ts[i] + job.ramp_window_beg) continue;

               //
               // Break out of the loop after the time window
               //
               if(ts[k] > ts[i] + job.ramp_window_end) break;

               //
               // Skip forecasts that don't agree with the current observation
               //
               if(framps[k] != o) continue;

               //
               // Find closest match in time
               //
               cur_dt = labs(ts[i] - ts[k]);
               if(is_bad_data(min_dt))  { min_dt = cur_dt; i_min_dt = k; }
               else if(cur_dt < min_dt) { min_dt = cur_dt; i_min_dt = k; }
            } // end for k

            //
            // Switch the category if a match was found in the window
            //
            if(!is_bad_data(min_dt)) {
               f = o;
               i_swap = i_min_dt;
               mlog << Debug(4)
                    << "Switching "
                    << (o == 1 ? "FN_OY" : "FY_ON") << " to "
                    << (o == 1 ? "FY_OY" : "FN_ON")
                    << " at " << unix_to_yyyymmdd_hhmmss(ts[i])
                    << " since forecast "  << (o == 1 ? "event" : "non-event")
                    << " at " << unix_to_yyyymmdd_hhmmss(ts[i_swap])
                    << " fell within the ramp time window.\n";
            }
         }

         //
         // Update the contingency table counts
         //
         if(!is_bad_data(f) && !is_bad_data(o)) {
                 if(f == 1 && o == 1) cts_info.cts.inc_fy_oy();
            else if(f == 1 && o == 0) cts_info.cts.inc_fy_on();
            else if(f == 0 && o == 1) cts_info.cts.inc_fn_oy();
            else if(f == 0 && o == 0) cts_info.cts.inc_fn_on();
         }

         //
         // Write the ramp MPR output lines
         //
         if(job.out_line_type.has(stat_mpr_str)) {
            c = 0;
            mpr_at.set_entry(r_mpr, c++, "RAMP_MPR:");
            write_case_cols(it->first, mpr_at, r_mpr, c);
            write_job_ramp_cols(job, mpr_at, r_mpr, c);

            //
            // Pick which index to write
            //
            k = (is_bad_data(i_swap) ? i : i_swap);

            //
            // Write ramp MPR columns:
            //   TOTAL, INDEX,
            //   INIT,  LEAD, VALID,
            //   FPRV,  FCUR, FDLT, FRAMP,
            //   OPRV,  OCUR, ODLT, ORAMP,
            //   CATEGORY
            //
            mpr_at.set_entry(r_mpr, c++, it->second.valid_ts.n());
            mpr_at.set_entry(r_mpr, c++, i+1);
            init_ut  = (it->second.init_ts.n() > 1 ?
                        it->second.init_ts[i] : it->second.init_ts[0]);
            valid_ut = (it->second.valid_ts.n() > 1 ?
                       it->second.valid_ts[i] : it->second.valid_ts[0]);
            mpr_at.set_entry(r_mpr, c++, unix_to_yyyymmdd_hhmmss(init_ut));
            mpr_at.set_entry(r_mpr, c++, sec_to_hhmmss((int) valid_ut - init_ut));
            mpr_at.set_entry(r_mpr, c++, unix_to_yyyymmdd_hhmmss(valid_ut));
            if(job.ramp_type == TimeSeriesType_DyDt) {
               mpr_at.set_entry(r_mpr, c++, fdat[k]);
               mpr_at.set_entry(r_mpr, c++, it->second.f_na[k]);
               mpr_at.set_entry(r_mpr, c++, (is_bad_data(fdat[k]) || is_bad_data(it->second.f_na[k]) ?
                                             bad_data_double : it->second.f_na[k] - fdat[k]));
            }
            else {
               mpr_at.set_entry(r_mpr, c++, bad_data_double);
               mpr_at.set_entry(r_mpr, c++, it->second.f_na[k]);
               mpr_at.set_entry(r_mpr, c++, fdat[k]);
            }
            mpr_at.set_entry(r_mpr, c++, (is_bad_data(f) ? na_str : bool_to_string(f)));
            if(job.ramp_type == TimeSeriesType_DyDt) {
               mpr_at.set_entry(r_mpr, c++, odat[k]);
               mpr_at.set_entry(r_mpr, c++, it->second.o_na[k]);
               mpr_at.set_entry(r_mpr, c++, (is_bad_data(odat[k]) || is_bad_data(it->second.o_na[k]) ?
                                             bad_data_double : it->second.o_na[k] - odat[k]));
            }
            else {
               mpr_at.set_entry(r_mpr, c++, bad_data_double);
               mpr_at.set_entry(r_mpr, c++, it->second.o_na[k]);
               mpr_at.set_entry(r_mpr, c++, odat[k]);
            }
            mpr_at.set_entry(r_mpr, c++, (is_bad_data(o) ? na_str : bool_to_string(o)));
            if(is_bad_data(f) || is_bad_data(o)) {
               cs = na_str;
            }
            else {
               cs << cs_erase
                  << "F"  << (f == 1 ? "Y" : "N")
                  << "_O" << (o == 1 ? "Y" : "N");
            }
            mpr_at.set_entry(r_mpr, c++, cs);

            // Increment ramp MPR row counter
            r_mpr++;
         }
      } // end for i

      //
      // Copy over the output STAT header columns
      //
      ctc_shc = it->second.hdr.get_shc(it->first, job.by_column,
                                       job.hdr_name, job.hdr_value,
                                       stat_ctc);

      //
      // Compute contingency table statistics, if requested
      //
      if(job.out_line_type.has(stat_cts_str)) {
         cts_shc = it->second.hdr.get_shc(it->first, job.by_column,
                                          job.hdr_name, job.hdr_value,
                                          stat_cts);
         cts_shc.set_alpha(job.out_alpha);
         cts_info.compute_stats();
         cts_info.compute_ci();
      }

      //
      // Update FCST_VAR, if not user-defined
      //
      if(!job.hdr_name.has("FCST_VAR")) {
         cs << cs_erase << ctc_shc.get_fcst_var() << "_" << job.column[0] << "_RAMP";
         ctc_shc.set_fcst_var(cs);
         cts_shc.set_fcst_var(cs);
      }

      //
      // Update OBS_VAR, if not user-defined
      //
      if(!job.hdr_name.has("OBS_VAR")) {
         cs << cs_erase << ctc_shc.get_obs_var() << "_" << job.column[1] << "_RAMP";
         ctc_shc.set_obs_var(cs);
         cts_shc.set_obs_var(cs);
      }

      //
      // Set FCST_THRESH, if not user-defined
      //
      if(!job.hdr_name.has("FCST_THRESH")) {
         ctc_shc.set_fcst_thresh(job.ramp_thresh_fcst);
         cts_shc.set_fcst_thresh(job.ramp_thresh_fcst);
      }

      //
      // Set OBS_THRESH, if not user-defined
      //
      if(!job.hdr_name.has("OBS_THRESH")) {
         ctc_shc.set_obs_thresh(job.ramp_thresh_obs);
         cts_shc.set_obs_thresh(job.ramp_thresh_obs);
      }

      //
      // Write the CTC and CTS lines to output STAT file
      //
      if(job.stat_out) {

         // CTC line type
         if(job.out_line_type.has(stat_ctc_str)) {
            write_header_cols(ctc_shc, job.stat_at, r_stat);
            write_ctc_cols(cts_info, job.stat_at, r_stat, n_header_columns);
            r_stat++;
         }

         // CTS line type
         if(job.out_line_type.has(stat_cts_str)) {
            write_header_cols(cts_shc, job.stat_at, r_stat);
            write_cts_cols(cts_info, 0, job.stat_at, r_stat, n_header_columns);
            r_stat++;
         }
      }

      //
      // Write the ramp CTC output lines
      //
      if(job.out_line_type.has(stat_ctc_str)) {
         c = 0;
         ctc_at.set_entry(r_ctc, c++, "RAMP_CTC:");
         write_case_cols(it->first, ctc_at, r_ctc, c);
         write_job_ramp_cols(job, ctc_at, r_ctc, c);
         write_ctc_cols(cts_info, ctc_at, r_ctc, c);
         r_ctc++;
      }

      //
      // Write the ramp CTS output lines
      //
      if(job.out_line_type.has(stat_cts_str)) {
         c = 0;
         cts_at.set_entry(r_cts, c++, "RAMP_CTS:");
         write_case_cols(it->first, cts_at, r_cts, c);
         write_job_ramp_cols(job, cts_at, r_cts, c);
         write_cts_cols(cts_info, 0, cts_at, r_cts, c);
         r_cts++;
      }
   } // end for it

   return;
}

////////////////////////////////////////////////////////////////////////

void write_job_ramp_cols(const STATAnalysisJob &job, AsciiTable &at,
                         int &r, int &c) {

   //
   // Ramp Job Defintion columns:
   //    TYPE,
   //    FCOLUMN,    OCOLUMN,
   //    FTIME,      OTIME,
   //    FEXACT,     OEXACT,
   //    FTHRESH,    OTHRESH,
   //    WINDOW_BEG, WINDOW_END
   //
   at.set_entry(r, c++, timeseriestype_to_string(job.ramp_type));
   at.set_entry(r, c++, job.column[0]);
   at.set_entry(r, c++, job.column[1]);
   at.set_entry(r, c++, sec_to_hhmmss(job.ramp_time_fcst));
   at.set_entry(r, c++, sec_to_hhmmss(job.ramp_time_obs));
   at.set_entry(r, c++, bool_to_string(job.ramp_exact_fcst));
   at.set_entry(r, c++, bool_to_string(job.ramp_exact_obs));
   at.set_entry(r, c++, job.ramp_thresh_fcst.get_str());
   at.set_entry(r, c++, job.ramp_thresh_obs.get_str());
   at.set_entry(r, c++, sec_to_hhmmss(job.ramp_window_beg));
   at.set_entry(r, c++, sec_to_hhmmss(job.ramp_window_end));

   return;
}

////////////////////////////////////////////////////////////////////////
//
// The do_job_go_index() routine is used to compute the GO Index.
// The GO Index is a special case of the Skill Score Index consisting
// of a predefined set of variables, levels, lead times, statistics,
// and weights.
// For lead times of 12, 24, 36, and 48 hours, it contains RMSE for:
// - Wind Speed at the surface(b), 850(a), 400(a), 250(a) mb
// - Dewpoint Temperature at the surface(b), 850(b), 700(b), 400(b) mB
// - Temperature at the surface(b), 400(a) mB
// - Height at 400(a) mB
// - Sea Level Pressure(b)
// Where (a) means weights of 4, 3, 2, 1 for the lead times, and
//       (b) means weights of 8, 6, 4, 2 for the lead times.
// The RMSE values are dervied from the partial sums in the SL1L2 lines.
//
////////////////////////////////////////////////////////////////////////

void do_job_go_index(const ConcatString &jobstring, LineDataFile &f,
                     STATAnalysisJob &job, int &n_in, int &n_out,
                     ofstream *sa_out) {
   double go_index;
   AsciiTable out_at;

   //
   // Compute the GO Index as a special case of the Skill Score Index
   //
   go_index = compute_ss_index(jobstring, f, job, n_in, n_out);

   //
   // Check for no matching STAT lines
   //
   if(n_out == 0) {
      mlog << Warning << "\ndo_job_go_index() -> "
           << "no matching STAT lines found for job: " << jobstring
           << "\n\n";
      return;
   }

   //
   // Get the column names
   //
   out_at.set_size(2, 2);
   setup_table(out_at, 1, job.get_precision());
   out_at.set_entry(0, 0,  "COL_NAME:");
   write_header_row(job_go_columns, n_job_go_columns, 0, out_at, 0, 1);

   //
   // Write the data row
   //
   out_at.set_entry(1, 0,  "GO_INDEX:");
   out_at.set_entry(1, 1,  go_index);

   //
   // Write the Ascii Table and the job command line
   //
   write_jobstring(jobstring, sa_out);
   write_table(out_at, sa_out);

   return;
}

////////////////////////////////////////////////////////////////////////
//
// The do_job_ss_index() routine is used to compute the generalized
// Skill Score Index.  This job can be configured to compute a weighted
// average of skill scores derived from a configurable set of variables,
// levels, lead times, and statistics.  The skill score index is
// computed using two models, a forecast model and a reference model.
// For each statistic in the index, a skill score is computed as:
//   SS = 1 - (S[model]*S[model])/(S[reference]*S[reference])
// Where S is the statistic.
// Next, a weighted average is computed over all the skill scores.
// Lastly, an index value is computed as:
//   Index = sqrt(1/(1-SS[avg]))
// Where SS[avg] is the weighted average of skill scores.
//
////////////////////////////////////////////////////////////////////////

void do_job_ss_index(const ConcatString &jobstring, LineDataFile &f,
                     STATAnalysisJob &job, int &n_in, int &n_out,
                     ofstream *sa_out) {
   double ss_index;
   AsciiTable out_at;

   //
   // Compute the Skill Score Index
   //
   ss_index = compute_ss_index(jobstring, f, job, n_in, n_out);

   //
   // Check for no matching STAT lines
   //
   if(n_out == 0) {
      mlog << Warning << "\ndo_job_ss_index() -> "
           << "no matching STAT lines found for job: " << jobstring
           << "\n\n";
      return;
   }

   //
   // Get the column names
   //
   out_at.set_size(2, 2);
   setup_table(out_at, 1, job.get_precision());
   out_at.set_entry(0, 0,  "COL_NAME:");
   write_header_row(job_ss_columns, n_job_ss_columns, 0, out_at, 0, 1);

   //
   // Write the data row
   //
   out_at.set_entry(1, 0,  "SS_INDEX:");
   out_at.set_entry(1, 1,  ss_index);

   //
   // Write the Ascii Table and the job command line
   //
   write_jobstring(jobstring, sa_out);
   write_table(out_at, sa_out);

   return;
}

////////////////////////////////////////////////////////////////////////
//
// The do_job_ramp() routine applies rapid intensification/weakening
// logic to a time series of forecast and observation values and
// derives contingency table counts and statistics by thresholding the
// changes between times.
//
////////////////////////////////////////////////////////////////////////

void do_job_ramp(const ConcatString &jobstring, LineDataFile &f,
                 STATAnalysisJob &job, int &n_in, int &n_out,
                 ofstream *sa_out) {
   STATLine line;
   AsciiTable ctc_at, cts_at, mpr_at;

   map<ConcatString, AggrTimeSeriesInfo> ramp_map;

   //
   // Determine the input line type, use default if necessary
   //
   if(job.line_type.n() == 0) {
      job.line_type.add(default_ramp_line_type);
   }
   if(job.line_type.n() != 1) {
      mlog << Error << "\ndo_job_ramp() -> "
           << "the \"-line_type\" option may be used at most once to "
           << "specify the input line type: " << jobstring << "\n\n";
      throw(1);
   }

   //
   // Determine the output line type(s), use default if necessary
   //
   if(job.out_line_type.n() == 0) {
      job.out_line_type.add_css(default_ramp_out_line_type);
   }
   if(!job.out_line_type.has(stat_ctc_str) &&
      !job.out_line_type.has(stat_cts_str) &&
      !job.out_line_type.has(stat_mpr_str)) {
      mlog << Error << "\ndo_job_ramp() -> "
           << "the \"-out_line_type\" option must be set to CTC, CTS, and/or MPR: "
           << jobstring << "\n\n";
      throw(1);
   }

   //
   // Determine the ramp columns, use defaults if necessary
   //
   if(job.column.n() == 0) {
      job.column.add(default_ramp_fcst_col);
      job.column.add(default_ramp_obs_col);
   }
   if(job.column.n() != 2) {
      mlog << Error << "\ndo_job_ramp() -> "
           << "the \"-column\" option may be used exactly twice to "
           << "specify the forecast and observation values for the "
           << "ramp job: " << jobstring
           << "\n\n";
      throw(1);
   }

   //
   // Check the ramp type
   //
   if(job.ramp_type != TimeSeriesType_DyDt &&
      job.ramp_type != TimeSeriesType_Swing) {
      mlog << Error << "\ndo_job_ramp() -> "
           << "unsupported \"-ramp_type\" option: "
           << jobstring << "\n\n";
      throw(1);
   }

   //
   // Check swing_width for the swinging door algorithm
   //
   if(job.ramp_type == TimeSeriesType_Swing &&
      is_bad_data(job.swing_width)) {
      mlog << Error << "\ndo_job_ramp() -> "
           << "the \"-swing_width\" option is required for \"-ramp_type SWING\": "
           << jobstring << "\n\n";
      throw(1);
   }

   //
   // Determine the ramp thresholds, no defaults
   //
   if(job.ramp_thresh_fcst.get_type() == thresh_na ||
      job.ramp_thresh_obs.get_type()  == thresh_na) {
      mlog << Error << "\ndo_job_ramp() -> "
           << "the \"-ramp_thresh\" or \"-ramp_thresh_fcst\" and "
           << "\"-ramp_thresh_obs\" options must be used to define the "
           << "ramp events: " << jobstring << "\n\n";
      throw(1);
   }

   //
   // Parse the input stat lines
   //
   aggr_time_series_lines(f, job, ramp_map, n_in, n_out);
   write_job_ramp(job, ramp_map, ctc_at, cts_at, mpr_at);

   //
   // Check for no matching STAT lines
   //
   if(n_out == 0) {
      mlog << Warning << "\ndo_job_ramp() -> "
           << "no matching STAT lines found for job: " << jobstring
           << "\n\n";
      return;
   }

   //
   // Write the ASCII Table and the job command line
   //
   write_jobstring(jobstring, sa_out);
   if(job.out_line_type.has(stat_ctc_str)) write_table(ctc_at, sa_out);
   if(job.out_line_type.has(stat_cts_str)) write_table(cts_at, sa_out);
   if(job.out_line_type.has(stat_mpr_str)) write_table(mpr_at, sa_out);

   return;
}

////////////////////////////////////////////////////////////////////////

void setup_table(AsciiTable &at, int n_hdr_cols, int prec) {
   int i;

   // Left-justify header columns and right-justify data columns
   for(i=0;          i<n_hdr_cols; i++) at.set_column_just(i, LeftJust);
   for(i=n_hdr_cols; i<at.ncols(); i++) at.set_column_just(i, RightJust);

   // Right-justify the first column
   at.set_column_just(0, RightJust);

   // Set the precision
   at.set_precision(prec);

   // Set the bad data value
   at.set_bad_data_value(bad_data_double);

   // Set the bad data string
   at.set_bad_data_str(na_str);

   // Don't write out trailing blank rows
   at.set_delete_trailing_blank_rows(1);

   return;
}

////////////////////////////////////////////////////////////////////////

void write_table(AsciiTable &at, ofstream *sa_out) {

   if(sa_out) *(sa_out) << at << "\n" << flush;
   else       cout      << at << "\n" << flush;

   return;
}

////////////////////////////////////////////////////////////////////////

void write_jobstring(const ConcatString &jobstring, ofstream *sa_out) {
   ConcatString out_line;

   out_line << "JOB_LIST:      " << jobstring;

   write_line(out_line, sa_out);

   return;
}

////////////////////////////////////////////////////////////////////////

void write_line(const ConcatString &str, ofstream *sa_out) {

   if(sa_out) *(sa_out) << str << "\n" << flush;
   else       cout      << str << "\n" << flush;

   return;
}

////////////////////////////////////////////////////////////////////////

double compute_ss_index(const ConcatString &jobstring, LineDataFile &f,
                        STATAnalysisJob &job, int &n_in, int &n_out) {
   STATLine line;
   SL1L2Info si;
   TTContingencyTable ct;
   CNTInfo fcst_cnt, ref_cnt;
   bool keep;
   int i, n_terms;
   double fcst_stat, ref_stat, ss, ss_sum, weight_sum;
   double ss_avg, ss_index;

   //
   // Check that the -model option has been supplied exactly 2 times.
   // The first is the forecast model and the second is the reference.
   //
   if(job.model.n() != 2) {
      mlog << Error << "\ncompute_ss_index() -> "
           << "this job may only be called when the \"-model\" option "
           << "has been used exactly twice to specify the forecast "
           << "model followed by the reference model: "
           << jobstring << "\n\n";
      throw(1);
   }

   //
   // Use the length of the fcst_var array to infer the number of terms.
   //
   if((n_terms = job.fcst_var.n()) < 1) {
      mlog << Error << "\ncompute_ss_index() -> "
           << "you must define the Skill Score Index to be computed "
           << "using the \"-fcst_var\", \"-fcst_lev\", \"-fcst_lead\", "
           << "\"-line_type\", \"-column\", and \"-weight\" options: "
           << jobstring << "\n\n";
      throw(1);
   }

   //
   // Check that the required elements are of the same length.
   //
   if(n_terms != job.fcst_lev.n()  ||
      n_terms != job.fcst_lead.n() ||
      n_terms != job.line_type.n() ||
      n_terms != job.column.n()    ||
      n_terms != job.weight.n()) {
      mlog << Error << "\ncompute_ss_index() -> "
           << "all filtering parameters for defining the Skill Score "
           << "Index must be of the same length.  Check \"-fcst_var\", "
           << "\"-fcst_lev\", \"-fcst_lead\", \"-line_type\", "
           << "\"-column\", and \"-weight\" options: "
           << jobstring << "\n\n";
      throw(1);
   }

   //
   // Define arrays of jobs for each term in the Skill Score Index.
   // Separate arrays for the forecast and reference models.
   //
   STATAnalysisJob *fcst_job = (STATAnalysisJob *) 0, *ref_job = (STATAnalysisJob *) 0;
   fcst_job = new STATAnalysisJob [n_terms];
   ref_job  = new STATAnalysisJob [n_terms];

   //
   // Define arrays of objects to store the partial sums or contingency
   // table counts for each term in the Skill Score Index.
   //
   SL1L2Info *fcst_si = (SL1L2Info *) 0,  *ref_si = (SL1L2Info *) 0;
   CTSInfo   *fcst_cts = (CTSInfo *) 0, *ref_cts = (CTSInfo *) 0;
   fcst_si  = new SL1L2Info [n_terms];
   ref_si   = new SL1L2Info [n_terms];
   fcst_cts = new CTSInfo   [n_terms];
   ref_cts  = new CTSInfo   [n_terms];


   //
   // Define array of line types to be aggregated for each term in the
   // Skill Score Index.
   //
   STATLineType *job_lt = (STATLineType *) 0;
   job_lt = new STATLineType [n_terms];

   //
   // Arrays to keep track of the number of stat lines per term
   //
   NumArray n_fcst_lines, n_ref_lines;

   mlog << Debug(3) << "Forecast Model  = " << job.model[0] << "\n"
        << "Reference Model = " << job.model[1] << "\n";

   //
   // Set up the job for each term in the index.
   //
   for(i=0; i<n_terms; i++) {

      //
      // Initialize the counts
      //
      n_fcst_lines.add(0);
      n_ref_lines.add(0);

      //
      // Initialize to the full Skill Score Index job
      //
      fcst_job[i] = job;

      //
      // model
      //
      fcst_job[i].model.clear();
      fcst_job[i].model.add(job.model[0]);

      //
      // fcst_lead
      //
      if(job.fcst_lead.n() == n_terms) {
         fcst_job[i].fcst_lead.clear();
         fcst_job[i].fcst_lead.add(job.fcst_lead[i]);
      }

      //
      // obs_lead
      //
      if(job.obs_lead.n() == n_terms) {
         fcst_job[i].obs_lead.clear();
         fcst_job[i].obs_lead.add(job.obs_lead[i]);
      }

      //
      // fcst_init_hour
      //
      if(job.fcst_init_hour.n() == n_terms) {
         fcst_job[i].fcst_init_hour.clear();
         fcst_job[i].fcst_init_hour.add(job.fcst_init_hour[i]);
      }

      //
      // obs_init_hour
      //
      if(job.obs_init_hour.n() == n_terms) {
         fcst_job[i].obs_init_hour.clear();
         fcst_job[i].obs_init_hour.add(job.obs_init_hour[i]);
      }

      //
      // fcst_var
      //
      if(job.fcst_var.n() == n_terms) {
         fcst_job[i].fcst_var.clear();
         fcst_job[i].fcst_var.add(job.fcst_var[i]);
      }

      //
      // obs_var
      //
      if(job.obs_var.n() == n_terms) {
         fcst_job[i].obs_var.clear();
         fcst_job[i].obs_var.add(job.obs_var[i]);
      }

      //
      // fcst_lev
      //
      if(job.fcst_lev.n() == n_terms) {
         fcst_job[i].fcst_lev.clear();
         fcst_job[i].fcst_lev.add(job.fcst_lev[i]);
      }

      //
      // obs_lev
      //
      if(job.obs_lev.n() == n_terms) {
         fcst_job[i].obs_lev.clear();
         fcst_job[i].obs_lev.add(job.obs_lev[i]);
      }

      //
      // obtype
      //
      if(job.obtype.n() == n_terms) {
         fcst_job[i].obtype.clear();
         fcst_job[i].obtype.add(job.obtype[i]);
      }

      //
      // vx_mask
      //
      if(job.vx_mask.n() == n_terms) {
         fcst_job[i].vx_mask.clear();
         fcst_job[i].vx_mask.add(job.vx_mask[i]);
      }

      //
      // interp_mthd
      //
      if(job.interp_mthd.n() == n_terms) {
         fcst_job[i].interp_mthd.clear();
         fcst_job[i].interp_mthd.add(job.interp_mthd[i]);
      }

      //
      // interp_pnts
      //
      if(job.interp_pnts.n() == n_terms) {
         fcst_job[i].interp_pnts.clear();
         fcst_job[i].interp_pnts.add(job.interp_pnts[i]);
      }

      //
      // fcst_thresh
      //
      if(job.fcst_thresh.n() == n_terms) {
         fcst_job[i].fcst_thresh.clear();
         fcst_job[i].fcst_thresh.add(job.fcst_thresh[i]);
      }

      //
      // obs_thresh
      //
      if(job.obs_thresh.n() == n_terms) {
         fcst_job[i].obs_thresh.clear();
         fcst_job[i].obs_thresh.add(job.obs_thresh[i]);
      }

      //
      // line_type
      //
      if(job.line_type.n() == n_terms) {
         fcst_job[i].line_type.clear();
         fcst_job[i].line_type.add(job.line_type[i]);

         job_lt[i] = string_to_statlinetype(job.line_type[i].c_str());
         if(job_lt[i] != stat_sl1l2 && job_lt[i] != stat_ctc) {
            if ( fcst_job )  { delete [] fcst_job;  fcst_job = 0; }
            if ( ref_job  )  { delete [] ref_job;   ref_job  = 0; }
            if ( fcst_si  )  { delete [] fcst_si;   fcst_si  = 0; }
            if ( ref_si   )  { delete [] ref_si;    ref_si   = 0; }
            if ( fcst_cts )  { delete [] fcst_cts;  fcst_cts = 0; }
            if ( ref_cts  )  { delete [] ref_cts;   ref_cts  = 0; }
            if ( job_lt   )  { delete [] job_lt;    job_lt   = 0; }
            mlog << Error << "\ncompute_ss_index() -> "
                 << "a Skill Score Index can only be computed using "
                 << "statistics derived from SL1L2 or CTC line types."
                 << "\n\n";
            throw(1);
         }
      }

      //
      // column
      //
      if(job.column.n() == n_terms) {
         fcst_job[i].column.clear();
         fcst_job[i].column.add(job.column[i]);
      }

      //
      // weight
      //
      if(job.weight.n() == n_terms) {
         fcst_job[i].weight.clear();
         fcst_job[i].weight.add(job.weight[i]);
      }

      //
      // Set the reference model job identical to the forecast model
      // job but with a different model name.
      //
      ref_job[i] = fcst_job[i];
      ref_job[i].model.set(0, job.model[1]);

   } // end for i

   //
   // Process the STAT lines
   //
   n_in = n_out = 0;
   while(f >> line) {

      if(line.is_header()) continue;

      n_in++;

      //
      // Loop through the jobs to see if this line should be kept
      //
      keep = 0;
      for(i=0; i<n_terms; i++) {

         //
         // Check the forecast model job
         //
         if(fcst_job[i].is_keeper(line)) {
            keep = 1;
            n_fcst_lines.set(i, n_fcst_lines[i]+1);

            if(job_lt[i] == stat_sl1l2) {
               si.clear();
               parse_sl1l2_line(line, si);
               fcst_si[i] += si;
            }
            else if(job_lt[i] == stat_ctc) {
               ct.zero_out();
               parse_ctc_ctable(line, ct);
               fcst_cts[i].cts.set_fy_oy(fcst_cts[i].cts.fy_oy() +
                                         ct.fy_oy());
               fcst_cts[i].cts.set_fy_on(fcst_cts[i].cts.fy_on() +
                                         ct.fy_on());
               fcst_cts[i].cts.set_fn_oy(fcst_cts[i].cts.fn_oy() +
                                         ct.fn_oy());
               fcst_cts[i].cts.set_fn_on(fcst_cts[i].cts.fn_on() +
                                         ct.fn_on());
            }
         } // end if fcst_job

         //
         // Check the reference model job
         //
         if(ref_job[i].is_keeper(line)) {
            keep = 1;
            n_ref_lines.set(i, n_ref_lines[i]+1);

            if(job_lt[i] == stat_sl1l2) {
               si.clear();
               parse_sl1l2_line(line, si);
               ref_si[i] += si;
            }
            else if(job_lt[i]== stat_ctc) {
               ct.zero_out();
               parse_ctc_ctable(line, ct);
               ref_cts[i].cts.set_fy_oy(ref_cts[i].cts.fy_oy() +
                                        ct.fy_oy());
               ref_cts[i].cts.set_fy_on(ref_cts[i].cts.fy_on() +
                                        ct.fy_on());
               ref_cts[i].cts.set_fn_oy(ref_cts[i].cts.fn_oy() +
                                        ct.fn_oy());
               ref_cts[i].cts.set_fn_on(ref_cts[i].cts.fn_on() +
                                        ct.fn_on());
            }
         } // end if ref_job
      } // end for i

      //
      // Write line to dump file
      //
      if(keep) {
         job.dump_stat_line(line);
         n_out++;
      }

   } // end while

   //
   // Loop through the terms and compute a skill score for each.
   //
   ss_sum = weight_sum = 0.0;
   for(i=0; i<n_terms; i++) {

      //
      // Compute continuous stats for the current term
      //
      if(job_lt[i] == stat_sl1l2) {
         fcst_cnt.clear();
         compute_cntinfo(fcst_si[i], 0, fcst_cnt);
         ref_cnt.clear();
         compute_cntinfo(ref_si[i], 0, ref_cnt);
      }
      //
      // Compute categorical stats for the current term
      //
      else if(job_lt[i]== stat_ctc) {
         fcst_cts[i].compute_stats();
         ref_cts[i].compute_stats();
      }

      //
      // Extract the statistic to be used in defining the skill score.
      // Continuous (only stats derived from SL1L2 lines):
      //    PR_CORR, ME, ESTDEV, MBIAS, MSE, BCRMSE, RMSE
      // Categorical:
      //    BASER, FMEAN, ACC, FBIAS, PODY, PODN, POFD, FAR, CSI, GSS,
      //    HK, HSS, ODDS
      //

      fcst_stat = ref_stat = bad_data_double;

      if(strcasecmp(fcst_job[i].column[0].c_str(), "PR_CORR") == 0) {
         fcst_stat = fcst_cnt.pr_corr.v;
         ref_stat  = ref_cnt.pr_corr.v;
      }
      else if(strcasecmp(fcst_job[i].column[0].c_str(), "ME") == 0) {
         fcst_stat = fcst_cnt.me.v;
         ref_stat  = ref_cnt.me.v;
      }
      else if(strcasecmp(fcst_job[i].column[0].c_str(), "ESTDEV") == 0) {
         fcst_stat = fcst_cnt.estdev.v;
         ref_stat  = ref_cnt.estdev.v;
      }
      else if(strcasecmp(fcst_job[i].column[0].c_str(), "MBIAS") == 0) {
         fcst_stat = fcst_cnt.mbias.v;
         ref_stat  = ref_cnt.mbias.v;
      }
      else if(strcasecmp(fcst_job[i].column[0].c_str(), "MSE") == 0) {
         fcst_stat = fcst_cnt.mse.v;
         ref_stat  = ref_cnt.mse.v;
      }
      else if(strcasecmp(fcst_job[i].column[0].c_str(), "BCRMSE") == 0) {
         fcst_stat = fcst_cnt.bcmse.v;
         ref_stat  = ref_cnt.bcmse.v;
      }
      else if(strcasecmp(fcst_job[i].column[0].c_str(), "RMSE") == 0) {
         fcst_stat = fcst_cnt.rmse.v;
         ref_stat  = ref_cnt.rmse.v;
      }
      else if(strcasecmp(fcst_job[i].column[0].c_str(), "BASER") == 0) {
         fcst_stat = fcst_cts[i].baser.v;
         ref_stat  = ref_cts[i].baser.v;
      }
      else if(strcasecmp(fcst_job[i].column[0].c_str(), "FMEAN") == 0) {
         fcst_stat = fcst_cts[i].fmean.v;
         ref_stat  = ref_cts[i].fmean.v;
      }
      else if(strcasecmp(fcst_job[i].column[0].c_str(), "ACC") == 0) {
         fcst_stat = fcst_cts[i].acc.v;
         ref_stat  = ref_cts[i].acc.v;
      }
      else if(strcasecmp(fcst_job[i].column[0].c_str(), "FBIAS") == 0) {
         fcst_stat = fcst_cts[i].fbias.v;
         ref_stat  = ref_cts[i].fbias.v;
      }
      else if(strcasecmp(fcst_job[i].column[0].c_str(), "PODY") == 0) {
         fcst_stat = fcst_cts[i].pody.v;
         ref_stat  = ref_cts[i].pody.v;
      }
      else if(strcasecmp(fcst_job[i].column[0].c_str(), "PODN") == 0) {
         fcst_stat = fcst_cts[i].podn.v;
         ref_stat  = ref_cts[i].podn.v;
      }
      else if(strcasecmp(fcst_job[i].column[0].c_str(), "POFD") == 0) {
         fcst_stat = fcst_cts[i].pofd.v;
         ref_stat  = ref_cts[i].pofd.v;
      }
      else if(strcasecmp(fcst_job[i].column[0].c_str(), "FAR") == 0) {
         fcst_stat = fcst_cts[i].far.v;
         ref_stat  = ref_cts[i].far.v;
      }
      else if(strcasecmp(fcst_job[i].column[0].c_str(), "CSI") == 0) {
         fcst_stat = fcst_cts[i].csi.v;
         ref_stat  = ref_cts[i].csi.v;
      }
      else if(strcasecmp(fcst_job[i].column[0].c_str(), "GSS") == 0) {
         fcst_stat = fcst_cts[i].gss.v;
         ref_stat  = ref_cts[i].gss.v;
      }
      else if(strcasecmp(fcst_job[i].column[0].c_str(), "HK") == 0) {
         fcst_stat = fcst_cts[i].hk.v;
         ref_stat  = ref_cts[i].hk.v;
      }
      else if(strcasecmp(fcst_job[i].column[0].c_str(), "HSS") == 0) {
         fcst_stat = fcst_cts[i].hss.v;
         ref_stat  = ref_cts[i].hss.v;
      }
      else if(strcasecmp(fcst_job[i].column[0].c_str(), "ODDS") == 0) {
         fcst_stat = fcst_cts[i].odds.v;
         ref_stat  = ref_cts[i].odds.v;
      }

      //
      // Check for conditions when a skill score cannot be computed.
      //
      if(nint(n_fcst_lines[i]) == 0 || nint(n_ref_lines[i]) == 0   ||
         is_bad_data(fcst_stat)     || is_bad_data(ref_stat) ||
         is_eq(ref_stat, 0.0)) {
         ss = bad_data_double;
      }
      //
      // Compute the skill score and keep a running sum of the skill
      // scores and weights.
      //
      else {
         ss = 1.0 - (fcst_stat*fcst_stat)/(ref_stat*ref_stat);
         ss_sum     += ss*fcst_job[i].weight[0];
         weight_sum += fcst_job[i].weight[0];
      }

      mlog << Debug(3) << "Skill Score Index Term " << i+1
           << ": fcst_var = " << fcst_job[i].fcst_var[0]
           << ", fcst_lev = " << fcst_job[i].fcst_lev[0]
           << ", fcst_lead_sec = " << fcst_job[i].fcst_lead[0]
           << ", line_type = " << fcst_job[i].line_type[0]
           << ", column = " << fcst_job[i].column[0]
           << ", n_fcst = " << n_fcst_lines[i]
           << ", n_ref = " << n_ref_lines[i]
           << ", fcst = " << fcst_stat
           << ", ref = " << ref_stat
           << ", skill = " << ss
           << ", weight = " << fcst_job[i].weight[0] << "\n";

      //
      // Check the the number of aggregated lines differ.
      //
      if(nint(n_fcst_lines[i]) != nint(n_ref_lines[i])) {
         mlog << Warning << "\ncompute_ss_index() -> "
              << "the number of aggregated forecast and reference lines "
              << "differ (" << n_fcst_lines[i] << " != " << n_ref_lines[i]
              << ") for term " << i+1 << ".\n\n";
      }

      if(is_bad_data(ss)) {
         mlog << Warning << "\ncompute_ss_index() -> "
              << "can't compute skill score for term " << i+1 << ".\n\n";
      }

   } // end for i

   //
   // Compute the weighted average of the skill scores.
   //
   if(is_eq(weight_sum, 0.0)) ss_avg = bad_data_double;
   else                       ss_avg = ss_sum/weight_sum;

   //
   // Compute the Skill Score Index value.
   //
   if(is_bad_data(ss_avg) ||
      is_eq(ss_avg, 1.0)) ss_index = bad_data_double;
   else                   ss_index = sqrt(1.0/(1.0 - ss_avg));

   mlog << Debug(3) << "Skill Score Index Weighted Average = " << ss_avg << "\n"
        << "Skill Score Index Value = " << ss_index << "\n";

   //
   // Clean up allocated memory.
   //
   if(fcst_job) { delete [] fcst_job; fcst_job = (STATAnalysisJob *) 0; }
   if(ref_job)  { delete [] ref_job;  ref_job  = (STATAnalysisJob *) 0; }
   if(fcst_si)  { delete [] fcst_si;  fcst_si  = (SL1L2Info *)       0; }
   if(ref_si)   { delete [] ref_si;   ref_si   = (SL1L2Info *)       0; }
   if(fcst_cts) { delete [] fcst_cts; fcst_cts = (CTSInfo *)         0; }
   if(ref_cts)  { delete [] ref_cts;  ref_cts  = (CTSInfo *)         0; }
   if(job_lt)   { delete [] job_lt;   job_lt   = (STATLineType *)    0; }

   return(ss_index);
}

////////////////////////////////////////////////////////////////////////

void write_case_cols(const ConcatString &cs, AsciiTable &at,
                     int &r, int &c) {
   StringArray sa = cs.split(":");

   for(int i=0; i<sa.n(); i++) at.set_entry(r, c++, sa[i]);

   return;
}

////////////////////////////////////////////////////////////////////////<|MERGE_RESOLUTION|>--- conflicted
+++ resolved
@@ -510,15 +510,9 @@
    //
    // Sum the RPS line types
    //
-<<<<<<< HEAD
-   else if(lt == stat_erps) {
-      aggr_erps_lines(f, job, erps_map, n_in, n_out);
-      write_job_aggr_erps(job, lt, erps_map, out_at);
-=======
    else if(lt == stat_rps) {
-      aggr_rps_lines(f, j, rps_map, n_in, n_out);
-      write_job_aggr_rps(j, lt, rps_map, out_at);
->>>>>>> e5d8170e
+      aggr_rps_lines(f, job, rps_map, n_in, n_out);
+      write_job_aggr_rps(job, lt, rps_map, out_at);
    }
 
    //
@@ -1984,17 +1978,10 @@
 
 ////////////////////////////////////////////////////////////////////////
 
-<<<<<<< HEAD
-void write_job_aggr_erps(STATAnalysisJob &job, STATLineType lt,
-                         map<ConcatString, AggrERPSInfo> &m,
-                         AsciiTable &at) {
-   map<ConcatString, AggrERPSInfo>::iterator it;
-=======
-void write_job_aggr_rps(STATAnalysisJob &j, STATLineType lt,
+void write_job_aggr_rps(STATAnalysisJob &job, STATLineType lt,
                         map<ConcatString, AggrRPSInfo> &m,
                         AsciiTable &at) {
    map<ConcatString, AggrRPSInfo>::iterator it;
->>>>>>> e5d8170e
    int n_row, n_col, r, c;
    StatHdrColumns shc;
    RPSInfo rps_info;
@@ -2003,26 +1990,15 @@
    // Setup the output table
    //
    n_row  = 1 + m.size();
-<<<<<<< HEAD
    n_col  = 1 + job.by_column.n();
-   n_col += n_erps_columns;
+   n_col += n_rps_columns;
    write_job_aggr_hdr(job, n_row, n_col, at);
-=======
-   n_col  = 1 + j.by_column.n();
-   n_col += n_rps_columns;
-   write_job_aggr_hdr(j, n_row, n_col, at);
->>>>>>> e5d8170e
 
    //
    // Write the rest of the header row
    //
-<<<<<<< HEAD
    c = 1 + job.by_column.n();
-   write_header_row(erps_columns,  n_erps_columns,  0, at, 0, c);
-=======
-   c = 1 + j.by_column.n();
    write_header_row(rps_columns,  n_rps_columns,  0, at, 0, c);
->>>>>>> e5d8170e
 
    //
    // Setup the output STAT file
@@ -2054,13 +2030,8 @@
       //
       at.set_entry(r, c++, "RPS:");
       write_case_cols(it->first, at, r, c);
-<<<<<<< HEAD
-      write_erps_cols(it->second.erps_info, at, r, c);
-      if(job.stat_out) write_erps_cols(it->second.erps_info, job.stat_at, r, n_header_columns);
-=======
       write_rps_cols(it->second.rps_info, at, r, c);
-      if(j.stat_out) write_rps_cols(it->second.rps_info, j.stat_at, r, n_header_columns);
->>>>>>> e5d8170e
+      if(job.stat_out) write_rps_cols(it->second.rps_info, job.stat_at, r, n_header_columns);
    } // end for it
 
    return;
@@ -2512,21 +2483,12 @@
    //
    // Setup the output STAT file
    //
-<<<<<<< HEAD
         if(lt == stat_ecnt)  job.setup_stat_file(n_row, 0);
-   else if(lt == stat_erps)  job.setup_stat_file(n_row, 0);
+   else if(lt == stat_rps)   job.setup_stat_file(n_row, 0);
    else if(lt == stat_rhist) job.setup_stat_file(n_row, n);
    else if(lt == stat_phist) job.setup_stat_file(n_row, n);
    else if(lt == stat_relp)  job.setup_stat_file(n_row, n);
    else if(lt == stat_ssvar) job.setup_stat_file(n_row, 0);
-=======
-        if(lt == stat_ecnt)  j.setup_stat_file(n_row, 0);
-   else if(lt == stat_rps)   j.setup_stat_file(n_row, 0);
-   else if(lt == stat_rhist) j.setup_stat_file(n_row, n);
-   else if(lt == stat_phist) j.setup_stat_file(n_row, n);
-   else if(lt == stat_relp)  j.setup_stat_file(n_row, n);
-   else if(lt == stat_ssvar) j.setup_stat_file(n_row, 0);
->>>>>>> e5d8170e
 
    mlog << Debug(2) << "Computing output for "
         << (int) m.size() << " case(s).\n";
@@ -2572,31 +2534,18 @@
       //
       // RPS output line
       //
-<<<<<<< HEAD
-      else if(lt == stat_erps) {
-         ERPSInfo erps_info;
-         erps_info.fthresh = job.out_fcst_thresh;
-         erps_info.set(it->second.ens_pd);
-         at.set_entry(r, c++, "ERPS:");
-         write_case_cols(it->first, at, r, c);
-         write_erps_cols(erps_info, at, r, c);
-         if(job.stat_out) {
-            shc.set_fcst_thresh(job.out_fcst_thresh);
-            write_header_cols(shc, job.stat_at, r);
-            write_erps_cols(erps_info, job.stat_at, r, n_header_columns);
-=======
+
       else if(lt == stat_rps) {
          RPSInfo rps_info;
-         rps_info.fthresh = j.out_fcst_thresh;
+         rps_info.fthresh = job.out_fcst_thresh;
          rps_info.set(it->second.ens_pd);
          at.set_entry(r, c++, "RPS:");
          write_case_cols(it->first, at, r, c);
          write_rps_cols(rps_info, at, r, c);
-         if(j.stat_out) {
-            shc.set_fcst_thresh(j.out_fcst_thresh);
-            write_header_cols(shc, j.stat_at, r);
-            write_rps_cols(rps_info, j.stat_at, r, n_header_columns);
->>>>>>> e5d8170e
+         if(job.stat_out) {
+            shc.set_fcst_thresh(job.out_fcst_thresh);
+            write_header_cols(shc, job.stat_at, r);
+            write_rps_cols(rps_info, job.stat_at, r, n_header_columns);
          }
          // Increment row counter
          r++;

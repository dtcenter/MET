--- conflicted
+++ resolved
@@ -2060,11 +2060,8 @@
             fractional_coverage(dp, frac_dp,
                conf_info.nbrhd_prob.width[j],
                conf_info.nbrhd_prob.shape,
-<<<<<<< HEAD
-               ThreshBuf[i], (const DataPlane *) 0, (const DataPlane *) 0,
-=======
                grid.wrap_lon(), ThreshBuf[i],
->>>>>>> 5e8cc05e
+               (const DataPlane *) 0, (const DataPlane *) 0,
                conf_info.nbrhd_prob.vld_thresh);
 
             // Increment counts

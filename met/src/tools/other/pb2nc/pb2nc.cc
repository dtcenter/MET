--- conflicted
+++ resolved
@@ -673,36 +673,21 @@
          if ('0' != line[BUFR_NUMBER_START]) continue;
 
          strncpy(var_name, (line+BUFR_NAME_START), BUFR_NAME_LEN);
-<<<<<<< HEAD
-         var_name[BUFR_NAME_LEN] = 0;
-         for (int idx=(BUFR_NAME_LEN-1); idx >=0; idx--) {
-            if (' ' != var_name[idx] ) break;
-            var_name[idx] = 0;
-=======
          var_name[BUFR_NAME_LEN] = '\0';
          for (int idx=(BUFR_NAME_LEN-1); idx >=0; idx--) {
             if (' ' != var_name[idx] ) break;
             var_name[idx] = '\0';
->>>>>>> cdeef7dc
          }
          if (0 == strlen(var_name)) continue;
 
          var_count1++;
          strncpy(var_desc, (line+BUFR_DESCRIPTION_START), BUFR_DESCRIPTION_LEN);
-<<<<<<< HEAD
-         var_desc[BUFR_DESCRIPTION_LEN] = 0;
-=======
          var_desc[BUFR_DESCRIPTION_LEN] = '\0';
->>>>>>> cdeef7dc
          for (int idx=(BUFR_DESCRIPTION_LEN-1); idx>=0; idx--) {
             if (' ' != var_desc[idx] && '|' != var_desc[idx]) {
                break;
             }
-<<<<<<< HEAD
-            var_desc[idx] = 0;
-=======
             var_desc[idx] = '\0';
->>>>>>> cdeef7dc
          }
          mlog << Debug(10) << method_name << " sec. 1 var: ["
               << var_name << "] \tdesc: [" << var_desc << "]\n";
@@ -716,35 +701,20 @@
          if (NULL == strstr(line,"EVENT")) continue;
 
          strncpy(var_name, (line+BUFR_NAME_START), BUFR_NAME_LEN);
-<<<<<<< HEAD
-         var_name[BUFR_NAME_LEN] = 0;
-         for (int idx=(BUFR_NAME_LEN-1); idx >=0; idx--) {
-            if (' ' != var_name[idx] ) break;
-            var_name[idx] = 0;
-=======
          var_name[BUFR_NAME_LEN] = '\0';
          for (int idx=(BUFR_NAME_LEN-1); idx >=0; idx--) {
             if (' ' != var_name[idx] ) break;
             var_name[idx] = '\0';
->>>>>>> cdeef7dc
          }
          //if (NULL == strstr(var_name,"EVENT")) continue;
 
          strncpy(var_desc, (line+BUFR_SEQUENCE_START), BUFR_SEQUENCE_LEN);
-<<<<<<< HEAD
-         var_desc[BUFR_SEQUENCE_LEN] = 0;
-=======
          var_desc[BUFR_SEQUENCE_LEN] = '\0';
->>>>>>> cdeef7dc
          for (int idx=(BUFR_SEQUENCE_LEN-1); idx>=0; idx--) {
             if (' ' != var_desc[idx] && '|' != var_desc[idx]) {
                break;
             }
-<<<<<<< HEAD
-            var_desc[idx] = 0;
-=======
             var_desc[idx] = '\0';
->>>>>>> cdeef7dc
          }
          mlog << Debug(10) << method_name << " event: ["
               << var_name << "] \tdesc: [" << var_desc << "]\n";
@@ -759,17 +729,10 @@
          if ('-' == line[BUFR_NAME_START]) break;
 
          strncpy(var_name, (line+BUFR_NAME_START), BUFR_NAME_LEN);
-<<<<<<< HEAD
-         var_name[BUFR_NAME_LEN] = 0;
-         for (int idx=(BUFR_NAME_LEN-1); idx >=0; idx--) {
-            if (' ' != var_name[idx] ) break;
-            var_name[idx] = 0;
-=======
          var_name[BUFR_NAME_LEN] = '\0';
          for (int idx=(BUFR_NAME_LEN-1); idx >=0; idx--) {
             if (' ' != var_name[idx] ) break;
             var_name[idx] = '\0';
->>>>>>> cdeef7dc
          }
 
          if (NULL != strstr(line,"CCITT IA5")) {
@@ -778,20 +741,12 @@
          }
          else {
             strncpy(var_unit_str, (line+BUFR_UNIT_START), BUFR_UNIT_LEN);
-<<<<<<< HEAD
-            var_unit_str[BUFR_UNIT_LEN] = 0;
-=======
             var_unit_str[BUFR_UNIT_LEN] = '\0';
->>>>>>> cdeef7dc
             for (int idx=(BUFR_UNIT_LEN-1); idx>=0; idx--) {
                if (' ' != var_unit_str[idx] && '|' != var_unit_str[idx]) {
                   break;
                }
-<<<<<<< HEAD
-               var_unit_str[idx] = 0;
-=======
                var_unit_str[idx] = '\0';
->>>>>>> cdeef7dc
             }
             var_names.add(var_name);
             var_units.add(var_unit_str);
@@ -903,13 +858,8 @@
    // Initialize
    filtered_times.clear();
    min_msg_ut = max_msg_ut = (unixtime) 0;
-<<<<<<< HEAD
-   min_time_str[0] = 0;
-   max_time_str[0] = 0;
-=======
    min_time_str[0] = '\0';
    max_time_str[0] = '\0';
->>>>>>> cdeef7dc
 
    // Set the file name for the PrepBufr file
    file_name << pbfile[i_pb];
@@ -1344,11 +1294,7 @@
          strncpy(modified_hdr_typ, hdr_typ, sizeof(modified_hdr_typ));
       }
       if (max_buf >= max_str_len) max_buf--;
-<<<<<<< HEAD
-      modified_hdr_typ[max_buf] = 0;
-=======
       modified_hdr_typ[max_buf] = '\0';
->>>>>>> cdeef7dc
 
       // Search through the observation values and store them as:
       //    HDR_ID GC LVL HGT OB

--- conflicted
+++ resolved
@@ -1585,71 +1585,6 @@
          }
       } // end for lv
 
-<<<<<<< HEAD
-      if (cal_cape && (cape_level > 1)) {
-         bool reverse_levels;
-         float cape_val, cin_val, PLCL,PEQL;
-
-         float cape_val2, cin_val2,cape_val3, cin_val3, cape_val4, cin_val4;    // delete me
-         cape_val = bad_data_double;
-         cin_val  = bad_data_double;
-
-         if (cape_level > MAX_CAPE_LEVEL) cape_level = MAX_CAPE_LEVEL;
-         reverse_levels = (cape_data_pres[0] > cape_data_pres[cape_level-1]);
-         if (reverse_levels) {
-            int buf_idx;
-            float swap_value;
-            for (int idx=0; idx<(cape_level+1/2); idx++) {
-               buf_idx = cape_level - idx - 1;
-               swap_value = cape_data_pres[idx];
-               cape_data_pres[idx] = cape_data_pres[buf_idx];
-               cape_data_pres[buf_idx] = swap_value;
-
-               swap_value = cape_data_temp[idx];
-               cape_data_temp[idx] = cape_data_temp[buf_idx];
-               cape_data_temp[buf_idx] = swap_value;
-
-               swap_value = cape_data_spfh[idx];
-               cape_data_spfh[idx] = cape_data_spfh[buf_idx];
-               cape_data_spfh[buf_idx] = swap_value;
-            }
-         }
-         for (int idx=cape_level; idx<MAX_CAPE_LEVEL; idx++) {
-            cape_data_pres[idx] = r8bfms * 10;
-            cape_data_temp[idx] = r8bfms * 10;
-            cape_data_spfh[idx] = r8bfms * 10;
-         }
-
-         calcape_(&ivirt,&itype, cape_data_temp, cape_data_spfh, cape_data_pres,
-                  &p1d,&t1d,&q1d, static_dummy_201,
-                  &cape_level, &IMM,&JMM, &cape_level,
-                  &cape_val4, &cin_val4, &PLCL,&PEQL, static_dummy_200);
-
-         if(mlog.verbosity_level() >= 7) {
-            cout << "DEBUG 7: AFTER calcape_ cape_val: " << cape_val
-                 << ", cin_val: " << cin_val << "\n";
-            cout << "DEBUG 7:  index,P,T,Q\n" ;
-            for (int idx=0; idx<cape_level; idx++) {
-               cout << "DEBUG 7: " << idx << ", " << cape_data_pres[idx] << ", "
-                    << cape_data_temp[idx] << ", " << cape_data_spfh[idx] << "\n";
-            }
-            cout << "DEBUG 7: cape: calcape(1,1): " << cape_val << ",  calcape(0,1): " << cape_val2
-                 << ",  calcape(0,2): " << cape_val3 << ",  calcape(1,2): " << cape_val4
-                 << "   lat: " << hdr_lat << ", lon: " << hdr_lon
-                 << " valid_time: " << unix_to_yyyymmdd_hhmmss(hdr_vld_ut)
-                 << " " << hdr_typ << " " << hdr_sid
-                 << "\n\n" ;
-         }
-
-         if (cape_val > 0) {
-            obs_arr[1] = cape_code;
-            obs_arr[2] = cape_p;
-            obs_arr[3] = cape_h;
-            obs_arr[4] = cape_val; // observation value
-            addObservation(obs_arr, (string)hdr_typ, (string)hdr_sid, hdr_vld_ut,
-                           hdr_lat, hdr_lon, hdr_elv, cape_qm,
-                           OBS_BUFFER_SIZE);
-=======
       if (cal_cape) {
          if (1 < cape_level) {
             bool reverse_levels;
@@ -1738,7 +1673,6 @@
             }
             else if (is_eq(cape_val, 0.)) cape_cnt_zero_values++;
             else cape_cnt_missing_values++;
->>>>>>> 27eb23b4
          }
          else if (1 < buf_nlev) cape_cnt_no_levels++;
          else cape_cnt_surface_msgs++;

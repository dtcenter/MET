--- conflicted
+++ resolved
@@ -955,10 +955,7 @@
    int cape_level, prev_cape_level, IMM, JMM;
    int cape_count=0, cape_cnt_too_big=0, cape_cnt_surface_msgs = 0;
    int cape_cnt_no_levels=0, cape_cnt_missing_values=0, cape_cnt_zero_values=0;
-<<<<<<< HEAD
-=======
    float cape_p, cape_h, cape_qm;
->>>>>>> 63f15460
 
    // To compute PBL
    int pbl_level;
@@ -1494,11 +1491,6 @@
                }
 
                if (cal_pbl && (pbl_level == 0)) {
-<<<<<<< HEAD
-                  pbl_p = obs_arr[2];
-                  pbl_h = obs_arr[3];
-=======
->>>>>>> 63f15460
                   pbl_qm = quality_mark;
                }
             }

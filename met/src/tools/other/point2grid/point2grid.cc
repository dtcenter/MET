 // *=*=*=*=*=*=*=*=*=*=*=*=*=*=*=*=*=*=*=*=*=*=*=*=*=*=*=*=*
// ** Copyright UCAR (c) 1992 - 2020
// ** University Corporation for Atmospheric Research (UCAR)
// ** National Center for Atmospheric Research (NCAR)
// ** Research Applications Lab (RAL)
// ** P.O.Box 3000, Boulder, Colorado, 80307-3000, USA
// *=*=*=*=*=*=*=*=*=*=*=*=*=*=*=*=*=*=*=*=*=*=*=*=*=*=*=*=*

///////////////////////////////////////////////////////////////////////
//
//
//   Description:
//      This tool reads 2-dimensional fields from a gridded input file,
//      regrids them to the user-specified output grid, and writes the
//      regridded output data in NetCDF format.
//
//   Mod#   Date      Name           Description
//   ----   ----      ----           -----------
//   000    01-29-15  Halley Gotway  New
//   001    03-23-17  Halley Gotway  Change -name to an array.
//   002    06-25-17  Howard Soh     Support GOES-16
//
////////////////////////////////////////////////////////////////////////

using namespace std;

#include <cstdio>
#include <cstdlib>
#include <dirent.h>
#include <iostream>

#include "vx_log.h"
#include "vx_data2d_factory.h"
#include "vx_data2d.h"
#include "vx_nc_util.h"
#include "vx_grid.h"
#include "vx_regrid.h"
#include "vx_util.h"
#include "vx_statistics.h"

//#include "GridTemplate.h"
#include "point2grid_conf_info.h"

////////////////////////////////////////////////////////////////////////

static ConcatString program_name;

// Constants
static const int        TYPE_OBS      = 1;
static const int        TYPE_GOES     = 5;
static const int        TYPE_GOES_ADP = 6;

static const InterpMthd DefaultInterpMthd = InterpMthd_UW_Mean;
static const int        DefaultInterpWdth = 2;
static const double     DefaultVldThresh  = 0.5;

static const float      MISSING_LATLON = -999.0;
static const int        QC_NA_INDEX = -1;

static const char * default_config_filename = "MET_BASE/config/Point2GridConfig_default";

static const char * GOES_global_attr_names[] = {
      "naming_authority",
      "project",
      "production_site",
      "production_environment",
      "spatial_resolution",
      "orbital_slot",
      "platform_ID",
      "instrument_type",
      "scene_id",
      "instrument_ID",
      "dataset_name",
      "iso_series_metadata_id",
      "title",
      "keywords",
      "keywords_vocabulary",
      "processing_level",
      "date_created",
      "cdm_data_type",
      "time_coverage_start",
      "time_coverage_end",
      "timeline_id",
      "id"
};

// Beginning and ending retention times
static IntArray message_type_list;

// Variables for command line arguments
static ConcatString InputFilename;
static ConcatString OutputFilename;
static ConcatString AdpFilename;
static ConcatString config_filename;
static PointToGridConfInfo conf_info;
static StringArray FieldSA;
static RegridInfo RGInfo;
static StringArray VarNameSA;
static int compress_level = -1;
static bool opt_override_method = false;
static bool do_gaussian_filter = false;
static SingleThresh prob_cat_thresh;

// Output NetCDF file
static NcFile *nc_out  = (NcFile *) 0;
static NcDim  lat_dim ;
static NcDim  lon_dim ;


////////////////////////////////////////////////////////////////////////

static int process_command_line(int, char **);
static void process_data_file(int obs_type);
static void process_point_file(NcFile *nc_in, MetConfig &config,
            VarInfo *, const Grid fr_grid, const Grid to_grid);
static void open_nc(const Grid &grid, const ConcatString run_cs);
static void write_nc(const DataPlane &dp, const Grid &grid,
                     const VarInfo *vinfo, const char *vname);
static void write_nc_int(const DataPlane &dp, const Grid &grid,
                     const VarInfo *vinfo, const char *vname);
static void close_nc();
static void usage();
static void set_field(const StringArray &);
static void set_method(const StringArray &);
static void set_prob_cat_thresh(const StringArray &);
static void set_vld_thresh(const StringArray &);
static void set_name(const StringArray &);
static void set_logfile(const StringArray &);
static void set_config(const StringArray &);
static void set_verbosity(const StringArray &);
static void set_compress(const StringArray &);
static void set_adp(const StringArray &);
static void set_gaussian_dx(const StringArray &);
static void set_gaussian_radius(const StringArray &);

static bool get_grid_mapping(Grid to_grid, IntArray *cellMapping,
                            const IntArray obs_index_array, const int *obs_hids,
                            const float *hdr_lats, const float *hdr_lons);

//static bool keep_message_type(const char *mt_str);
static bool keep_message_type(const int mt_index);


////////////////////////////////////////////////////////////////////////
// for GOES 16
//
static const int factor_float_to_int = 1000000;
static const char *key_geostationary_data = "MET_GEOSTATIONARY_DATA";
static const char *dim_name_lat = "lat";
static const char *dim_name_lon = "lon";
static const char *var_name_lat = "latitude";
static const char *var_name_lon = "longitude";
static const ConcatString vname_dust("Dust");
static const ConcatString vname_smoke("Smoke");

static IntArray qc_flags;

static void process_goes_file(NcFile *nc_in, MetConfig &config,
            VarInfo *, const Grid fr_grid, const Grid to_grid);
static unixtime find_valid_time(multimap<string,NcVar> mapVar);
static ConcatString get_goes_grid_input(MetConfig config, Grid fr_grid, Grid to_grid);
static void get_grid_mapping(Grid fr_grid, Grid to_grid,
            IntArray *cellMapping, ConcatString geostationary_file);
static int  get_lat_count(NcFile *);
static int  get_lon_count(NcFile *);
static NcVar get_goes_nc_var(NcFile *nc, const ConcatString var_name,
                             bool exit_if_error=true);
static bool is_time_mismatch(NcFile *nc_in, NcFile *nc_adp);
static ConcatString make_geostationary_filename(Grid fr_grid, Grid to_grid,
            ConcatString regrid_name, bool grid_map=true);
static IntArray *read_grid_mapping(const char *grid_map_file);
static void regrid_goes_variable(NcFile *nc_in, VarInfo *vinfo,
            DataPlane &fr_dp, DataPlane &to_dp,
            Grid fr_grid, Grid to_grid, IntArray *cellMapping, NcFile *nc_adp);
static void save_geostationary_data(const ConcatString geostationary_file,
            const float *latitudes, const float *longitudes,
            const GoesImagerData grid_data);
static void set_goes_interpolate_option();
static void set_qc_flags(const StringArray &);
static void write_grid_mapping(const char *grid_map_file,
            IntArray *cellMapping, Grid from_grid, Grid to_grid);

////////////////////////////////////////////////////////////////////////

int main(int argc, char *argv[]) {

   // Store the program name
   program_name = get_short_name(argv[0]);

   // Set handler to be called for memory allocation error
   set_new_handler(oom);

   // Process the command line arguments
   int obs_type = process_command_line(argc, argv);
   
   // Process the input data file
   process_data_file(obs_type);

   return(0);
}

////////////////////////////////////////////////////////////////////////

int process_command_line(int argc, char **argv) {
   CommandLine cline;
   int obs_type = TYPE_OBS;
   static const char *method_name = "process_command_line() ";

   // Set default regridding options
   RGInfo.enable     = true;
   RGInfo.field      = FieldType_None;
   RGInfo.method     = DefaultInterpMthd;
   RGInfo.width      = DefaultInterpWdth;
   RGInfo.vld_thresh = DefaultVldThresh;
   RGInfo.gaussian.dx     = default_gaussian_dx;
   RGInfo.gaussian.radius = default_gaussian_radius;
   RGInfo.gaussian.trunc_factor = default_trunc_factor;

   // Check for zero arguments
   if(argc == 1) usage();

   // Parse the command line into tokens
   cline.set(argc, argv);

   // Set the usage function
   cline.set_usage(usage);

   // Add the options function calls
   cline.add(set_field,      "-field",      1);
   cline.add(set_method,     "-method",     1);
   cline.add(set_vld_thresh, "-vld_thresh", 1);
   cline.add(set_name,       "-name",       1);
   cline.add(set_logfile,    "-log",        1);
   cline.add(set_verbosity,  "-v",          1);
   cline.add(set_compress,   "-compress",   1);
   cline.add(set_qc_flags,   "-qc",         1);
   cline.add(set_adp,        "-adp",        1);
   cline.add(set_config,     "-config",     1);
   cline.add(set_prob_cat_thresh, "-prob_cat_thresh", 1);
   cline.add(set_gaussian_radius, "-gaussian_radius", 1);
   cline.add(set_gaussian_dx,     "-gaussian_dx",     1);

   cline.allow_numbers();

   // Parse the command line
   cline.parse();

   // Check for error. There should be three arguments left:
   // - input filename
   // - destination grid,
   // - output filename
   if(cline.n() != 3) usage();

   // Store the filenames and config string.
   InputFilename  = cline[0];
   RGInfo.name    = cline[1];
   OutputFilename = cline[2];

   // Check for at least one configuration string
   if(FieldSA.n_elements() < 1) {
      mlog << Error << "\nprocess_command_line() -> "
           << "The -field option must be used at least once!\n\n";
      usage();
   }

   // Check that the number of output names and fields match
   if(VarNameSA.n_elements() > 0 &&
      VarNameSA.n_elements() != FieldSA.n_elements()) {
      mlog << Error << "\nprocess_command_line() -> "
           << "When the -name option is used, the number of entries ("
           << VarNameSA.n_elements() << ") must match the number of "
           << "-field entries (" << FieldSA.n_elements() << ")!\n\n";
      usage();
   }

   RGInfo.validate_point();
   if (do_gaussian_filter) RGInfo.gaussian.compute();

   // Read the config files
   conf_info.read_config(default_config_filename, 
                         (config_filename.empty()
                          ? default_config_filename : config_filename.c_str()));
   // Process the configuration
   conf_info.process_config();

   ConcatString att_val;
   if (get_global_att(InputFilename.c_str(), (string)"scene_id", att_val)) {
      if ( att_val == "Full Disk" || att_val == "CONUS" 
          || att_val == "Mesoscale" ) set_goes_interpolate_option();
      obs_type = TYPE_GOES;
      if (0 < AdpFilename.length()) {
         obs_type = TYPE_GOES_ADP;
         if (!file_exists(AdpFilename.c_str())) {
            mlog << Error << method_name << "ADP input \"" << AdpFilename << "\" does not exist!\n";
            exit(1);
         }
      }
      
      if ((RGInfo.method != InterpMthd_Min)
            && (RGInfo.method != InterpMthd_Max)
            && (RGInfo.method != InterpMthd_Median)
            && (RGInfo.method != InterpMthd_UW_Mean)) {
         mlog << Error << "\n" << method_name << "The Interpolation method \""
              << interpmthd_to_string(RGInfo.method)
              << "\" is not supported for GOES data.\n\n";
         exit(1);
      }
   }
   
   return obs_type;
}

////////////////////////////////////////////////////////////////////////

void process_data_file(int obs_type) {
   DataPlane fr_dp;
   Grid fr_grid, to_grid;
   GrdFileType ftype;
   ConcatString run_cs;
   bool goes_data = (obs_type == TYPE_GOES || obs_type == TYPE_GOES_ADP);
   NcFile *nc_in = (NcFile *)0;
   static const char *method_name = "process_data_file() ";

   // Initialize configuration object
   MetConfig config;
   config.read(replace_path(config_const_filename).c_str());
   config.read_string(FieldSA[0].c_str());

   // Note: The command line argument MUST processed before this
   if (compress_level < 0) compress_level = config.nc_compression();

   // Get the gridded file type from config string, if present
   ftype = parse_conf_file_type(&config);

   // Read the input data file
   Met2dDataFileFactory m_factory;
   Met2dDataFile *fr_mtddf = (Met2dDataFile *) 0;
   fr_mtddf = m_factory.new_met_2d_data_file(InputFilename.c_str(), ftype);

   if(!fr_mtddf) {
      mlog << Error << "\n" << method_name << " -> "
           << "\"" << InputFilename << "\" not a valid data file\n\n";
      exit(1);
   }

   // Store the input data file types
   ftype = fr_mtddf->file_type();

   // Setup the VarInfo request object
   VarInfoFactory v_factory;
   VarInfo *vinfo;
   vinfo = v_factory.new_var_info(ftype);

   if(!vinfo) {
      mlog << Error << "\n" << method_name << " -> "
           << "unable to determine file type of \"" << InputFilename
           << "\"\n\n";
      exit(1);
   }

   // For python types read the first field to set the grid

   // Determine the "from" grid
   fr_grid = fr_mtddf->grid();
   if (goes_data) {
      mlog << Debug(2) << "Input grid: " << fr_grid.serialize() << "\n";
   }

   // Determine the "to" grid
   to_grid = parse_vx_grid(RGInfo, &fr_grid, &fr_grid);
   mlog << Debug(2) << "Output grid: " << to_grid.serialize() << "\n";

   //GridTemplateFactory gtf;
   mlog << Debug(2) << "Interpolation options: "
        << "method = " << interpmthd_to_string(RGInfo.method)
        << ", vld_thresh = " << RGInfo.vld_thresh << "\n";

   // Build the run command string
   run_cs << "Point obs (" << fr_grid.serialize() << ") to " << to_grid.serialize();
   if (goes_data) {
      ConcatString grid_string = get_goes_grid_input(config, fr_grid, to_grid);
      if (grid_string.length() > 0) run_cs << " with " << grid_string;
   }

   // Open the output file
   open_nc(to_grid, run_cs);

   // Open the input file
   mlog << Debug(1)  << "Reading data file: " << InputFilename << "\n";
   nc_in = open_ncfile(InputFilename.c_str());

   if (goes_data) {
      process_goes_file(nc_in, config, vinfo, fr_grid, to_grid);
   }
   else {
      process_point_file(nc_in, config, vinfo, fr_grid, to_grid);
   }

   // Close the output file
   close_nc();

   // Clean up
   if(nc_in)    { delete nc_in;    nc_in  = 0; }
   if(fr_mtddf) { delete fr_mtddf; fr_mtddf = (Met2dDataFile *) 0; }
   if(vinfo)    { delete vinfo;    vinfo    = (VarInfo *)       0; }

   return;
}

////////////////////////////////////////////////////////////////////////
// returns true if no error

bool get_nc_data_int_array(NcFile *nc, char *var_name, int *data_array, bool stop=true) {
   bool status = false;
   NcVar nc_var = get_nc_var(nc, (char *)var_name, stop);
   if (IS_INVALID_NC(nc_var)) {
      if (stop) exit(1);
   }
   else {
      status = get_nc_data(&nc_var, data_array);
   }
   return status;
}

////////////////////////////////////////////////////////////////////////
// returns true if no error

bool get_nc_data_int_array(NcFile *nc, const char *var_name, int *data_array, bool stop=true) {
   bool status = false;
   char *_var_name = strdup(var_name);
   if (_var_name) {
      status = get_nc_data_int_array(nc, _var_name, data_array, stop);
      free(_var_name);
   }
   return status;
}

////////////////////////////////////////////////////////////////////////
// returns true if no error

bool get_nc_data_float_array(NcFile *nc, char *var_name, float *data_array) {
   NcVar nc_var = get_nc_var(nc, (char *)var_name);
   if (IS_INVALID_NC(nc_var)) exit(1);
   
   bool status = get_nc_data(&nc_var, data_array);
   return status;
}

////////////////////////////////////////////////////////////////////////
// returns true if no error

bool get_nc_data_float_array(NcFile *nc, const char *var_name, float *data_array) {
   bool status = false;
   char *_var_name = strdup(var_name);
   if (_var_name) {
      status = get_nc_data_float_array(nc, _var_name, data_array);
      free(_var_name);
   }
   return status;
}

////////////////////////////////////////////////////////////////////////
// returns true if no error

bool get_nc_data_string_array(NcFile *nc, char *var_name,
                              StringArray *stringArray) {
   NcVar nc_var = get_nc_var(nc, var_name, true);
   if (IS_INVALID_NC(nc_var)) exit(1);
   
   bool status = get_nc_data_to_array(&nc_var, stringArray);
   return status;
}


////////////////////////////////////////////////////////////////////////
// returns true if no error

bool get_nc_data_string_array(NcFile *nc, const char *var_name,
                              StringArray *stringArray) {
   bool status = false;    
   char *_var_name = strdup(var_name);
   if (_var_name) {
      status = get_nc_data_string_array(nc, _var_name, stringArray);
      free(_var_name);
   }
   return status;
}

////////////////////////////////////////////////////////////////////////
// Check the message types

void prepare_message_types(const StringArray hdr_types) {
   static const char *method_name = "prepare_message_types() -> ";
   message_type_list.clear();
   if (0 < conf_info.message_type.n_elements()) {
      int hdr_idx;
      ConcatString msg_list_str;
      for(int idx=0; idx<conf_info.message_type.n_elements(); idx++) {
         string message_type_str = conf_info.message_type[idx];
         if (hdr_types.has(message_type_str, hdr_idx)) {
            message_type_list.add(hdr_idx);
         }
         else {
            mlog << Debug(3) << method_name << "The message type \""
                 << message_type_str << "\" does not exist\n";
         }
         if (idx > 0) msg_list_str << ",";
         msg_list_str << message_type_str;
      }
      if (0 == message_type_list.n_elements()) {
         mlog << Error << method_name << " No matching message types [" 
              << msg_list_str << "].\n";
         exit(1);
      }
   }
}

////////////////////////////////////////////////////////////////////////

IntArray prepare_qc_array(const IntArray qc_flags, StringArray qc_tables) {
   IntArray qc_idx_array;
   bool has_qc_flags = (qc_flags.n_elements() > 0);
   if (has_qc_flags) {
      for(int idx=0; idx<qc_tables.n_elements(); idx++) {
         int qc_value = (qc_tables[idx] == "NA")
                        ? QC_NA_INDEX : atoi(qc_tables[idx].c_str());
         if (qc_flags.has(qc_value) && !qc_idx_array.has(idx)) {
            qc_idx_array.add(idx);
         }
      }
   }
   return qc_idx_array;
}

////////////////////////////////////////////////////////////////////////

void process_point_file(NcFile *nc_in, MetConfig &config, VarInfo *vinfo,
                        const Grid fr_grid, const Grid to_grid) {
   int nhdr, nobs;
   int nx, ny, var_count, to_count, var_count2;
   int idx, hdr_idx;
   int var_idx_or_gc;
   int filtered_by_time, filtered_by_msg_type, filtered_by_qc;
   ConcatString vname, vname_cnt, vname_mask;
   DataPlane fr_dp, to_dp;
   DataPlane cnt_dp, mask_dp;
   DataPlane prob_dp, prob_mask_dp;
   NcVar var_obs_gc, var_obs_var;

   bool use_var_id = true;
   bool has_prob_thresh = !prob_cat_thresh.check(bad_data_double);

   unixtime requested_valid_time, valid_time = 0;
   IntArray *cellMapping = (IntArray *)0;
   static const char *method_name = "process_point_file() -> ";

   if (!get_dim(nc_in, ConcatString(nc_dim_nhdr), nhdr, true)) {
      mlog << Error << "\n" << method_name
           << "can not find the header dimension\"" << nc_dim_nhdr << "\".\n\n";
      exit(1);
   }
   if (!get_dim(nc_in, ConcatString(nc_dim_nobs), nobs, true)) {
      mlog << Error << "\n" << method_name
           << "can not find the obs dimension\"" << nc_dim_nobs << "\".\n\n";
      exit(1);
   }
   
   // support only 1 variable
   if (1 < FieldSA.n_elements()) {
      mlog << Error << "\n" << method_name
           << "Support only 1 variable. \"" << FieldSA.n_elements() << "\" variables were requested.\n\n";
      exit(1);
   }
   
   int *obs_ids = new int[nobs];       // grib_code or var_id
   int *obs_hids = new int[nobs];
   float *hdr_lats = new float[nhdr];
   float *hdr_lons = new float[nhdr];
   //float *hdr_elvs[nhdr] = new float[nhdr];
   float *obs_lvls = new float[nobs];
   float *obs_hgts = new float[nobs];
   float *obs_vals = new float[nobs];
   int *hdr_typ_ids = new int[nhdr];
   int *hdr_vld_ids = new int[nhdr];
   int *obs_qty_ids = new int[nobs];
   IntArray var_index_array;
   IntArray valid_time_array;
   StringArray qc_tables;
   StringArray var_names;
   StringArray hdr_types;
   StringArray hdr_valid_times;
   
   if (!get_nc_data_string_array(nc_in, nc_var_hdr_typ_tbl, &hdr_types)) exit(1);
   // Check the message types
   prepare_message_types(hdr_types);
   
   // Check and read obs_vid and obs_var if exists
   bool success_to_read = true;
   NcVar obs_vid_var = get_var(nc_in, nc_var_obs_vid);
   if (IS_VALID_NC(obs_vid_var)) {
      if (success_to_read) success_to_read = get_nc_data_int_array(nc_in, nc_var_obs_vid, obs_ids);
      if (success_to_read) success_to_read = get_nc_data_string_array(nc_in, nc_var_obs_var, &var_names);
   }
   else {
      use_var_id = false;
      if (success_to_read) success_to_read = get_nc_data_int_array(nc_in, nc_var_obs_gc, obs_ids, false);
      if (!success_to_read) {
         mlog << Error << "\n" << method_name
              << "\"" << InputFilename << "\" is very old format. Not supported\n\n";
      }
   }
   
   if (success_to_read)
      success_to_read = get_nc_data_int_array(nc_in, nc_var_obs_hid, obs_hids);
   if (success_to_read)
      success_to_read = get_nc_data_int_array(nc_in, nc_var_hdr_vld, hdr_vld_ids);
   if (success_to_read)
      success_to_read = get_nc_data_int_array(nc_in, nc_var_hdr_typ, hdr_typ_ids);
   if (success_to_read)
      success_to_read = get_nc_data_int_array(nc_in, nc_var_obs_qty, obs_qty_ids);
   if (success_to_read)
      success_to_read = get_nc_data_float_array(nc_in, nc_var_hdr_lat, hdr_lats);
   if (success_to_read)
      success_to_read = get_nc_data_float_array(nc_in, nc_var_hdr_lon, hdr_lons);
   //if (!get_nc_data_float_array(nc_in, nc_var_hdr_elv, hdr_elvs)) exit(1);
   if (success_to_read)
      success_to_read = get_nc_data_float_array(nc_in, nc_var_obs_lvl, obs_lvls);
   if (success_to_read)
      success_to_read = get_nc_data_float_array(nc_in, nc_var_obs_hgt, obs_hgts);
   if (success_to_read)
      success_to_read = get_nc_data_float_array(nc_in, nc_var_obs_val, obs_vals);
   if (success_to_read)
      success_to_read = get_nc_data_string_array(
            nc_in, nc_var_hdr_vld_tbl, &hdr_valid_times);
   if (success_to_read)
      success_to_read = get_nc_data_string_array(
            nc_in, nc_var_obs_qty_tbl, &qc_tables);
   if (!success_to_read) {
      delete [] obs_ids;
      delete [] obs_hids;
      delete [] hdr_lats;
      delete [] hdr_lons;
      delete [] obs_lvls;
      delete [] obs_hgts;
      delete [] obs_vals;
      delete [] hdr_typ_ids;
      delete [] hdr_vld_ids;
      delete [] obs_qty_ids;
      exit(1);
   }
   
   bool has_qc_flags = (qc_flags.n_elements() > 0);
   IntArray qc_idx_array = prepare_qc_array(qc_flags, qc_tables);

   // Initialize configuration object

   nx = to_grid.nx();
   ny = to_grid.ny();
   to_dp.set_size(nx, ny);
   cnt_dp.set_size(nx, ny);
   mask_dp.set_size(nx, ny);
   if (has_prob_thresh || do_gaussian_filter) {
      prob_dp.set_size(nx, ny);
      prob_mask_dp.set_size(nx, ny);
   }

   // Loop through the requested fields
   int obs_count_zero_to, obs_count_non_zero_to;
   int obs_count_zero_from, obs_count_non_zero_from;
   
   obs_count_zero_to = obs_count_non_zero_to = 0;
   obs_count_zero_from = obs_count_non_zero_from = 0;
   for(int i=0; i<FieldSA.n_elements(); i++) {
      var_idx_or_gc = -1;
      // Initialize
      vinfo->clear();
      
      // Populate the VarInfo object using the config string
      config.read_string(FieldSA[i].c_str());
      vinfo->set_dict(config);

      // Check the time range. Apply the time window
      bool valid_time_from_config = true;
      unixtime valid_beg_ut, valid_end_ut, obs_time;
      
      valid_time_array.clear();
      valid_time = vinfo->valid();
      if (valid_time == 0) valid_time = conf_info.valid_time;
      requested_valid_time = valid_time;
      if (0 < valid_time) {
         valid_beg_ut = valid_end_ut = valid_time;
         if (!is_eq(bad_data_int, conf_info.beg_ds)) valid_beg_ut += conf_info.beg_ds;
         if (!is_eq(bad_data_int, conf_info.end_ds)) valid_end_ut += conf_info.end_ds;
         for(idx=0; idx<hdr_valid_times.n_elements(); idx++) {
            obs_time = timestring_to_unix(hdr_valid_times[idx].c_str());
            if (valid_beg_ut <= obs_time and obs_time <= valid_end_ut) {
               valid_time_array.add(idx);
               mlog << Debug(4) << method_name << "The obs time "
                    << hdr_valid_times[idx] << " was included\n";
            }
         }
         valid_time_array.add(bad_data_int);    // added dummy entry
      }
      else {
         valid_time_from_config = false;
         // Set the latest available valid time
         valid_time = 0;
         for(idx=0; idx<hdr_valid_times.n_elements(); idx++) {
            obs_time = timestring_to_unix(hdr_valid_times[idx].c_str());
            if (obs_time > valid_time) valid_time = obs_time;
         }
      }
      mlog << Debug(3) << method_name << " valid_time from "
           << (valid_time_from_config ? "config" : "input data") << ": "
           << unix_to_yyyymmdd_hhmmss(valid_time) << "\n";
     
      to_dp.set_init(valid_time);
      to_dp.set_valid(valid_time);
      cnt_dp.set_init(valid_time);
      cnt_dp.set_valid(valid_time);
      mask_dp.set_init(valid_time);
      mask_dp.set_valid(valid_time);
      if (has_prob_thresh || do_gaussian_filter) {
         prob_dp.set_init(valid_time);
         prob_dp.set_valid(valid_time);
         prob_mask_dp.set_init(valid_time);
         prob_mask_dp.set_valid(valid_time);
      }
      
      var_index_array.clear();
      // Select output variable name
      vname = vinfo->name();
      if (use_var_id) {
         if (!var_names.has(vname, var_idx_or_gc)) {
            mlog << Error << "\n" << method_name
                 << "Can not find variable \"" << vname << "\".\n\n";
            exit(1);
         }
      }
      else var_idx_or_gc = atoi(vname.c_str());
      
      vname = (VarNameSA.n_elements() == 0)
              ? conf_info.get_var_name(vinfo->name())
              : conf_info.get_var_name(VarNameSA[i]);
      mlog << Debug(4) << method_name
           << " var: " << vname << ", index: " << var_idx_or_gc << ".\n";
      
      var_count = var_count2 = to_count = 0;
      filtered_by_time = filtered_by_msg_type = filtered_by_qc = 0;
      for (idx=0; idx < nobs; idx++) {
         if (var_idx_or_gc == obs_ids[idx]) {
            var_count2++;
            hdr_idx = obs_hids[idx];
            if (0 < valid_time_array.n_elements() &&
                  !valid_time_array.has(hdr_vld_ids[hdr_idx])) {
               filtered_by_time++;
               continue;
            }
     
            if(!keep_message_type(hdr_typ_ids[hdr_idx])) {
               filtered_by_msg_type++;
               continue;
            }
            
            //Filter by QC flag
            if (has_qc_flags && !qc_idx_array.has(obs_qty_ids[idx])) {
               filtered_by_qc++;
               continue;
            }
            
            var_index_array.add(idx);
            var_count++;
            if (is_eq(obs_vals[idx], 0.)) obs_count_zero_from++;
            else obs_count_non_zero_from++;
         }
      }
      if (cellMapping) {
         delete [] cellMapping;
         cellMapping = (IntArray *)0;
      }
      cellMapping = new IntArray[nx * ny];
      if (get_grid_mapping(to_grid, cellMapping, var_index_array,
            obs_hids, hdr_lats, hdr_lons)) {
         int from_index;
         IntArray cellArray;
         NumArray dataArray;
         int offset = 0;
         int valid_count = 0;
         int absent_count = 0;
         int censored_count = 0;
         int qc_filtered_count = 0;
         int adp_qc_filtered_count = 0;
         float data_value;
         float from_min_value =  10e10;
         float from_max_value = -10e10;

         to_count = 0;
         to_dp.set_constant(bad_data_double);
         cnt_dp.set_constant(0);
         mask_dp.set_constant(0);
         if (has_prob_thresh || do_gaussian_filter) {
            prob_dp.set_constant(0);
            prob_mask_dp.set_constant(0);
         }
         
         for (int x_idx = 0; x_idx<nx; x_idx++) {
            for (int y_idx = 0; y_idx<ny; y_idx++) {
               offset = to_dp.two_to_one(x_idx,y_idx);
               cellArray = cellMapping[offset];
               int prob_cnt = 0;
               int prob_value_sum = 0;
               if (0 < cellArray.n_elements()) {
                  //cnt_dp.set(cellArray.n_elements(), x_idx, y_idx);
                  //mask_dp.set(1, x_idx, y_idx);
                  valid_count = 0;
                  dataArray.clear();
                  for (int dIdx=0; dIdx<cellArray.n_elements(); dIdx++) {
                     from_index = cellArray[dIdx];
                     data_value = obs_vals[from_index];
                     if (is_eq(data_value, bad_data_float)) continue;
               
                     if(mlog.verbosity_level() >= 4) {
                        if (from_min_value > data_value) from_min_value = data_value;
                        if (from_max_value < data_value) from_max_value = data_value;
                     }
                     
                     for(int ic=0; ic<vinfo->censor_thresh().n_elements(); ic++) {
                        // Break out after the first match.
                        if(vinfo->censor_thresh()[ic].check(data_value)) {
                           data_value = vinfo->censor_val()[ic];
                           censored_count++;
                           break;
                        }
                     }
                     
                     dataArray.add(data_value);
                     valid_count++;
                  }
                  if (0 < valid_count) to_count++;
                  
                  int data_count = dataArray.n_elements();
                  if (0 < data_count) {
                     float to_value;
                     if      (RGInfo.method == InterpMthd_Min) to_value = dataArray.min();
                     else if (RGInfo.method == InterpMthd_Max) to_value = dataArray.max();
                     else if (RGInfo.method == InterpMthd_Median) {
                        cellArray.sort_increasing();
                        to_value = dataArray[data_count/2];
                        if (0 == data_count % 2)
                           to_value = (to_value + dataArray[(data_count/2)+1])/2;
                     }
                     else to_value = dataArray.sum() / data_count;
                     
                     if (is_eq(to_value, 0.)) obs_count_zero_to++;
                     else obs_count_non_zero_to++;

                     cnt_dp.set(data_count, x_idx, y_idx);
                     mask_dp.set(1, x_idx, y_idx);
                     to_dp.set(to_value, x_idx, y_idx);
                     if ((has_prob_thresh && prob_cat_thresh.check(to_value))
                         || (do_gaussian_filter && !has_prob_thresh)) {
                        prob_dp.set(1, x_idx, y_idx);
                        prob_mask_dp.set(1, x_idx, y_idx);
                     }
                     
                     if (1 < data_count) {
                        mlog << Debug(9) << method_name
                             << " to_value:" << to_value
                             << " at " << x_idx << "," << y_idx
                             << ", max: " << dataArray.max()
                             << ", min: " << dataArray.min()
                             << ", mean: " << dataArray.sum()/data_count
                             << " from " << data_count << " data values.\n";
                     }
                     mlog << Debug(8) << method_name << " data at " << x_idx << "," << y_idx
                          << ", value: " << to_value << "\n";
                  }
               }
            }
         }
      }

      // Write the regridded data
      write_nc(to_dp, to_grid, vinfo, vname.c_str());
      
      vname_cnt = vname;
      vname_cnt << "_cnt";
      vname_mask = vname;
      vname_mask << "_mask";

      ConcatString tmp_long_name;
      ConcatString var_long_name = vinfo->long_name();
      ConcatString dim_string = "(*,*)";
      
      tmp_long_name = vname_cnt;
      tmp_long_name << dim_string;
      vinfo->set_long_name(tmp_long_name.c_str());
      write_nc_int(cnt_dp, to_grid, vinfo, vname_cnt.c_str());
      
      tmp_long_name = vname_mask;
      tmp_long_name << dim_string;
      vinfo->set_long_name(tmp_long_name.c_str());
      write_nc_int(mask_dp, to_grid, vinfo, vname_mask.c_str());
      
      if (has_prob_thresh || do_gaussian_filter) {
         ConcatString vname_prob = vname;
         vname_prob << "_prob_" << prob_cat_thresh.get_abbr_str();
         ConcatString vname_prob_mask = vname_prob;
         vname_prob_mask << "_mask";

         if (do_gaussian_filter) interp_gaussian_dp(prob_dp, RGInfo.gaussian, RGInfo.vld_thresh);
         
         tmp_long_name = vname_prob;
         tmp_long_name << dim_string;
         vinfo->set_long_name(tmp_long_name.c_str());
         write_nc(prob_dp, to_grid, vinfo, vname_prob.c_str());
         if (do_gaussian_filter) {
            NcVar prob_var = get_var(nc_out, vname_prob.c_str());
            if (IS_VALID_NC(prob_var)) {
               add_att(&prob_var, "gaussian_radius", RGInfo.gaussian.radius);
               add_att(&prob_var, "gaussian_dx", RGInfo.gaussian.dx);
               add_att(&prob_var, "trunc_factor", RGInfo.gaussian.trunc_factor);
            }
         }
         
         tmp_long_name = vname_prob_mask;
         tmp_long_name << dim_string;
         vinfo->set_long_name(tmp_long_name.c_str());
         write_nc_int(prob_mask_dp, to_grid, vinfo, vname_prob_mask.c_str());
      }
      vinfo->set_long_name(var_long_name.c_str());
      
      mlog << Debug(7) << method_name << " obs_count_zero_to: " << obs_count_zero_to
           << ", obs_count_non_zero_to: " << obs_count_non_zero_to << "\n";

      ConcatString log_msg;
      log_msg << "Filtered by time: " << filtered_by_time;
      if (0 < requested_valid_time) {
         log_msg << " [" << unix_to_yyyymmdd_hhmmss(requested_valid_time) << "]";
      }
      log_msg << ", by msg_type: " << filtered_by_msg_type;
      if (0 < filtered_by_msg_type) {
         log_msg << " [";
         for(idx=0; idx<conf_info.message_type.n_elements(); idx++) {
            if (idx > 0) log_msg << ",";
            log_msg << conf_info.message_type[idx];
         }
         log_msg << "]";
      }
      log_msg << ", by QC: " << filtered_by_qc;
      if (0 < filtered_by_qc) {
         log_msg << " [";
         for(idx=0; idx<qc_flags.n_elements(); idx++) {
            if (idx > 0) log_msg << ",";
            log_msg << qc_flags[idx];
         }
         log_msg << "]";
      }
      log_msg << ", out of " << var_count2;
      int filtered_count = filtered_by_msg_type + filtered_by_qc + requested_valid_time;
      if (0 == var_count) {
         if (0 == filtered_count) {
            mlog << Error << method_name << " No matching variable [" 
                 << vinfo->name() << ":" << var_idx_or_gc << "]\n";
         }
         else {
            mlog << Error << method_name << " No valid data ater filtering.\n\t"
                 << log_msg << ".\n";
         }
         exit(1);
      }
      else {
         mlog << Debug(2) << method_name << " var_count=" << var_count
              << ", grid: " << to_count << " out of " << (nx * ny) << "  "
              << (0 < filtered_count ? log_msg.c_str() : " ")
              //<< ",    Obs_value] zero: " << obs_count_zero_from
              //<< ", non_zero: " <<obs_count_non_zero_from 
              << "\n";
      }
   } // end for i

   if (cellMapping) {
      delete [] cellMapping;   cellMapping = (IntArray *)0;
   }

   delete [] obs_ids;
   delete [] obs_hids;
   delete [] hdr_lats;
   delete [] hdr_lons;
   delete [] obs_lvls;
   delete [] obs_hgts;
   delete [] obs_vals;
   delete [] hdr_typ_ids;
   delete [] hdr_vld_ids;
   delete [] obs_qty_ids;

   return;
}

////////////////////////////////////////////////////////////////////////

void open_nc(const Grid &grid, ConcatString run_cs) {

   // Create output file
   nc_out = open_ncfile(OutputFilename.c_str(), true);

   if(IS_INVALID_NC_P(nc_out)) {
      mlog << Error << "\nopen_nc() -> "
           << "trouble opening output NetCDF file \""
           << OutputFilename << "\"\n\n";
      exit(1);
   }

   // Add global attributes
   write_netcdf_global(nc_out, OutputFilename.c_str(), program_name.c_str());

   // Add the run command
   add_att(nc_out, "RunCommand", run_cs);

   // Add the projection information
   write_netcdf_proj(nc_out, grid);

   // Define Dimensions
   lat_dim = add_dim(nc_out, "lat", (long) grid.ny());
   lon_dim = add_dim(nc_out, "lon", (long) grid.nx());

   // Add the lat/lon variables
   write_netcdf_latlon(nc_out, &lat_dim, &lon_dim, grid);

   return;
}

////////////////////////////////////////////////////////////////////////

void write_nc_data(const DataPlane &dp, const Grid &grid, NcVar *data_var) {

   // Allocate memory to store data values for each grid point
   float *data = new float [grid.nx()*grid.ny()];

   // Store the data
   int grid_nx = grid.nx();
   int grid_ny = grid.ny();
   for(int x=0; x<grid_nx; x++) {
      for(int y=0; y<grid_ny; y++) {
         int n = DefaultTO.two_to_one(grid_nx, grid_ny, x, y);
         data[n] = (float) dp(x, y);
      } // end for y
   } // end for x

   // Write out the data
   if(!put_nc_data_with_dims(data_var, &data[0], grid.ny(), grid.nx())) {
      mlog << Error << "\nwrite_nc_data() -> "
           << "error writing data to the output file.\n\n";
      exit(1);
   }

   // Clean up
   if(data) { delete [] data;  data = (float *)  0; }

   return;
}

////////////////////////////////////////////////////////////////////////

void write_nc_data_int(const DataPlane &dp, const Grid &grid, NcVar *data_var) {

   // Allocate memory to store data values for each grid point
   int *data = new int [grid.nx()*grid.ny()];

   // Store the data
   int grid_nx = grid.nx();
   int grid_ny = grid.ny();
   for(int x=0; x<grid_nx; x++) {
      for(int y=0; y<grid_ny; y++) {
         int n = DefaultTO.two_to_one(grid_nx, grid_ny, x, y);
         data[n] = (int) dp(x, y);
      } // end for y
   } // end for x

   // Write out the data
   if(!put_nc_data_with_dims(data_var, &data[0], grid.ny(), grid.nx())) {
      mlog << Error << "\nwrite_nc_data_int() -> "
           << "error writing data to the output file.\n\n";
      exit(1);
   }

   // Clean up
   if(data) { delete [] data;  data = (int *)  0; }

   return;
}

////////////////////////////////////////////////////////////////////////

void write_nc(const DataPlane &dp, const Grid &grid,
              const VarInfo *vinfo, const char *vname) {

   int deflate_level = compress_level;
   if (deflate_level < 0) deflate_level = 0;

   NcVar data_var = add_var(nc_out, (string)vname, ncFloat,
                            lat_dim, lon_dim, deflate_level);
   add_att(&data_var, "name", (string)vname);
   add_att(&data_var, "long_name", (string)vinfo->long_name());
   add_att(&data_var, "level", (string)vinfo->level_name());
   add_att(&data_var, "units", (string)vinfo->units());
   add_att(&data_var, "_FillValue", bad_data_float);
   write_netcdf_var_times(&data_var, dp);

   write_nc_data(dp, grid, &data_var);

   return;
}

////////////////////////////////////////////////////////////////////////

void write_nc_int(const DataPlane &dp, const Grid &grid,
              const VarInfo *vinfo, const char *vname) {

   int deflate_level = compress_level;
   if (deflate_level < 0) deflate_level = 0;

   NcVar data_var = add_var(nc_out, (string)vname, ncInt,
                            lat_dim, lon_dim, deflate_level);
   add_att(&data_var, "name", (string)vname);
   add_att(&data_var, "long_name", (string)vinfo->long_name());
   add_att(&data_var, "level", (string)vinfo->level_name());
   add_att(&data_var, "units", (string)vinfo->units());
   add_att(&data_var, "_FillValue", bad_data_int);
   write_netcdf_var_times(&data_var, dp);

   write_nc_data_int(dp, grid, &data_var);

   return;
}

//
////////////////////////////////////////////////////////////////////////
// GOES related modules
//

////////////////////////////////////////////////////////////////////////

void process_goes_file(NcFile *nc_in, MetConfig &config, VarInfo *vinfo,
      const Grid fr_grid, const Grid to_grid) {
   DataPlane fr_dp, to_dp;
   ConcatString vname;
   unixtime valid_time = 0;
   int global_attr_count;
   bool opt_all_attrs = false;
   NcFile *nc_adp = (NcFile *)0;
   IntArray *cellMapping = (IntArray *)0;
   static const char *method_name = "process_goes_file() ";

   // Initialize configuration object
   //MetConfig config;
   //config.read(replace_path(config_const_filename).c_str());
   //config.read_string(FieldSA[0].c_str());

   ConcatString tmp_dir = config.get_tmp_dir();
   ConcatString geostationary_file(tmp_dir);
   ConcatString grid_map_file(tmp_dir);
   grid_map_file.add("/");
   grid_map_file.add(make_geostationary_filename(fr_grid, to_grid, RGInfo.name));
   geostationary_file.add("/");
   geostationary_file.add(make_geostationary_filename(fr_grid, to_grid, RGInfo.name, false));
   
   // Open ADP file if exists
   if (0 < AdpFilename.length() && file_exists(AdpFilename.c_str())) {
      nc_adp = open_ncfile(AdpFilename.c_str());
      if (IS_INVALID_NC_P(nc_adp)) {
         mlog << Error << method_name << "Can't open the ADP input \"" << AdpFilename << "\"\n";
         exit(1);
      }
      else if (is_time_mismatch(nc_in, nc_adp)) {
         exit(1);
      }
   }
   
   multimap<string,NcVar> mapVar = GET_NC_VARS_P(nc_in);

   valid_time = find_valid_time(mapVar);
   to_dp.set_size(to_grid.nx(), to_grid.ny());
   global_attr_count =  sizeof(GOES_global_attr_names)/sizeof(*GOES_global_attr_names);
   if (file_exists(grid_map_file.text())) {
      cellMapping = read_grid_mapping(grid_map_file.text());
   }
   else {
      cellMapping = new IntArray[to_grid.nx() * to_grid.ny()];
      get_grid_mapping(fr_grid, to_grid, cellMapping, geostationary_file);
      write_grid_mapping(grid_map_file.text(), cellMapping,
            fr_grid, to_grid);
   }

   // Loop through the requested fields
   for(int i=0; i<FieldSA.n_elements(); i++) {

      // Initialize
      vinfo->clear();

      // Populate the VarInfo object using the config string
      config.read_string(FieldSA[i].c_str());
      vinfo->set_dict(config);

      to_dp.erase();
      to_dp.set_init(valid_time);
      to_dp.set_valid(valid_time);
      regrid_goes_variable(nc_in, vinfo, fr_dp, to_dp,
            fr_grid, to_grid, cellMapping, nc_adp);

      // List range of data values
      if(mlog.verbosity_level() >= 2) {
         double fr_dmin, fr_dmax, to_dmin, to_dmax;
         fr_dp.data_range(fr_dmin, fr_dmax);
         to_dp.data_range(to_dmin, to_dmax);
         mlog << Debug(2) << "Range of data (" << FieldSA[i] << ")\n"
              << "\tinput: " << fr_dmin << " to " << fr_dmax
              << "\tregridded: " << to_dmin << " to " << to_dmax << ".\n";
      }

      // Select output variable name
      if(VarNameSA.n_elements() == 0) {
         vname << cs_erase << vinfo->name();
      }
      else {
         vname = VarNameSA[i];
      }

      // Write the regridded data
      write_nc(to_dp, to_grid, vinfo, vname.c_str());
      
      NcVar to_var = get_nc_var(nc_out, vname.c_str());
      NcVar var_data = get_goes_nc_var(nc_in, vinfo->name());
      if(IS_VALID_NC(var_data)) {
         for (int idx=0; idx<global_attr_count; idx++) {
            copy_nc_att(nc_in, &to_var, (string)GOES_global_attr_names[idx]);
         }
         copy_nc_atts(&var_data, &to_var, opt_all_attrs);
      }

      bool has_prob_thresh = !prob_cat_thresh.check(bad_data_double);
      if (has_prob_thresh || do_gaussian_filter) {
         DataPlane prob_dp, prob_mask_dp;
         ConcatString vname_prob = vname;
<<<<<<< HEAD
         vname_prob << "_prob_" << prob_cat_thresh.get_abbr_str();
=======
         vname_prob << "_prob";
>>>>>>> 2747852a
         int nx = to_dp.nx();
         int ny = to_dp.ny();
         prob_dp.set_size(nx, ny);
         prob_dp.set_init(to_dp.init());
         prob_dp.set_valid(to_dp.valid());
         prob_dp.set_constant(0);
         for (int x=0; x<nx; x++) {
            for (int y=0; y<ny; y++) {
               float value = to_dp.get(x, y);
               if (!is_eq(value, bad_data_float) &&
                     ((has_prob_thresh && prob_cat_thresh.check(value))
                       || (do_gaussian_filter && !has_prob_thresh))) {
                  prob_dp.set(1, x, y);
               }
            }
         }
          
         if (do_gaussian_filter) interp_gaussian_dp(prob_dp, RGInfo.gaussian, RGInfo.vld_thresh);
         write_nc(prob_dp, to_grid, vinfo, vname_prob.c_str());
         if(IS_VALID_NC(var_data)) {
            NcVar prob_var = get_nc_var(nc_out, vname.c_str());
            for (int idx=0; idx<global_attr_count; idx++) {
               copy_nc_att(nc_in, &prob_var, (string)GOES_global_attr_names[idx]);
            }
            copy_nc_atts(&var_data, &prob_var, opt_all_attrs);
            if (do_gaussian_filter) {
               NcVar prob_var = get_var(nc_out, vname_prob.c_str());
               if (IS_VALID_NC(prob_var)) {
                  add_att(&prob_var, "gaussian_radius", RGInfo.gaussian.radius);
                  add_att(&prob_var, "gaussian_dx", RGInfo.gaussian.dx);
                  add_att(&prob_var, "trunc_factor", RGInfo.gaussian.trunc_factor);
               }
            }
         }
      }

   } // end for i

   for (multimap<string,NcVar>::iterator itVar = mapVar.begin();
         itVar != mapVar.end(); ++itVar) {
      if ((*itVar).first == "t"
            || string::npos != (*itVar).first.find("time")) {
         NcVar from_var = (*itVar).second;
         copy_nc_var(nc_out, &from_var);
      }
   }
   //copy_nc_atts(_nc_in, nc_out, opt_all_attrs);

   delete nc_adp; nc_adp = 0;
   delete [] cellMapping;   cellMapping = (IntArray *)0;

   return;
}

////////////////////////////////////////////////////////////////////////

void check_lat_lon(int data_size, float  *latitudes, float  *longitudes) {
   int cnt_printed = 0;
   int cnt_missing_lat = 0;
   int cnt_missing_lon = 0;
   int cnt_bad_lat = 0;
   int cnt_bad_lon = 0;
   float min_lat=90.0;
   float max_lat=-90.0;
   float min_lon=360.0;
   float max_lon=-360.0;
   for (int idx=0; idx<data_size; idx++) {
      if (cnt_printed < 10 && latitudes[idx] > MISSING_LATLON
            && longitudes[idx] > MISSING_LATLON) {
         mlog << Debug(7) << "  index: " << idx <<  " lat: " << latitudes[idx]
                          << ", lon: " << longitudes[idx] << "\n";
         cnt_printed++;
      }
      if (latitudes[idx] <= MISSING_LATLON) cnt_missing_lat++;
      else if (latitudes[idx] < -90 || latitudes[idx] > 90)  cnt_bad_lat++;
      else {
         if (min_lat > latitudes[idx]) min_lat = latitudes[idx];
         if (max_lat < latitudes[idx]) max_lat = latitudes[idx];
      }
      if (longitudes[idx] <= MISSING_LATLON) cnt_missing_lon++;
      else if (longitudes[idx] < -180 || longitudes[idx] > 180) cnt_bad_lon++;
      else {
         if (min_lon > longitudes[idx]) min_lon = longitudes[idx];
         if (max_lon < longitudes[idx]) max_lon = longitudes[idx];
      }
   }
   mlog << Debug(7) << "\n Count: missing - lat: " << cnt_missing_lat
        << ", lon: " << cnt_missing_lon << "\n"
        << "        invalid - lat: " << cnt_bad_lat << ", lon: " << cnt_bad_lon << "\n"
        << "     LAT min: " << min_lat << ", max: " << max_lat << "\n"
        << "    LONG min: " << min_lon << ", max: " << max_lon << "\n";
}

////////////////////////////////////////////////////////////////////////

static bool get_grid_mapping(Grid to_grid, IntArray *cellMapping,
                             const IntArray obs_index_array, const int *obs_hids, 
                             const float *hdr_lats, const float *hdr_lons) {
   bool status = false;
   static const char *method_name = "get_grid_mapping() ";

   int obs_count = obs_index_array.n_elements();
   if (0 == obs_count) {
      mlog << Warning << method_name << " no valid point observation data\n";
      return status;
   }

   int hdr_idx, obs_idx;
   int count_in_grid;
   double x, y;
   float  lat, lon;
   DataPlane to_dp;
   int to_offset, idx_x, idx_y;
   int to_lat_count = to_grid.ny();
   int to_lon_count = to_grid.nx();

   count_in_grid = 0;
   to_dp.set_size(to_lon_count, to_lat_count);
   for (int idx=0; idx<obs_count; idx++) {
      obs_idx = obs_index_array[idx];
      hdr_idx = obs_hids[obs_idx];
      lat = hdr_lats[hdr_idx];
      lon = hdr_lons[hdr_idx];
      to_grid.latlon_to_xy(lat, -1.0*lon, x, y);
      idx_x = nint(x);
      idx_y = nint(y);
      if (0 <= idx_x && idx_x < to_lon_count && 0 <= idx_y && idx_y < to_lat_count) {
         to_offset = to_dp.two_to_one(idx_x, idx_y);
         cellMapping[to_offset].add(obs_idx);
         count_in_grid++;
      }
   }
   
   if (0 == count_in_grid)
      mlog << Warning << method_name << " no valid point observation data within to grid\n";
   else {
      status = true;
      mlog << Debug(3) << method_name << " count in grid: " << count_in_grid
           << " out of " << obs_count << " (" 
           << ((obs_count > 0) ? count_in_grid*100/obs_count : 0) << "%)\n";
   }
   return status;
}

////////////////////////////////////////////////////////////////////////

unixtime find_valid_time(multimap<string,NcVar> mapVar) {
   NcVar from_var;
   unixtime valid_time;
   ConcatString time_unit, tmp_time_unit;
   double time_values [100];
   static const char *method_name = "find_valid_time() ";

   valid_time = 0;
   time_values[0] = 0;
   for (multimap<string,NcVar>::iterator itVar = mapVar.begin();
         itVar != mapVar.end(); ++itVar) {
      if ((*itVar).first == "t" || (*itVar).first == "time") {
         from_var = (*itVar).second;
         get_nc_data(&from_var, time_values);
             get_nc_att(&from_var, (string)"units", time_unit);
         valid_time = get_reference_unixtime(time_unit);
         valid_time += (unixtime)nint(time_values[0]);
         mlog << Debug(2) << method_name << "valid time: " << time_values[0]
              << " (" << (int)time_values[0] << ") " << time_unit << " ==> "
              << unix_to_yyyymmdd_hhmmss(valid_time) << "\n";
         break;
      }
   }

   if (valid_time == 0) {
      mlog << Error << "\n" << method_name << "-> "
           << "trouble finding time variable from \""
           << InputFilename << "\"\n\n";
      exit(1);
   }

   return valid_time;
}

////////////////////////////////////////////////////////////////////////

ConcatString get_goes_grid_input(MetConfig config, Grid fr_grid, Grid to_grid) {
   ConcatString run_string;
   ConcatString env_coord_name;
   ConcatString tmp_dir = config.get_tmp_dir();
   ConcatString geostationary_file(tmp_dir);
   ConcatString grid_map_file(tmp_dir);
   grid_map_file.add("/");
   grid_map_file.add(make_geostationary_filename(fr_grid, to_grid, RGInfo.name));
   geostationary_file.add("/");
   geostationary_file.add(make_geostationary_filename(fr_grid, to_grid, RGInfo.name, false));
   if (file_exists(grid_map_file.c_str())) {
      run_string << grid_map_file;
   }
   else if (get_env(key_geostationary_data, env_coord_name) &&
            env_coord_name.nonempty() &&
            file_exists(env_coord_name.c_str())) {
      run_string << env_coord_name;
   }
   else if (file_exists(geostationary_file.c_str())) {
      run_string << geostationary_file;
   }
   
   return run_string;
}

////////////////////////////////////////////////////////////////////////

void get_grid_mapping(Grid fr_grid, Grid to_grid, IntArray *cellMapping,
                      ConcatString geostationary_file) {
   static const char *method_name = "get_grid_mapping() ";
   DataPlane from_dp, to_dp;
   ConcatString cur_coord_name;

   int to_lat_count = to_grid.ny();
   int to_lon_count = to_grid.nx();
   int from_lat_count = fr_grid.ny();;
   int from_lon_count = fr_grid.nx();

   bool has_coord_input = false;
   ConcatString tmp_coord_name;   

   if (get_env(key_geostationary_data, tmp_coord_name) &&
       tmp_coord_name.nonempty() &&
       file_exists(tmp_coord_name.c_str())) {
      has_coord_input = true;
      cur_coord_name = tmp_coord_name;
   }
   else {
      if (file_exists(geostationary_file.c_str())) {
         has_coord_input = true;
         cur_coord_name = geostationary_file;
      }
   }

   // Override the from nx & ny from NetCDF if exists
   NcFile *coord_nc_in = (NcFile *)0;
   if (has_coord_input) {
      mlog << Debug(2)  << method_name << " Reading coord file: " << cur_coord_name << "\n";
      coord_nc_in = open_ncfile(cur_coord_name.c_str());
      if (IS_VALID_NC_P(coord_nc_in)) {
         from_lat_count = get_lat_count(coord_nc_in);
         from_lon_count = get_lon_count(coord_nc_in);
      }
   }
   int data_size  = from_lat_count * from_lon_count;
   mlog << Debug(4) << method_name << " data_size (ny*nx): " << data_size
        << " = " << from_lat_count << " * " << from_lon_count << "\n"
        << "                    target grid (nx,ny)="
        << to_lon_count << "," << to_lat_count << "\n";

   from_dp.set_size(from_lon_count, from_lat_count);
   to_dp.set_size(to_lon_count, to_lat_count);

   if (data_size > 0) {
      double x, y;
      float  lat, lon;
      int    idx_x, idx_y;
      int    coord_offset, to_offset;
      int    count_in_grid;
      float  *latitudes  = (float *)NULL;
      float  *longitudes = (float *)NULL;
      float  *latitudes_buf  = (float *)NULL;
      float  *longitudes_buf = (float *)NULL;
      int buff_size = data_size*sizeof(float);
      GoesImagerData grid_data;
      grid_data.reset();

      if (has_coord_input) {
         latitudes_buf  = new float[data_size];
         longitudes_buf = new float[data_size];

         latitudes = latitudes_buf;
         longitudes = longitudes_buf;
         memset(latitudes,  0, buff_size);
         memset(longitudes, 0, buff_size);

         if (IS_VALID_NC_P(coord_nc_in)) {
            NcVar var_lat = get_nc_var(coord_nc_in, var_name_lat);
            NcVar var_lon = get_nc_var(coord_nc_in, var_name_lon);
            if (IS_VALID_NC(var_lat) && IS_VALID_NC(var_lon)) {
               get_nc_data(&var_lat, latitudes);
               get_nc_data(&var_lon, longitudes);
            }
         }
         else {
            FILE *pFile = met_fopen ( cur_coord_name.c_str(), "rb" );
            (void) fread (latitudes,sizeof(latitudes[0]),data_size,pFile);
            (void) fread (longitudes,sizeof(longitudes[0]),data_size,pFile);
            fclose (pFile);

            bool compare_binary_and_computation = false;
            if (compare_binary_and_computation && fr_grid.info().gi) {
               grid_data.copy(fr_grid.info().gi);
               grid_data.compute_lat_lon();
               grid_data.test();

               int lat_matching_count = 0;
               int lat_mis_matching_count = 0;
               int lon_matching_count = 0;
               int lon_mis_matching_count = 0;
               float *tmp_lats  = grid_data.lat_values;
               float *tmp_lons  = grid_data.lon_values;

               for (int idx=0; idx<data_size; idx++) {
                   if ((latitudes[idx] > MISSING_LATLON) && (tmp_lats[idx] > MISSING_LATLON)) {
                      if (!is_eq(latitudes[idx], tmp_lats[idx], loose_tol)) {
                         lat_mis_matching_count++;
                         mlog << Warning << method_name << "diff lat at " << idx
                              << "  binary-computing: " << latitudes[idx] << " - "
                              << tmp_lats[idx] << " = " << (latitudes[idx]-tmp_lats[idx]) << "\n";
                      }
                      else lat_matching_count++;
                   }
                   else lat_matching_count++;
                   if ((longitudes[idx] > MISSING_LATLON) && (tmp_lons[idx] > MISSING_LATLON)) {
                      if (!is_eq(longitudes[idx], tmp_lons[idx], loose_tol)) {
                         lon_mis_matching_count++;
                         mlog << Warning << method_name << "diff lon at " << idx
                              << "  binary-computing: " << longitudes[idx] << " - "
                              << tmp_lons[idx] << " = " << (longitudes[idx]-tmp_lons[idx]) << "\n";
                      }
                      else lon_matching_count++;
                   }
                   else lon_matching_count++;
               }
               if ((lon_mis_matching_count > 0) || (lat_mis_matching_count > 0)) {
                  mlog << Warning << method_name << "mis-matching: lon = " << lon_mis_matching_count
                       << "  lat =  " << lat_mis_matching_count << "   matched:  lon = "
                       << lon_matching_count << "  lat =  " << lat_matching_count << "\n";
               }
            }
         }
      }
      else {
         if (fr_grid.info().gi) {
            grid_data.copy(fr_grid.info().gi);
            grid_data.compute_lat_lon();
            latitudes = grid_data.lat_values;
            longitudes = grid_data.lon_values;
            if (!file_exists(geostationary_file.c_str())) {
               save_geostationary_data(geostationary_file,
                     latitudes, longitudes, grid_data);
            }
         }
      }
      if (latitudes && longitudes) {
         check_lat_lon(data_size, latitudes, longitudes);

         count_in_grid = 0;

         //Following the logic at DataPlane::two_to_one(int x, int y) n = y*Nx + x;
         for (int xIdx=0; xIdx<from_lat_count; xIdx++) {
            for (int yIdx=0; yIdx<from_lon_count; yIdx++) {
               coord_offset = from_dp.two_to_one(yIdx, xIdx);
               lat = latitudes[coord_offset];
               lon = longitudes[coord_offset];
               to_grid.latlon_to_xy(lat, -1.0*lon, x, y);
               idx_x = nint(x);
               idx_y = nint(y);

               if (0 <= idx_x && idx_x < to_lon_count && 0 <= idx_y && idx_y < to_lat_count) {
                  to_offset = to_dp.two_to_one(idx_x, idx_y);
                  cellMapping[to_offset].add(coord_offset);
                  count_in_grid++;
               }
            }
         }
         mlog << Debug(3) << method_name << " within grid: " << count_in_grid
              << " out of " << data_size << " (" << count_in_grid*100/data_size << "%)\n";
      }
      else {
         if (0 == latitudes)
            mlog << Error << method_name << " Fail to get latitude\n";
         if (0 == longitudes)
            mlog << Error << method_name << " Fail to get longitudes\n";
      }

      if (latitudes_buf)  { delete [] latitudes_buf;   latitudes_buf  = NULL; }
      if (longitudes_buf) { delete [] longitudes_buf;  longitudes_buf = NULL; }

      grid_data.release();

   }   //  if data_size > 0


   if(coord_nc_in) {
      delete coord_nc_in;  coord_nc_in = 0;
   }
}

////////////////////////////////////////////////////////////////////////

int get_lat_count(NcFile *_nc) {
   int lat_count = 0;
   NcDim dim_lat = get_nc_dim(_nc, dim_name_lat);
   if(IS_INVALID_NC(dim_lat)) dim_lat = get_nc_dim(_nc, "y");
   if(IS_VALID_NC(dim_lat)) lat_count= get_dim_size(&dim_lat);
   return lat_count;
}

int get_lon_count(NcFile *_nc) {
   int lon_count = 0;
   NcDim dim_lon = get_nc_dim(_nc, dim_name_lon);
   if(IS_INVALID_NC(dim_lon)) dim_lon = get_nc_dim(_nc, "x");
   if(IS_VALID_NC(dim_lon)) lon_count= get_dim_size(&dim_lon);
   return lon_count;
}

////////////////////////////////////////////////////////////////////////

static NcVar get_goes_nc_var(NcFile *nc, const ConcatString var_name,
                             bool exit_if_error) {
   NcVar var_data = get_nc_var(nc, var_name.c_str(), false, false);
   if (IS_INVALID_NC(var_data)) {
       var_data = get_nc_var(nc, var_name.split("_")[0].c_str());
   }
   if (IS_INVALID_NC(var_data)) {
      mlog << Error << "The variable \"" << var_name << "\" does not exist\n";
      if (exit_if_error) exit(1);
   }
   return var_data;
}

////////////////////////////////////////////////////////////////////////


static ConcatString make_geostationary_filename(Grid fr_grid, Grid to_grid,
      ConcatString regrid_name, bool grid_map) {
   ConcatString geo_data_filename;
   GridInfo info = fr_grid.info();

   if (info.gi) {
      size_t offset;
      string scene_id = info.gi->scene_id;
      offset = scene_id.find(' ');
      if (offset != string::npos) {
         geo_data_filename << scene_id.substr(0, offset).c_str() << "_";
      }
      else {
         geo_data_filename << scene_id.c_str() << "_";
      }
   }
   geo_data_filename << fr_grid.nx() << "_" << fr_grid.ny();
   if (info.gi) {
      geo_data_filename << "_" << int(info.gi->dx_rad * factor_float_to_int)
            << "_" << int(info.gi->dy_rad * factor_float_to_int)
            << "_" << int(info.gi->x_image_bounds[0] * factor_float_to_int)
            << "_" << int(info.gi->y_image_bounds[0] * factor_float_to_int);
   }
   if (grid_map) {
      geo_data_filename << "_to_";
      if (file_exists(regrid_name.c_str())) {
          StringArray file_names = regrid_name.split("\\/");
          geo_data_filename << file_names[file_names.n_elements()-1];
      }
      else geo_data_filename << to_grid.name();
      geo_data_filename << ".grid_map";
   }
   else {
      geo_data_filename << ".nc";
   }
   return geo_data_filename;
}

////////////////////////////////////////////////////////////////////////

static bool is_time_mismatch(NcFile *nc_in, NcFile *nc_adp) {
   // Verify the coverage start and end times
   bool time_mismatch = false;
   ConcatString aod_start_time, aod_end_time;
   ConcatString adp_start_time, adp_end_time;
   get_att_value_string(nc_in,  (string)"time_coverage_start", aod_start_time);
   get_att_value_string(nc_in,  (string)"time_coverage_end",   aod_end_time  );
   get_att_value_string(nc_adp, (string)"time_coverage_start", adp_start_time);
   get_att_value_string(nc_adp, (string)"time_coverage_end",   adp_end_time  );
   
   ConcatString log_message;
   if (aod_start_time != adp_start_time) {
      time_mismatch = true;
      log_message << "\tThe start time: "
                  << aod_start_time << " != " << adp_start_time << "\n";
   }
   if (aod_end_time != adp_end_time) {
      time_mismatch = true;
      log_message << "\tThe end time: "
                  << aod_end_time << " != " << adp_end_time << "\n";
   }
   if (time_mismatch) {
      mlog << Error << "The ADP input does not match with AOD input\n" << log_message;
   }
   return time_mismatch;
}
   
////////////////////////////////////////////////////////////////////////
   

IntArray *read_grid_mapping(const char *grid_map_file) {
   static const char *method_name = "read_grid_mapping() ";

   //if ( ! file_exists(filename) )  {
   int nx, ny, map_size;
   IntArray *cellMapping = (IntArray *)0;

   nx = ny = map_size = 0;
   string line;
   ifstream map_file (grid_map_file);
   if (map_file.is_open()) {
      bool map_data;
      int to_offset, coord_offset, map_count;
      StringArray str_arr;
      StringArray cell_index_arr;

      map_count = 0;
      map_data = false;
      while ( getline (map_file, line) ) {
         if (0 == line.compare("[mapping]")) {
            map_data = true;
            continue;
         }
         if (0 == line.compare("[metadata]")) {
            map_data = false;
            continue;
         }

         str_arr.clear();
         str_arr.parse_delim(line.c_str(), "=");
         if (str_arr.n_elements() == 2) {
            if (map_data) {
               cell_index_arr.clear();
               to_offset = atoi(str_arr[0].c_str());
               if ((to_offset >= 0) && (to_offset < map_size)) {
                  cell_index_arr.parse_delim(str_arr[1], ",");
                  if (0 < cell_index_arr.n_elements()) map_count++;
                  for (int idx=0; idx<cell_index_arr.n_elements(); idx++) {
                     coord_offset = atoi(cell_index_arr[idx].c_str());
                     if (coord_offset >= 0) {
                        cellMapping[to_offset].add(coord_offset);
                     }
                  }
               }
               else {
                  mlog << Warning << method_name << "The offset "
                       << to_offset  << "is out of range\n";
               }
            }
            else if ( strcasecmp(str_arr[0].c_str(), "nx") == 0 )  {
               nx = atoi(str_arr[1].c_str());
               if ((nx > 0) && (ny > 0)) {
                  if (cellMapping == 0) {
                     map_size = nx * ny;
                     cellMapping = new IntArray[map_size];
                  }
                  else {
                     mlog << Warning << method_name << "Ignored " << line << "\n";
                  }
               }
            }
            else if ( strcasecmp(str_arr[0].c_str(), "ny") == 0 )  {
               ny = atoi(str_arr[1].c_str());
               if ((nx > 0) && (ny > 0)) {
                  if (cellMapping == 0) {
                     map_size = nx * ny;
                     cellMapping = new IntArray[map_size];
                  }
                  else {
                     mlog << Warning << method_name << "Ignored " << line << "\n";
                  }
               }
            }
            else {
               mlog << Debug(7) << method_name << "Not using " << line << "\n";
            }
         }
      }
      map_file.close();
      mlog << Debug(7) << method_name << "Read " << map_count
           << " mappings (out of " << map_size << ")\n";
   }
   else {
      mlog << Error << method_name << "Unable to open file" << grid_map_file << "\n";
   }
   return cellMapping;
}

////////////////////////////////////////////////////////////////////////

void regrid_goes_variable(NcFile *nc_in, VarInfo *vinfo,
      DataPlane &fr_dp, DataPlane &to_dp,
      Grid fr_grid, Grid to_grid, IntArray *cellMapping, NcFile *nc_adp) {

   bool has_qc_var = false;
   bool has_adp_qc_var = false;
   int to_lat_count = to_grid.ny();
   int to_lon_count = to_grid.nx();
   int from_lat_count = fr_grid.ny();
   int from_lon_count = fr_grid.nx();
   int from_data_size = from_lat_count * from_lon_count;
   ConcatString goes_var_name;
   ConcatString goes_var_sub_name;
   ConcatString qc_var_name;
   ncbyte qc_value;
   ncbyte *qc_data = new ncbyte[from_data_size];
   uchar *adp_data = new uchar[from_data_size];
   float *from_data = new float[from_data_size];
   unsigned short *adp_qc_data = new unsigned short[from_data_size];
   static const char *method_name = "regrid_goes_variable() ";

   // -99 is arbitrary number as invalid QC value
   memset(qc_data, -99, from_data_size*sizeof(ncbyte));

   NcVar var_qc;
   NcVar var_adp;
   NcVar var_adp_qc;
   NcVar var_data = get_goes_nc_var(nc_in, vinfo->name());
   //if (IS_INVALID_NC(var_data)) {
   //   mlog << Error << "The variable \"" << vinfo->name() << "\" does not exist\n";
   //   exit(1);
   //}
   bool is_dust_only = false;
   bool is_smoke_only = false;
   string actual_var_name = GET_NC_NAME(var_data);
   int  actual_var_len = actual_var_name.length();
   bool is_adp_variable = (0 != actual_var_name.compare(vinfo->name().c_str()));

   memset(adp_data, 1, from_data_size*sizeof(uchar));   // Default: 1 = data present
   memset(adp_qc_data, 65535, from_data_size*sizeof(unsigned short));
   if (is_adp_variable && IS_VALID_NC_P(nc_adp)) {
      is_dust_only  = (0 == vinfo->name().comparecase((actual_var_len + 1),
            vname_dust.length(), vname_dust.c_str()));
      is_smoke_only = (0 == vinfo->name().comparecase((actual_var_len + 1),
            vname_smoke.length(), vname_smoke.c_str()));
      
      if      (is_dust_only)    var_adp = get_goes_nc_var(nc_adp, vname_dust);
      else if (is_smoke_only)   var_adp = get_goes_nc_var(nc_adp, vname_smoke);
      
      if (IS_VALID_NC(var_adp)) {
         get_nc_data(&var_adp, adp_data);
         
         //Smoke:ancillary_variables = "DQF" ; ubyte DQF(y, x) ;
         if (get_att_value_string(&var_adp, (string)"ancillary_variables", qc_var_name)) {
            var_adp_qc = get_nc_var(nc_adp, qc_var_name.c_str());
            if (IS_VALID_NC(var_adp_qc)) {
               get_nc_data(&var_adp_qc, adp_qc_data);
               has_adp_qc_var = true;
               mlog << Debug(5) << method_name << "found QC var: " << qc_var_name
                    << " for " << GET_NC_NAME(var_adp) << ".\n";
            }
         }
         else mlog << Warning << method_name << "found QC var name (" << qc_var_name
                   << " for " << GET_NC_NAME(var_adp) << ") but does not exist.\n";
      }
   }
   mlog << Debug(5) << method_name << " is_dust: " << is_dust_only
        << ", is_smoke: " << is_smoke_only << "\n";

   //AOD:ancillary_variables = "DQF" ; byte DQF(y, x) ;
   if (get_att_value_string(&var_data, (string)"ancillary_variables", qc_var_name)) {
      var_qc = get_nc_var(nc_in, qc_var_name.c_str());
      if (IS_VALID_NC(var_qc)) {
         get_nc_data(&var_qc, qc_data);
         has_qc_var = true;
         mlog << Debug(3) << method_name << "found QC var: " << qc_var_name << ".\n";
      }
      else mlog << Warning << method_name << "found QC var name ("
                << qc_var_name << ") but does not exist.\n";
   }

   get_nc_data(&var_data, (float *)from_data);

   fr_dp.set_size(from_lon_count, from_lat_count);
   for (int xIdx=0; xIdx<from_lon_count; xIdx++) {
      for (int yIdx=0; yIdx<from_lat_count; yIdx++) {
         int offset = fr_dp.two_to_one(xIdx,yIdx);
         fr_dp.set(from_data[offset],xIdx,yIdx);
      }
   }

   int from_index;
   int absent_count = 0;
   int censored_count = 0;
   int missing_count = 0;
   int to_cell_count = 0;
   int non_missing_count = 0;
   int qc_filtered_count = 0;
   int adp_qc_filtered_count = 0;
   // int global_attr_count;
   float data_value;
   float from_min_value =  10e10;
   float from_max_value = -10e10;
   float qc_min_value =  10e10;
   float qc_max_value = -10e10;
   IntArray cellArray;
   NumArray dataArray;
   int particle_qc;
   bool has_qc_flags = (qc_flags.n_elements() > 0);

   missing_count = non_missing_count = 0;
   to_dp.set_constant(bad_data_double);

   for (int xIdx=0; xIdx<to_lon_count; xIdx++) {
      for (int yIdx=0; yIdx<to_lat_count; yIdx++) {
         int offset = to_dp.two_to_one(xIdx,yIdx);
         cellArray = cellMapping[offset];
         if (0 < cellArray.n_elements()) {
            int valid_count = 0;
            dataArray.clear();
            for (int dIdx=0; dIdx<cellArray.n_elements(); dIdx++) {
               from_index = cellArray[dIdx];
               data_value = from_data[from_index];
               if (is_eq(data_value, bad_data_float)) {
                  missing_count++;
                  continue;
               }

               non_missing_count++;
               if(mlog.verbosity_level() >= 4) {
                  if (from_min_value > data_value) from_min_value = data_value;
                  if (from_max_value < data_value) from_max_value = data_value;
               }

               //Filter by QC flag
               qc_value = qc_data[from_index];
               if (!has_qc_var || !has_qc_flags || qc_flags.has(qc_value)) {
                  for(int i=0; i<vinfo->censor_thresh().n_elements(); i++) {
                     // Break out after the first match.
                     if(vinfo->censor_thresh()[i].check(data_value)) {
                        data_value = vinfo->censor_val()[i];
                        censored_count++;
                        break;
                     }
                  }
                  if (0 == adp_data[from_index]) {
                     absent_count++;
                     continue;
                  }
                  
                  if (has_adp_qc_var && has_qc_flags) {
                     int shift_bits = 2;
                     if (is_dust_only) shift_bits += 2;
                     particle_qc = ((adp_qc_data[from_index] >> shift_bits) & 0x03);
                     int qc_for_flag = 3 - particle_qc; // high = 3, qc_flag for high = 0
                     if (!qc_flags.has(qc_for_flag)) {
                        adp_qc_filtered_count++;
                        continue;
                     }
                  }
                  
                  dataArray.add(data_value);
                  if (mlog.verbosity_level() >= 4) {
                     if (qc_min_value > qc_value) qc_min_value = qc_value;
                     if (qc_max_value < qc_value) qc_max_value = qc_value;
                  }
               }
               else {
                  qc_filtered_count++;
               }
               valid_count++;
            }
            
            if (0 < dataArray.n_elements()) {
               int data_count = dataArray.n_elements();
               float to_value;
               if      (RGInfo.method == InterpMthd_Min) to_value = dataArray.min();
               else if (RGInfo.method == InterpMthd_Max) to_value = dataArray.max();
               else if (RGInfo.method == InterpMthd_Median) {
                  cellArray.sort_increasing();
                  to_value = dataArray[data_count/2];
                  if (0 == data_count % 2)
                     to_value = (to_value + dataArray[(data_count/2)+1])/2;
               }
               else to_value = dataArray.sum() / data_count;    // UW_Mean

               to_dp.set(to_value, xIdx, yIdx);
               to_cell_count++;
               mlog << Debug(9) << method_name
                    <<   "max: " << dataArray.max()
                    << ", min: " << dataArray.min()
                    << ", mean: " << dataArray.sum()/data_count
                    << " from " << valid_count << " out of "
                    << data_count << " data values.\n";
            }
         }
         else {}
      }
   }

   delete [] qc_data;
   delete [] adp_data;
   delete [] from_data;
   delete [] adp_qc_data;

   mlog << Debug(4) << method_name << " Count: actual: " << to_cell_count
        << ", missing: " << missing_count << ", non_missing: " << non_missing_count
        << "\n\tFiltered: by QC: " << qc_filtered_count
        << ", by adp QC: " << adp_qc_filtered_count
        << ", by absent: " << absent_count
        << ", total: " << (qc_filtered_count + adp_qc_filtered_count + absent_count)
        << "\n\tRange:  data: [" << from_min_value << " - " << from_max_value
        << "]  QC: [" << qc_min_value << " - " << qc_max_value << "]\n";

   if (to_cell_count == 0)
      mlog << Warning << method_name << " No valid data\n";
}

////////////////////////////////////////////////////////////////////////

static void save_geostationary_data(const ConcatString geostationary_file,
      const float *latitudes, const float *longitudes,
      const GoesImagerData grid_data) {
   bool has_error = false;
   int deflate_level = 0;
   static const char *method_name = "save_geostationary_data() ";

   NcFile *nc_file = open_ncfile(geostationary_file.text(), true);
   NcDim xdim = add_dim(nc_file, dim_name_lon, grid_data.nx);
   NcDim ydim = add_dim(nc_file, dim_name_lat, grid_data.ny);

   NcVar lat_var = add_var(nc_file, var_name_lat, ncFloat, ydim, xdim, deflate_level);
   NcVar lon_var = add_var(nc_file, var_name_lon, ncFloat, ydim, xdim, deflate_level);

   if (IS_VALID_NC(lat_var)) {
      if (grid_data.dy_rad >= 0) {
         add_att(&lat_var, "standard_name", var_name_lat);
         add_att(&lat_var, "units","degrees_north");
      }
      else {
         add_att(&lat_var, "long_name", var_name_lat);
         add_att(&lat_var, "units","degrees_south");
      }
      add_att(&lat_var, "dy_rad", grid_data.dy_rad);
      if(!put_nc_data((NcVar *)&lat_var, latitudes)) {
         has_error = true;
         mlog << Error << "Can not save latitudes\n";
      }
   }
   if (IS_VALID_NC(lon_var)) {
      if (grid_data.dy_rad >= 0) {
         add_att(&lon_var, "standard_name", var_name_lon);
         add_att(&lon_var, "units","degrees_east");
      }
      else {
         add_att(&lon_var, "long_name", var_name_lon);
         add_att(&lon_var, "units","degrees_west");
      }
      add_att(&lon_var, "dx_rad", grid_data.dx_rad);
      if(!put_nc_data((NcVar *)&lon_var, longitudes)) {
         has_error = true;
         mlog << Error << "Can not save longitudes\n";
      }
   }

   add_att(nc_file, "Conventions", "CF-1.6");

   if (has_error) {
      remove(geostationary_file.c_str());
      mlog << Warning << "The geostationary data file ("
           << geostationary_file << ") was not saved!\n";
   }
   else {
     mlog << Debug(3) << method_name << "The geostationary data file ("
          << geostationary_file << ") was saved\n";
   }

   delete nc_file;  nc_file = 0;

}

////////////////////////////////////////////////////////////////////////

void set_goes_interpolate_option() {
   //if (RGInfo.width == DefaultInterpWdth) {
   //   RGInfo.width = 2;
   //}
   if (RGInfo.method == DefaultInterpMthd) {
      RGInfo.method = InterpMthd_UW_Mean;
   }
}

////////////////////////////////////////////////////////////////////////

void write_grid_mapping(const char *grid_map_file,
      IntArray *cellMapping, Grid from_grid, Grid to_grid) {
   static const char *method_name = "write_grid_mapping() ";
   int nx = to_grid.nx();
   int ny = to_grid.ny();

   if ( file_exists(grid_map_file) )  {
      mlog << Warning << method_name << grid_map_file << "Exist already\n";
   }
   else {
      ofstream map_file (grid_map_file);
      if (map_file.is_open()) {
         int map_count = 0;
         int map_size = nx * ny;
         GridInfo info = from_grid.info();
         map_file << "[metadata]\n";
         map_file << "nx=" << nx << "\n";
         map_file << "ny=" << ny << "\n";
         map_file << "from_nx=" << from_grid.nx() << "\n";
         map_file << "from_ny=" << from_grid.ny() << "\n";
         if (info.gi) {
            map_file << "from_dx=" << info.gi->dx_rad << "\n";
            map_file << "from_dy=" << info.gi->dy_rad << "\n";
         }
         map_file << "[mapping]\n";
         for (int idx=0; idx<map_size; idx++) {
            int mem_count = cellMapping[idx].n_elements();
            map_file << idx << "=";
            if (mem_count > 0) {
               for (int idx2=0; idx2<mem_count; idx2++) {
                  map_file << cellMapping[idx][idx2];
                  if (idx2 < (mem_count-1)) map_file << ",";
               }
               map_count++;
            }
            map_file << "\n";
         }
         mlog << Debug(5) << method_name << "Write "
              << map_count << " grid mappings (out of " << map_size << ")\n";
      }
      else {
         mlog << Error << method_name << "Unable to open file "
              << grid_map_file << "\n";
      }
      map_file.close();
   }
   return;
}


////////////////////////////////////////////////////////////////////////

void close_nc() {

   // Clean up
   if(nc_out) {
      delete nc_out; nc_out = (NcFile *) 0;
   }

   // List the output file
   mlog << Debug(1)
        << "Writing output file: " << OutputFilename << "\n";

   return;
}

////////////////////////////////////////////////////////////////////////

//bool keep_message_type(const char *mt_str) {
bool keep_message_type(const int mt_index) {
    
   bool keep = false;

   keep = message_type_list.n_elements() == 0 ||
          message_type_list.has(mt_index);

   return(keep);
}

////////////////////////////////////////////////////////////////////////

void usage() {

   //GridTemplateFactory gtf;
   cout << "\n*** Model Evaluation Tools (MET" << met_version
        << ") ***\n\n"

        << "Usage: " << program_name << "\n"
        << "\tinput_filename\n"
        << "\tto_grid\n"
        << "\toutput_filename\n"
        << "\t-field string\n"
        << "\t[-config file]\n"
        << "\t[-qc flags]\n"
        << "\t[-method type]\n"
        << "\t[-gaussian_dx n]\n"
        << "\t[-gaussian_radius n]\n"
        << "\t[-prob_cat_thresh string]\n"
        << "\t[-vld_thresh n]\n"
        << "\t[-name list]\n"
        << "\t[-log file]\n"
        << "\t[-v level]\n"
        << "\t[-compress level]\n\n"

        << "\twhere\t\"input_filename\" is the gridded data file to be "
        << "read (required).\n"

        << "\t\t\"to_grid\" defines the output grid as a named grid, the "
        << "path to a gridded data file, or an explicit grid "
        << "specification string (required).\n"

        << "\t\t\"output_filename\" is the output NetCDF file to be "
        << "written (required).\n"

        << "\t\t\"-field string\" may be used multiple times to define "
        << "the data to be regridded (required).\n"

        << "\t\t\"-config file\" uses the specified configuration file "
        << "to generate gridded data (optional).\n"

        << "\t\t\"-qc flags\" specifies a comma-separated list of QC flags, for example \"0,1\" (optional).\n"
        << "\t\t\tOnly applied if grid_mapping is set to \"goes_imager_projection\" and the QC variable exists.\n"

        << "\t\t\"-adp adp_file_name\" specifies a ADP data input for AOD dataset (ignored if the input is not AOD from GOES16/17).\n"

        << "\t\t\"-method type\" overrides the default regridding "
        << "method (default: " << interpmthd_to_string(RGInfo.method)
        << ", optional). Allows one more \"-method GAUSSIAN\" which applied only to the probabililty variable.\n"

        << "\t\t\"-gaussian_dx n\" specifies a delta distance for Gaussian smoothing."
        << " The default is " << RGInfo.gaussian.dx << ". Ignored if not Gaussian method (optional).\n"

        << "\t\t\"-gaussian_radius n\" specifies the radius of influence for Gaussian smoothing."
        << " The default is " << RGInfo.gaussian.radius << "). Ignored if not Gaussian method (optional).\n"

        << "\t\t\"-prob_cat_thresh string\" sets the threshold to compute the probability of occurrence (optional).\n"

        << "\t\t\"-vld_thresh n\" overrides the default required "
        << "ratio of valid data for regridding (" << RGInfo.vld_thresh
        << ") (optional).\n"

        << "\t\t\"-name list\" specifies a comma-separated list of "
        << "output variable names for each field specified (optional).\n"

        << "\t\t\"-log file\" outputs log messages to the specified "
        << "file (optional).\n"

        << "\t\t\"-v level\" overrides the default level of logging ("
        << mlog.verbosity_level() << ") (optional).\n"

        << "\t\t\"-compress level\" overrides the compression level of NetCDF variable (optional).\n\n" << flush;

   exit(1);
}

////////////////////////////////////////////////////////////////////////

void set_field(const StringArray &a) {
   FieldSA.add(a[0]);
}

////////////////////////////////////////////////////////////////////////

void set_method(const StringArray &a) {
   InterpMthd method_id = string_to_interpmthd(a[0].c_str());
   if (method_id == InterpMthd_Gaussian || method_id == InterpMthd_MaxGauss ) {
      do_gaussian_filter = true;
      if (method_id == InterpMthd_MaxGauss) RGInfo.method = InterpMthd_Max;
   }
   else RGInfo.method = method_id;
   opt_override_method = true;
}

////////////////////////////////////////////////////////////////////////

void set_prob_cat_thresh(const StringArray &a) {
   prob_cat_thresh.set(a[0].c_str());
}

////////////////////////////////////////////////////////////////////////

void set_vld_thresh(const StringArray &a) {
   RGInfo.vld_thresh = atof(a[0].c_str());
   if(RGInfo.vld_thresh > 1 || RGInfo.vld_thresh < 0) {
      mlog << Error << "\nset_vld_thresh() -> "
           << "-vld_thresh may only be set between 0 and 1: "
           << RGInfo.vld_thresh << "\n\n";
      exit(1);
   }
}

////////////////////////////////////////////////////////////////////////

void set_name(const StringArray & a) {
   VarNameSA.add_css(a[0]);
}

////////////////////////////////////////////////////////////////////////

void set_logfile(const StringArray &a) {
   ConcatString filename;

   filename = a[0];

   mlog.open_log_file(filename);
}

////////////////////////////////////////////////////////////////////////

void set_config(const StringArray & a) {
   config_filename = a[0];
}

////////////////////////////////////////////////////////////////////////

void set_verbosity(const StringArray &a) {
   mlog.set_verbosity_level(atoi(a[0].c_str()));
}

////////////////////////////////////////////////////////////////////////

void set_compress(const StringArray & a) {
   compress_level = atoi(a[0].c_str());
}

////////////////////////////////////////////////////////////////////////

void set_qc_flags(const StringArray & a) {
   int qc_flag;
   StringArray sa;

   sa.parse_css(a[0]);
   for (int idx=0; idx<sa.n_elements(); idx++) {
      qc_flag = atoi(sa[idx].c_str());
      if ( !qc_flags.has(qc_flag) ) qc_flags.add(qc_flag);
   }
}

////////////////////////////////////////////////////////////////////////

void set_adp(const StringArray & a) {
   AdpFilename = a[0];
   if (!file_exists(AdpFilename.c_str())) {
      mlog << Error << "\nset_adp() -> "
           << "\"" << AdpFilename << "\" does not exist\n\n";
      exit(1);
   }
}

////////////////////////////////////////////////////////////////////////

void set_gaussian_dx(const StringArray &a) {
   RGInfo.gaussian.dx = atof(a[0].c_str());
}

////////////////////////////////////////////////////////////////////////

void set_gaussian_radius(const StringArray &a) {
   RGInfo.gaussian.radius = atof(a[0].c_str());
}

////////////////////////////////////////////////////////////////////////<|MERGE_RESOLUTION|>--- conflicted
+++ resolved
@@ -1242,11 +1242,7 @@
       if (has_prob_thresh || do_gaussian_filter) {
          DataPlane prob_dp, prob_mask_dp;
          ConcatString vname_prob = vname;
-<<<<<<< HEAD
          vname_prob << "_prob_" << prob_cat_thresh.get_abbr_str();
-=======
-         vname_prob << "_prob";
->>>>>>> 2747852a
          int nx = to_dp.nx();
          int ny = to_dp.ny();
          prob_dp.set_size(nx, ny);

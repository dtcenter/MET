// *=*=*=*=*=*=*=*=*=*=*=*=*=*=*=*=*=*=*=*=*=*=*=*=*=*=*=*=*
// ** Copyright UCAR (c) 1992 - 2021
// ** University Corporation for Atmospheric Research (UCAR)
// ** National Center for Atmospheric Research (NCAR)
// ** Research Applications Lab (RAL)
// ** P.O.Box 3000, Boulder, Colorado, 80307-3000, USA
// *=*=*=*=*=*=*=*=*=*=*=*=*=*=*=*=*=*=*=*=*=*=*=*=*=*=*=*=*

////////////////////////////////////////////////////////////////////////

using namespace std;

#include <dirent.h>
#include <iostream>
#include <unistd.h>
#include <stdlib.h>
#include <string.h>
#include <sys/types.h>
#include <cmath>

#include "gen_ens_prod_conf_info.h"
#include "configobjecttype_to_string.h"

#include "vx_data2d_factory.h"
#include "vx_data2d.h"
#include "vx_log.h"

#include "GridTemplate.h"

////////////////////////////////////////////////////////////////////////
//
//  Code for class GenEnsProdConfInfo
//
////////////////////////////////////////////////////////////////////////

GenEnsProdConfInfo::GenEnsProdConfInfo() {
   init_from_scratch();
}

////////////////////////////////////////////////////////////////////////

GenEnsProdConfInfo::~GenEnsProdConfInfo() {
   clear();
}

////////////////////////////////////////////////////////////////////////

void GenEnsProdConfInfo::init_from_scratch() {

   clear();

   return;
}

////////////////////////////////////////////////////////////////////////

void GenEnsProdConfInfo::clear() {
<<<<<<< HEAD
   vector<GenEnsProdVarInfo*>::const_iterator var_it = ens_input.begin();
=======
   vector<EnsVarInfo*>::const_iterator var_it = ens_input.begin();
>>>>>>> dbc7d10e

   // Clear, erase, and initialize members
   model.clear();
   desc.clear();

   for(; var_it != ens_input.end(); var_it++) {

     if(*var_it) { delete *var_it; }

   }
   ens_input.clear();
   cdf_info.clear();
   nbrhd_prob.clear();
   nmep_smooth.clear();
   vld_ens_thresh = bad_data_double;
   vld_data_thresh = bad_data_double;
   version.clear();

   // Reset counts
   n_var     = 0;
   max_n_cat = 0;

   return;
}

////////////////////////////////////////////////////////////////////////

void GenEnsProdConfInfo::read_config(const ConcatString default_file_name,
                                     const ConcatString user_file_name) {

   // Read the config file constants
   conf.read(replace_path(config_const_filename).c_str());

   // Read the default config file
   conf.read(default_file_name.c_str());

   // Read the user-specified config file
   conf.read(user_file_name.c_str());

   return;
}

////////////////////////////////////////////////////////////////////////

void GenEnsProdConfInfo::process_config(GrdFileType etype, StringArray * ens_files) {
   int i, j;
   VarInfoFactory info_factory;
   Dictionary *edict = (Dictionary *) 0;
   Dictionary i_edict;
   InterpMthd mthd;
   VarInfo * next_var;

   int n_ens_files = ens_files->n();

   // Unset MET_ENS_MEMBER_ID in case it is set by the user
   unsetenv(met_ens_member_id);

   // Dump the contents of the config file
   if(mlog.verbosity_level() >= 5) conf.dump(cout);

   // Initialize
   clear();

   // Conf: version
   version = parse_conf_version(&conf);

   // Conf: model
   model = parse_conf_string(&conf, conf_key_model);

   // Conf: desc
   desc = parse_conf_string(&conf, conf_key_desc);

   // Conf: ens_member_ids
   ens_member_ids = parse_conf_ens_member_ids(&conf);

   // Conf: control_id
   control_id = parse_conf_string(&conf, conf_key_control_id, false);

    // Error check ens_member_ids and ensemble file list
   if(ens_member_ids.n() > 1) {

      // Only a single file should be provided if using ens_member_ids
      if(n_ens_files > 1) {
         mlog << Error << "\nGenEnsProdConfInfo::process_config() -> "
              << "The \"" << conf_key_ens_member_ids << "\" "
              << "must be empty if more than "
              << "one file is provided.\n\n";
         exit(1);
      }

      // If control ID is set, it cannot be found in ens_member_ids
      if(!control_id.empty() && ens_member_ids.has(control_id)) {
          mlog << Error << "\nGenEnsProdConfInfo::process_config() -> "
               << "control_id (" << control_id << ") must not be found "
               << "in ens_member_ids\n\n";
          exit(1);
      }
   }

   // If no ensemble member IDs were provided, add an empty string
   if(ens_member_ids.n() == 0) {
      ens_member_ids.add("");
   }

   // Conf: ens.field
   edict = conf.lookup_array(conf_key_ens_field);

   // Determine the number of ensemble fields to be processed
   if((n_var = parse_conf_n_vx(edict)) == 0) {
      mlog << Error << "\nGenEnsProdConfInfo::process_config() -> "
           << "At least one field must be specified in the \""
           << conf_key_ens_field << "\" dictionary!\n\n";
      exit(1);
   }

   // Parse the ensemble field information
   for(i=0,max_n_cat=0; i<n_var; i++) {

<<<<<<< HEAD
      GenEnsProdVarInfo * ens_info = new GenEnsProdVarInfo();
=======
      EnsVarInfo * ens_info = new EnsVarInfo();
>>>>>>> dbc7d10e

      // Get the current dictionary
      i_edict = parse_conf_i_vx_dict(edict, i);

      // get VarInfo magic string without substituted values
      ens_info->raw_magic_str = raw_magic_str(i_edict);

      // Loop over ensemble member IDs to substitute
      for(j=0; j<ens_member_ids.n(); j++) {

         // set environment variable for ens member ID
         setenv(met_ens_member_id, ens_member_ids[j].c_str(), 1);

         // Allocate new VarInfo object
         next_var = info_factory.new_var_info(etype);

         // Set the current dictionary
         next_var->set_dict(i_edict);

         // Dump the contents of the current VarInfo
         if(mlog.verbosity_level() >= 5) {
            mlog << Debug(5)
                 << "Parsed ensemble field number " << i+1
                 << " (" << j+1 << "):\n";
            next_var->dump(cout);
         }

         InputInfo input_info;
         input_info.var_info = next_var;
         input_info.file_index = 0;
         input_info.file_list = ens_files;
         ens_info->add_input(input_info);

         // Add InputInfo to ens info list for each ensemble file provided
         // set var_info to NULL to note first VarInfo should be used
         for(int k=1; k<n_ens_files; k++) {
            input_info.var_info = NULL;
            input_info.file_index = k;
            input_info.file_list = ens_files;
            ens_info->add_input(input_info);
         } // end for k

      } // end for j

      // Get field info for control member if set
      if(!control_id.empty()) {

         // Set environment variable for ens member ID
         setenv(met_ens_member_id, control_id.c_str(), 1);

         // Allocate new VarInfo object
         next_var = info_factory.new_var_info(etype);

         // Set the current dictionary
         next_var->set_dict(i_edict);

         ens_info->set_ctrl(next_var);
      }

      // Conf: nc_var_str
      ens_info->nc_var_str =parse_conf_string(&i_edict, conf_key_nc_var_str, false);

      // Conf: cat_thresh
      ens_info->cat_ta = i_edict.lookup_thresh_array(conf_key_cat_thresh);

      // Dump the contents of the current thresholds
      if(mlog.verbosity_level() >= 5) {
         mlog << Debug(5)
              << "Parsed thresholds for ensemble field number " << i+1 << ":\n";
         ens_info->cat_ta.dump(cout);
      }

      // Keep track of the maximum number of thresholds
      if(ens_info->cat_ta.n() > max_n_cat) max_n_cat = ens_info->cat_ta.n();

      // Conf: ensemble_flag
      ens_info->nc_info = parse_nc_info(&i_edict);

      ens_input.push_back(ens_info);
   } // end for i

   // Conf: ens.ens_thresh
   vld_ens_thresh = conf.lookup_double(conf_key_ens_ens_thresh);

   // Check that the valid ensemble threshold is between 0 and 1.
   if(vld_ens_thresh < 0.0 || vld_ens_thresh > 1.0) {
      mlog << Error << "\nGenEnsProdConfInfo::process_config() -> "
           << "The \"" << conf_key_ens_ens_thresh << "\" parameter ("
           << vld_ens_thresh << ") must be set between 0 and 1.\n\n";
      exit(1);
   }

   // Conf: ens.vld_thresh
   vld_data_thresh = conf.lookup_double(conf_key_ens_vld_thresh);

   // Check that the valid data threshold is between 0 and 1.
   if(vld_data_thresh < 0.0 || vld_data_thresh > 1.0) {
      mlog << Error << "\nGenEnsProdConfInfo::process_config() -> "
           << "The \"" << conf_key_ens_vld_thresh << "\" parameter ("
           << vld_data_thresh << ") must be set between 0 and 1.\n\n";
      exit(1);
   }

   // Conf: nbrhd_prob
   nbrhd_prob = parse_conf_nbrhd(edict, conf_key_nbrhd_prob);

   // Conf: nmep_smooth 
   nmep_smooth = parse_conf_interp(edict, conf_key_nmep_smooth);

   // Loop through the neighborhood probability smoothing options
   for(i=0; i<nmep_smooth.n_interp; i++) {

      mthd = string_to_interpmthd(nmep_smooth.method[i].c_str());

      // Check for unsupported neighborhood probability smoothing methods
      if(mthd == InterpMthd_DW_Mean ||
         mthd == InterpMthd_LS_Fit  ||
         mthd == InterpMthd_Bilin) {
         mlog << Error << "\nGenEnsProdConfInfo::process_config() -> "
              << "Neighborhood probability smoothing methods DW_MEAN, "
              << "LS_FIT, and BILIN are not supported for \""
              << conf_key_nmep_smooth << "\".\n\n";
         exit(1);
      }

      // Check for valid neighborhood probability interpolation widths
      if(nmep_smooth.width[i] < 1 || nmep_smooth.width[i]%2 == 0) {
         mlog << Error << "\nGenEnsProdConfInfo::process_config() -> "
              << "Neighborhood probability smoothing widths must be set "
              << "to odd values greater than or equal to 1 ("
              << nmep_smooth.width[i] << ") for \""
              << conf_key_nmep_smooth << "\".\n\n";
         exit(1);
      }
   } // end for i

   return;
}

////////////////////////////////////////////////////////////////////////

GenEnsProdNcOutInfo GenEnsProdConfInfo::parse_nc_info(Dictionary *dict) {
   GenEnsProdNcOutInfo cur;

   // Parse the ensemble flag
   const DictionaryEntry *e = dict->lookup(conf_key_ensemble_flag);

   if(!e) {
      mlog << Error
           << "\nGenEnsProdConfInfo::parse_nc_info() -> "
           << "lookup failed for key \"" << conf_key_ensemble_flag
           << "\"\n\n";
      exit(1);
   }

   // Boolean type
   if(e->type() == BooleanType) {
      if(e->b_value()) cur.set_all_true();
      else             cur.set_all_false();
   }
   // Dictionary type
   else {

      // Check the type
      if(e->type() != DictionaryType) {
         mlog << Error << "\nGenEnsProdConfInfo::parse_nc_info() -> "
              << "bad type (" << configobjecttype_to_string(e->type())
              << ") for key \"" << conf_key_ensemble_flag << "\"\n\n";
         exit(1);
      }

      // Parse the various entries
      Dictionary * d = e->dict_value();

      cur.do_latlon    = d->lookup_bool(conf_key_latlon_flag);
      cur.do_mean      = d->lookup_bool(conf_key_mean_flag);
      cur.do_stdev     = d->lookup_bool(conf_key_stdev_flag);
      cur.do_minus     = d->lookup_bool(conf_key_minus_flag);
      cur.do_plus      = d->lookup_bool(conf_key_plus_flag);
      cur.do_min       = d->lookup_bool(conf_key_min_flag);
      cur.do_max       = d->lookup_bool(conf_key_max_flag);
      cur.do_range     = d->lookup_bool(conf_key_range_flag);
      cur.do_vld       = d->lookup_bool(conf_key_vld_count_flag);
      cur.do_freq      = d->lookup_bool(conf_key_frequency_flag);
      cur.do_nep       = d->lookup_bool(conf_key_nep_flag);
      cur.do_nmep      = d->lookup_bool(conf_key_nmep_flag);
      cur.do_climo     = d->lookup_bool(conf_key_climo_flag);
      cur.do_climo_cdp = d->lookup_bool(conf_key_climo_cdp_flag);
   }

   return(cur);
}

////////////////////////////////////////////////////////////////////////
//
//  Code for struct GenEnsProdNcOutInfo
//
////////////////////////////////////////////////////////////////////////

GenEnsProdNcOutInfo::GenEnsProdNcOutInfo() {
   clear();
}

////////////////////////////////////////////////////////////////////////

void GenEnsProdNcOutInfo::clear() {

   set_all_true();

   return;
}

////////////////////////////////////////////////////////////////////////

bool GenEnsProdNcOutInfo::all_false() const {

   bool status = do_latlon || do_mean || do_stdev || do_minus ||
                 do_plus   || do_min  || do_max   || do_range ||
                 do_vld    || do_freq || do_nep   || do_nmep  ||
                 do_climo  || do_climo_cdp;

   return(!status);
}

////////////////////////////////////////////////////////////////////////

void GenEnsProdNcOutInfo::set_all_false() {

   do_latlon    = false;
   do_mean      = false;
   do_stdev     = false;
   do_minus     = false;
   do_plus      = false;
   do_min       = false;
   do_max       = false;
   do_range     = false;
   do_vld       = false;
   do_freq      = false;
   do_nep       = false;
   do_nmep      = false;
   do_climo     = false;
   do_climo_cdp = false;

   return;
}

////////////////////////////////////////////////////////////////////////

void GenEnsProdNcOutInfo::set_all_true() {

   do_latlon    = true;
   do_mean      = true;
   do_stdev     = true;
   do_minus     = true;
   do_plus      = true;
   do_min       = true;
   do_max       = true;
   do_range     = true;
   do_vld       = true;
   do_freq      = true;
   do_nep       = true;
   do_nmep      = true;
   do_climo     = true;
   do_climo_cdp = true;

   return;
}

////////////////////////////////////////////////////////////////////////


////////////////////////////////////////////////////////////////////////
//
//  Code for class EnsVarInfo
//
////////////////////////////////////////////////////////////////////////

EnsVarInfo::EnsVarInfo() {
   ctrl_info = NULL;
}

////////////////////////////////////////////////////////////////////////

EnsVarInfo::~EnsVarInfo() {
   vector<InputInfo>::const_iterator it;
   for(it = inputs.begin(); it != inputs.end(); it++) {
      if((*it).var_info) { delete (*it).var_info; }
   }

   if(ctrl_info) { delete ctrl_info; }
}

////////////////////////////////////////////////////////////////////////

void EnsVarInfo::add_input(InputInfo input) {
   inputs.push_back(input);
}

////////////////////////////////////////////////////////////////////////

int EnsVarInfo::inputs_n() {
   return inputs.size();
}

////////////////////////////////////////////////////////////////////////

void EnsVarInfo::set_ctrl(VarInfo * ctrl) {
    ctrl_info = ctrl;
}

////////////////////////////////////////////////////////////////////////

VarInfo * EnsVarInfo::get_ctrl(int index) {
   if(ctrl_info) {
      return ctrl_info;
   }
   return inputs[index].var_info;
}

////////////////////////////////////////////////////////////////////////

VarInfo * EnsVarInfo::get_var_info(int index) {
   if(inputs[index].var_info) {
      return inputs[index].var_info;
   }
   return inputs[0].var_info;
}

////////////////////////////////////////////////////////////////////////

ConcatString EnsVarInfo::get_file(int index) {
   int file_index = inputs[index].file_index;
   return (*inputs[index].file_list)[file_index];
}

////////////////////////////////////////////////////////////////////////

int EnsVarInfo::get_file_index(int index) {
   return inputs[index].file_index;
}

////////////////////////////////////////////////////////////////////////

ConcatString raw_magic_str(Dictionary i_edict) {
   ConcatString magic_str;

   ConcatString name = i_edict.lookup_string("name");
   ConcatString level = i_edict.lookup_string("level");

   if(level.nonempty() && level[0] != '(') {
      magic_str << name << "/" << level;
   } else {
      magic_str << name << level;
   }

   return magic_str;

}

////////////////////////////////////////////////////////////////////////<|MERGE_RESOLUTION|>--- conflicted
+++ resolved
@@ -55,11 +55,7 @@
 ////////////////////////////////////////////////////////////////////////
 
 void GenEnsProdConfInfo::clear() {
-<<<<<<< HEAD
    vector<GenEnsProdVarInfo*>::const_iterator var_it = ens_input.begin();
-=======
-   vector<EnsVarInfo*>::const_iterator var_it = ens_input.begin();
->>>>>>> dbc7d10e
 
    // Clear, erase, and initialize members
    model.clear();
@@ -177,12 +173,8 @@
 
    // Parse the ensemble field information
    for(i=0,max_n_cat=0; i<n_var; i++) {
-
-<<<<<<< HEAD
+      
       GenEnsProdVarInfo * ens_info = new GenEnsProdVarInfo();
-=======
-      EnsVarInfo * ens_info = new EnsVarInfo();
->>>>>>> dbc7d10e
 
       // Get the current dictionary
       i_edict = parse_conf_i_vx_dict(edict, i);
@@ -451,95 +443,4 @@
    return;
 }
 
-////////////////////////////////////////////////////////////////////////
-
-
-////////////////////////////////////////////////////////////////////////
-//
-//  Code for class EnsVarInfo
-//
-////////////////////////////////////////////////////////////////////////
-
-EnsVarInfo::EnsVarInfo() {
-   ctrl_info = NULL;
-}
-
-////////////////////////////////////////////////////////////////////////
-
-EnsVarInfo::~EnsVarInfo() {
-   vector<InputInfo>::const_iterator it;
-   for(it = inputs.begin(); it != inputs.end(); it++) {
-      if((*it).var_info) { delete (*it).var_info; }
-   }
-
-   if(ctrl_info) { delete ctrl_info; }
-}
-
-////////////////////////////////////////////////////////////////////////
-
-void EnsVarInfo::add_input(InputInfo input) {
-   inputs.push_back(input);
-}
-
-////////////////////////////////////////////////////////////////////////
-
-int EnsVarInfo::inputs_n() {
-   return inputs.size();
-}
-
-////////////////////////////////////////////////////////////////////////
-
-void EnsVarInfo::set_ctrl(VarInfo * ctrl) {
-    ctrl_info = ctrl;
-}
-
-////////////////////////////////////////////////////////////////////////
-
-VarInfo * EnsVarInfo::get_ctrl(int index) {
-   if(ctrl_info) {
-      return ctrl_info;
-   }
-   return inputs[index].var_info;
-}
-
-////////////////////////////////////////////////////////////////////////
-
-VarInfo * EnsVarInfo::get_var_info(int index) {
-   if(inputs[index].var_info) {
-      return inputs[index].var_info;
-   }
-   return inputs[0].var_info;
-}
-
-////////////////////////////////////////////////////////////////////////
-
-ConcatString EnsVarInfo::get_file(int index) {
-   int file_index = inputs[index].file_index;
-   return (*inputs[index].file_list)[file_index];
-}
-
-////////////////////////////////////////////////////////////////////////
-
-int EnsVarInfo::get_file_index(int index) {
-   return inputs[index].file_index;
-}
-
-////////////////////////////////////////////////////////////////////////
-
-ConcatString raw_magic_str(Dictionary i_edict) {
-   ConcatString magic_str;
-
-   ConcatString name = i_edict.lookup_string("name");
-   ConcatString level = i_edict.lookup_string("level");
-
-   if(level.nonempty() && level[0] != '(') {
-      magic_str << name << "/" << level;
-   } else {
-      magic_str << name << level;
-   }
-
-   return magic_str;
-
-}
-
 ////////////////////////////////////////////////////////////////////////
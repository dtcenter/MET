// *=*=*=*=*=*=*=*=*=*=*=*=*=*=*=*=*=*=*=*=*=*=*=*=*=*=*=*=*
// ** Copyright UCAR (c) 1992 - 2021
// ** University Corporation for Atmospheric Research (UCAR)
// ** National Center for Atmospheric Research (NCAR)
// ** Research Applications Lab (RAL)
// ** P.O.Box 3000, Boulder, Colorado, 80307-3000, USA
// *=*=*=*=*=*=*=*=*=*=*=*=*=*=*=*=*=*=*=*=*=*=*=*=*=*=*=*=*

////////////////////////////////////////////////////////////////////////

#ifndef  __GEN_ENS_PROD_CONF_INFO_H__
#define  __GEN_ENS_PROD_CONF_INFO_H__

////////////////////////////////////////////////////////////////////////

#include <iostream>

#include "vx_config.h"
#include "vx_data2d.h"
#include "vx_grid.h"
#include "vx_util.h"
#include "vx_cal.h"
#include "vx_math.h"

////////////////////////////////////////////////////////////////////////

class GenEnsProdVarInfo;        //  forward reference

////////////////////////////////////////////////////////////////////////

struct GenEnsProdNcOutInfo {

   bool do_latlon;
   bool do_mean;
   bool do_stdev;
   bool do_minus;
   bool do_plus;
   bool do_min;
   bool do_max;
   bool do_range;
   bool do_vld;
   bool do_freq;
   bool do_nep;
   bool do_nmep;
   bool do_climo;
   bool do_climo_cdp;

   GenEnsProdNcOutInfo();

   void clear();

   bool all_false() const;

   void set_all_false();
   void set_all_true();
};


////////////////////////////////////////////////////////////////////////

struct InputInfo {
    VarInfo * var_info;         // Variable information to read
    int file_index;             // Index in file_list of file to read
    StringArray * file_list;    // Array of files (unallocated)
};

////////////////////////////////////////////////////////////////////////

class EnsVarInfo {

   private:
      vector<InputInfo> inputs;     // Vector of InputInfo
      VarInfo * ctrl_info;          // Field info for control member
   public:
      EnsVarInfo();
      ~EnsVarInfo();

      void add_input(InputInfo);
      int inputs_n();

      void set_ctrl(VarInfo *);
      VarInfo * get_ctrl(int);

      // Get VarInfo from first InputInfo if requested VarInfo is NULL
      VarInfo * get_var_info(int index=0);
      ConcatString get_file(int index=0);
      int get_file_index(int index=0);

      ConcatString nc_var_str;      // Ensemble variable name strings
      ThreshArray cat_ta;           // Ensemble categorical thresholds
      GenEnsProdNcOutInfo nc_info;  // Ensemble product outputs
      ConcatString raw_magic_str;   // Magic string w/o var substitution
};

////////////////////////////////////////////////////////////////////////

class GenEnsProdConfInfo {

   private:

      void init_from_scratch();

      // Ensemble processing
      int n_var;     // Number of ensemble fields to be processed
      int max_n_cat; // Maximum number of ensemble thresholds

   public:

      GenEnsProdConfInfo();
     ~GenEnsProdConfInfo();

      //////////////////////////////////////////////////////////////////

      // Gen-Ens-Prod configuration object
      MetConfig conf;

      // Data parsed from the Gen-Ens-Prod configuration object
      ConcatString         model;           // Model name
      ConcatString         desc;            // Description
      ConcatString         control_id;      // Control ID

<<<<<<< HEAD
      vector<GenEnsProdVarInfo *> ens_input;       // Vector of GenEnsProdVarInfo pointers (allocated)
=======
      vector<EnsVarInfo *> ens_input;       // Vector of EnsVarInfo pointers (allocated)
>>>>>>> dbc7d10e
      vector<ClimoCDFInfo> cdf_info;        // Array of climo CDF info objects
      StringArray          ens_member_ids;  // Array of ensemble member ID strings

      NbrhdInfo            nbrhd_prob;      // Neighborhood probability definition
      InterpInfo           nmep_smooth;     // Neighborhood maximum smoothing information

      double               vld_ens_thresh;  // Required ratio of valid input files
      double               vld_data_thresh; // Required ratio of valid data for each point

      ConcatString         version;         // Config file version

      //////////////////////////////////////////////////////////////////

      void clear();

      void read_config   (const ConcatString, const ConcatString);
      void process_config(GrdFileType, StringArray *);

      GenEnsProdNcOutInfo parse_nc_info(Dictionary *);

      // Accessor functions
      int get_n_var()     const;
      int get_max_n_cat() const;
      int get_n_nbrhd()   const;
      int get_compression_level();
};

////////////////////////////////////////////////////////////////////////

inline int GenEnsProdConfInfo::get_n_var()       const { return(n_var);                 }
inline int GenEnsProdConfInfo::get_max_n_cat()   const { return(max_n_cat);             }
inline int GenEnsProdConfInfo::get_n_nbrhd()     const { return(nbrhd_prob.width.n());  }
inline int GenEnsProdConfInfo::get_compression_level() { return(conf.nc_compression()); }

////////////////////////////////////////////////////////////////////////

<<<<<<< HEAD
class GenEnsProdVarInfo: public EnsVarInfo {

public:
    GenEnsProdNcOutInfo nc_info;  // Ensemble product outputs
};
=======
ConcatString raw_magic_str(Dictionary i_edict);
>>>>>>> dbc7d10e

#endif   /*  __GEN_ENS_PROD_CONF_INFO_H__  */

////////////////////////////////////////////////////////////////////////<|MERGE_RESOLUTION|>--- conflicted
+++ resolved
@@ -55,43 +55,6 @@
    void set_all_true();
 };
 
-
-////////////////////////////////////////////////////////////////////////
-
-struct InputInfo {
-    VarInfo * var_info;         // Variable information to read
-    int file_index;             // Index in file_list of file to read
-    StringArray * file_list;    // Array of files (unallocated)
-};
-
-////////////////////////////////////////////////////////////////////////
-
-class EnsVarInfo {
-
-   private:
-      vector<InputInfo> inputs;     // Vector of InputInfo
-      VarInfo * ctrl_info;          // Field info for control member
-   public:
-      EnsVarInfo();
-      ~EnsVarInfo();
-
-      void add_input(InputInfo);
-      int inputs_n();
-
-      void set_ctrl(VarInfo *);
-      VarInfo * get_ctrl(int);
-
-      // Get VarInfo from first InputInfo if requested VarInfo is NULL
-      VarInfo * get_var_info(int index=0);
-      ConcatString get_file(int index=0);
-      int get_file_index(int index=0);
-
-      ConcatString nc_var_str;      // Ensemble variable name strings
-      ThreshArray cat_ta;           // Ensemble categorical thresholds
-      GenEnsProdNcOutInfo nc_info;  // Ensemble product outputs
-      ConcatString raw_magic_str;   // Magic string w/o var substitution
-};
-
 ////////////////////////////////////////////////////////////////////////
 
 class GenEnsProdConfInfo {
@@ -119,13 +82,9 @@
       ConcatString         desc;            // Description
       ConcatString         control_id;      // Control ID
 
-<<<<<<< HEAD
-      vector<GenEnsProdVarInfo *> ens_input;       // Vector of GenEnsProdVarInfo pointers (allocated)
-=======
-      vector<EnsVarInfo *> ens_input;       // Vector of EnsVarInfo pointers (allocated)
->>>>>>> dbc7d10e
-      vector<ClimoCDFInfo> cdf_info;        // Array of climo CDF info objects
-      StringArray          ens_member_ids;  // Array of ensemble member ID strings
+      vector<GenEnsProdVarInfo *> ens_input; // Vector of GenEnsProdVarInfo pointers (allocated)
+      vector<ClimoCDFInfo> cdf_info;         // Array of climo CDF info objects
+      StringArray          ens_member_ids;   // Array of ensemble member ID strings
 
       NbrhdInfo            nbrhd_prob;      // Neighborhood probability definition
       InterpInfo           nmep_smooth;     // Neighborhood maximum smoothing information
@@ -160,15 +119,11 @@
 
 ////////////////////////////////////////////////////////////////////////
 
-<<<<<<< HEAD
 class GenEnsProdVarInfo: public EnsVarInfo {
 
 public:
     GenEnsProdNcOutInfo nc_info;  // Ensemble product outputs
 };
-=======
-ConcatString raw_magic_str(Dictionary i_edict);
->>>>>>> dbc7d10e
 
 #endif   /*  __GEN_ENS_PROD_CONF_INFO_H__  */
 

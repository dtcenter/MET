--- conflicted
+++ resolved
@@ -451,8 +451,7 @@
 
          // FALSE ALARM for both methods
          diff.DevCategory = FYONGenesis;
-         diff.OpsCategory = FYONGenesis;
-<<<<<<< HEAD
+         diff.OpsCategory = FYONGenesis;<<< develop
       }
 
       // Unmatched BEST genesis (MISS)
@@ -468,23 +467,7 @@
          diff.DevCategory = FNOYGenesis;
          diff.OpsCategory = FNOYGenesis;
       }
-=======
-      }
-
-      // Unmatched BEST genesis (MISS)
-      else if(!fgi && bgi) {
-
-         mlog << Debug(4) << case_cs << ", "
-              << unix_to_yyyymmdd_hhmmss(bgi->genesis_time())
-              << " BEST track " << bgi->storm_id() << " genesis at ("
-              << bgi->lat() << ", " << bgi->lon()
-              << ") is a dev and ops MISS.\n";
-
-         // MISS for both methods
-         diff.DevCategory = FNOYGenesis;
-         diff.OpsCategory = FNOYGenesis;
-      }
->>>>>>> 592c476b
+
       // Matched genesis pairs (DISCARD, HIT, or FALSE ALARM)
       else {
 
@@ -576,7 +559,6 @@
 
       // Store the genesis pair differences
       gpd.set_gen_diff(i, diff);
-<<<<<<< HEAD
 
    } // end for i < n_pair
 
@@ -592,23 +574,6 @@
            << gci.CTSDev.cts.fn_oy() << ".\n";
    }
 
-=======
-
-   } // end for i < n_pair
-
-   // If requested, count the unique BEST track hit and miss counts
-   gci.inc_best_unique();
-
-   if(vx_opt.DevFlag) {
-      mlog << Debug(3) << "For filter ("
-           << gpd.desc() << ") " << gpd.model()
-           << " model, dev method contingency table hits = "
-           << gci.CTSDev.cts.fy_oy() << ", false alarms = "
-           << gci.CTSDev.cts.fy_on() << ", and misses = "
-           << gci.CTSDev.cts.fn_oy() << ".\n";
-   }
-
->>>>>>> 592c476b
    if(vx_opt.OpsFlag) {
       mlog << Debug(3) << "For filter ("
            << gpd.desc() << ") " << gpd.model()
@@ -726,21 +691,13 @@
 void process_fcst_tracks(const StringArray &files,
                          const StringArray &model_suffix,
                          GenesisInfoArray  &fcst_ga) {
-<<<<<<< HEAD
    int i, j;
-=======
-   int i, j, k;
->>>>>>> 592c476b
    int n_lines, tot_lines, tot_tracks, n_genesis;
    ConcatString suffix;
    LineDataFile f;
    ATCFTrackLine line;
    TrackInfoArray fcst_ta;
    GenesisInfo fcst_gi;
-<<<<<<< HEAD
-=======
-   bool keep;
->>>>>>> 592c476b
 
    int valid_freq_sec = conf_info.ValidFreqHr*sec_per_hour;
 
@@ -845,50 +802,6 @@
          mlog << Debug(6) << "[Genesis " << i+1 << " of "
               << fcst_ga.n() << "] " << fcst_ga[i].serialize()
               << "\n";
-<<<<<<< HEAD
-=======
-      }
-   }
-
-   return;
-}
-
-////////////////////////////////////////////////////////////////////////
-
-void process_best_tracks(const StringArray &files,
-                         const StringArray &model_suffix,
-                         GenesisInfoArray  &best_ga,
-                         TrackInfoArray    &oper_ta) {
-   int i, i_bga, n_lines;
-   ConcatString suffix, gen_basin, case_cs, storm_id;
-   StringArray best_tech, oper_tech;
-   TrackInfoArray best_ta;
-   GenesisInfo best_gi;
-   LineDataFile f;
-   ATCFTrackLine line;
-
-   int valid_freq_sec = conf_info.ValidFreqHr*sec_per_hour;
-
-   // Initialize
-   oper_ta.clear();
-   n_lines = 0;
-
-   // Set metadata pointers
-   best_tech.add(conf_info.BestEventInfo.Technique);
-   line.set_best_technique(&best_tech);
-   oper_tech.add(conf_info.OperTechnique);
-   line.set_oper_technique(&oper_tech);
-
-   // Process each of the input ATCF files
-   for(i=0; i<files.n(); i++) {
-
-      // Open the current file
-      if(!f.open(files[i].c_str())) {
-         mlog << Error
-              << "\nprocess_best_tracks() -> "
-              << "unable to open file \"" << files[i] << "\"\n\n";
-         exit(1);
->>>>>>> 592c476b
       }
 
       // Set metadata pointer
@@ -1525,12 +1438,8 @@
 void write_nc(GenCTCInfo &gci) {
    int i;
    ConcatString var_name, long_name;
-<<<<<<< HEAD
    unixtime valid_beg = (unixtime) 0;
    unixtime valid_end = (unixtime) 0;
-=======
-   unixtime valid_beg, valid_end;
->>>>>>> 592c476b
 
    // Allocate memory
    float *data = (float *) 0;

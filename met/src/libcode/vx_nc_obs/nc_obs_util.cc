// *=*=*=*=*=*=*=*=*=*=*=*=*=*=*=*=*=*=*=*=*=*=*=*=*=*=*=*=*
// ** Copyright UCAR (c) 1992 - 2020
// ** University Corporation for Atmospheric Research (UCAR)
// ** National Center for Atmospheric Research (NCAR)
// ** Research Applications Lab (RAL)
// ** P.O.Box 3000, Boulder, Colorado, 80307-3000, USA
// *=*=*=*=*=*=*=*=*=*=*=*=*=*=*=*=*=*=*=*=*=*=*=*=*=*=*=*=*

////////////////////////////////////////////////////////////////////////
//
//   Filename:   summary_util.cc
//
//   Description:
//      Common routines for time summary (into NetCDF).
//

using namespace std;

//#include <algorithm>
#include <iostream>

//#include "vx_math.h"
#include "vx_nc_util.h"

#include "nc_obs_util.h"

///////////////////////////////////////////////////////////////////////////////

struct NcDataBuffer nc_data_buffer;
struct NcHeaderData hdr_data;
float  hdr_arr_block[NC_BUFFER_SIZE_32K][HDR_ARRAY_LEN];

///////////////////////////////////////////////////////////////////////////////

long hdrNum;
long obsNum;

static const string err_msg_message_type =
      "error writing the message type string to the netCDF file\n\n";
static const string err_msg_station_id =
      "error writing the station id string to the netCDF file\n\n";
static const string err_msg_valid_time =
      "error writing the valid time to the netCDF file\n\n";
static const string err_msg_hdr_arr =
      "error writing the header array to the netCDF file\n\n";

///////////////////////////////////////////////////////////////////////////////

bool add_nc_header_to_array (const char *hdr_typ, const char *hdr_sid,
      const time_t hdr_vld, const float hdr_lat,
      const float hdr_lon, const float hdr_elv)
{
   bool added = false;
   bool new_vld = false;
   
   // Can't filter duplicated one because header index was
   // assigned before checking
   int hdr_index;
   if (!hdr_data.typ_array.has(hdr_typ, hdr_index, false)) {
      hdr_index = hdr_data.typ_array.n_elements();
      hdr_data.typ_array.add(hdr_typ);          // Message type
   }
   hdr_data.typ_idx_array.add(hdr_index);       // Index of Message type
   
   if (!hdr_data.sid_array.has(hdr_sid, hdr_index, false)) {
      hdr_index = hdr_data.sid_array.n_elements();
      hdr_data.sid_array.add(hdr_sid);          // Station ID
   }
   hdr_data.sid_idx_array.add(hdr_index);       // Index of Station ID
 
   if (hdr_data.min_vld_time == -1 || hdr_data.min_vld_time > hdr_vld) {
      if (hdr_data.min_vld_time == -1) hdr_data.max_vld_time = hdr_vld; 
      hdr_data.min_vld_time = hdr_vld;
      new_vld = true;
   }
   else if (hdr_data.max_vld_time < hdr_vld) {
      hdr_data.max_vld_time = hdr_vld;
      new_vld = true;
   }
   if (new_vld || !hdr_data.vld_num_array.has(hdr_vld, hdr_index, false)) {
      hdr_index = hdr_data.vld_array.n_elements();
      hdr_data.vld_array.add(unix_to_yyyymmdd_hhmmss(hdr_vld)); // Valid time
      hdr_data.vld_num_array.add(hdr_vld);   // Valid time
   }
   hdr_data.vld_idx_array.add(hdr_index);       // Index of Valid time
   
   hdr_data.lat_array.add(hdr_lat);  // Latitude
   hdr_data.lon_array.add(hdr_lon);  // Longitude
   hdr_data.elv_array.add(hdr_elv);  // Elevation
   nc_data_buffer.cur_hdr_idx++;
   added = true;
   return added;
}

///////////////////////////////////////////////////////////////////////////////

bool add_nc_header_prepbufr (const int pb_report_type,
      const int in_report_type, const int instrument_type)
{
   bool added = true;
   // Can't filter duplicated one because header index was
   // assigned before checking
   hdr_data.prpt_typ_array.add(pb_report_type);
   hdr_data.irpt_typ_array.add(in_report_type);
   hdr_data.inst_typ_array.add(instrument_type);
   return added;
}

////////////////////////////////////////////////////////////////////////

int check_nc_dims_vars(const NetcdfObsVars obs_vars) {
   int exit_code = exit_code_no_error;
   if(IS_INVALID_NC(obs_vars.strl_dim) ||
      IS_INVALID_NC(obs_vars.obs_dim)  ||
      IS_INVALID_NC(obs_vars.hdr_dim)) {
      exit_code = exit_code_no_dim;
   }
   else if(IS_INVALID_NC(obs_vars.hdr_typ_var) ||
      IS_INVALID_NC(obs_vars.hdr_sid_var) ||
      IS_INVALID_NC(obs_vars.hdr_vld_var)) {
      exit_code = exit_code_no_hdr_vars;
   }
   else if((IS_INVALID_NC(obs_vars.obs_arr_var) && IS_INVALID_NC(obs_vars.obs_val_var))) {
      exit_code = exit_code_no_obs_vars;
   }
   else if((IS_INVALID_NC(obs_vars.hdr_arr_var) && IS_INVALID_NC(obs_vars.hdr_lat_var))) {
      exit_code = exit_code_no_loc_vars;
   }

   return exit_code;
}

////////////////////////////////////////////////////////////////////////

void clear_header_data(NcHeaderData *my_hdr_data) {
   my_hdr_data->min_vld_time = -1;
   my_hdr_data->max_vld_time = -1;
   
   my_hdr_data->typ_array.clear();
   my_hdr_data->sid_array.clear();
   my_hdr_data->vld_array.clear();
   my_hdr_data->vld_num_array.clear();
   my_hdr_data->typ_idx_array.clear();
   my_hdr_data->sid_idx_array.clear();
   my_hdr_data->vld_idx_array.clear();
   my_hdr_data->lat_array.clear();
   my_hdr_data->lon_array.clear();
   my_hdr_data->elv_array.clear();
   my_hdr_data->prpt_typ_array.clear();
   my_hdr_data->irpt_typ_array.clear();
   my_hdr_data->inst_typ_array.clear();
}

///////////////////////////////////////////////////////////////////////////////

long count_nc_headers(vector< Observation > &observations)
{
   long nhdr = 0;
   
   string prev_header_type = "";
   string prev_station_id = "";
   time_t prev_valid_time = 0;
   double prev_latitude = bad_data_double;
   double prev_longitude = bad_data_double;
   double prev_elevation = bad_data_double;
   const string method_name = "  count_nc_headers()";

   for (vector< Observation >::iterator obs = observations.begin();
        obs != observations.end(); ++obs)
   {
      if (obs->getHeaderType() != prev_header_type    ||
          obs->getStationId()  != prev_station_id     ||
          obs->getValidTime()  != prev_valid_time     ||
          !is_eq(obs->getLatitude(),  prev_latitude)  ||
          !is_eq(obs->getLongitude(), prev_longitude) ||
          !is_eq(obs->getElevation(), prev_elevation))
      {
        nhdr++;
      
        prev_header_type = obs->getHeaderType();
        prev_station_id  = obs->getStationId();
        prev_valid_time  = obs->getValidTime();
        prev_latitude    = obs->getLatitude();
        prev_longitude   = obs->getLongitude();
        prev_elevation   = obs->getElevation();
      }
      //else mlog << Debug(7) << method_name 
      //     << "  FFF obs->getHeaderIndex(): " << obs->getHeaderIndex()
      //     << ", nhdr: " << nhdr << " count: " << count
      //     << "\n";
      obs->setHeaderIndex(nhdr-1);
   } /* endfor - obs */
   
   return nhdr;
}

///////////////////////////////////////////////////////////////////////////////

void create_nc_dimensions(NetcdfObsVars &obs_vars, NcFile *f_out) {
   const string method_name = "  create_nc_dimensions()";
   mlog << Debug(7) << method_name << "  is called" << "\n";
   // Define netCDF dimensions
   if (IS_INVALID_NC(obs_vars.strl_dim))   obs_vars.strl_dim = add_dim(f_out, nc_dim_mxstr,  HEADER_STR_LEN);
   if (IS_INVALID_NC(obs_vars.strl2_dim)) obs_vars.strl2_dim = add_dim(f_out, nc_dim_mxstr2, HEADER_STR_LEN2);
   if (IS_INVALID_NC(obs_vars.strl3_dim)) obs_vars.strl3_dim = add_dim(f_out, nc_dim_mxstr3, HEADER_STR_LEN3);
   if (IS_INVALID_NC(obs_vars.hdr_dim) && obs_vars.hdr_cnt > 0) {
      obs_vars.hdr_dim = add_dim(f_out, nc_dim_nhdr, obs_vars.hdr_cnt);
   }
   if (IS_INVALID_NC(obs_vars.obs_dim)) {
      if (obs_vars.obs_cnt > 0) obs_vars.obs_dim   = add_dim(f_out, nc_dim_nobs, obs_vars.obs_cnt);   // fixed dimension;
      else                      obs_vars.obs_dim   = add_dim(f_out, nc_dim_nobs);   // unlimited dimension;
   }
   nc_data_buffer.obs_vars = obs_vars;
}

///////////////////////////////////////////////////////////////////////////////

void create_nc_hdr_vars (NetcdfObsVars &obs_vars, NcFile *f_out,
      const int hdr_count, const int deflate_level) {
   const string method_name = "  create_nc_hdr_vars()";
   mlog << Debug(7) << method_name << "  hdr_count: " << hdr_count << "\n";
   
   // Define netCDF dimensions
   create_nc_dimensions(obs_vars, f_out);
   
   NcDim hdr_dim;
   obs_vars.hdr_cnt = hdr_count;
   if (!IS_INVALID_NC(obs_vars.hdr_dim)) {
      hdr_dim = obs_vars.hdr_dim;
   }
   else {
      hdr_dim = (hdr_count > 0)
            ? add_dim(f_out, nc_dim_nhdr, hdr_count)
            : add_dim(f_out, nc_dim_nhdr);    // unlimited dimension
      obs_vars.hdr_dim = hdr_dim;
   }

   // Define netCDF header variables
   obs_vars.hdr_typ_var = add_var(f_out, nc_var_hdr_typ,   ncInt, hdr_dim, deflate_level);
   obs_vars.hdr_sid_var = add_var(f_out, nc_var_hdr_sid,   ncInt, hdr_dim, deflate_level);
   obs_vars.hdr_vld_var = add_var(f_out, nc_var_hdr_vld,   ncInt, hdr_dim, deflate_level);
   obs_vars.hdr_lat_var = add_var(f_out, nc_var_hdr_lat, ncFloat, hdr_dim, deflate_level);
   obs_vars.hdr_lon_var = add_var(f_out, nc_var_hdr_lon, ncFloat, hdr_dim, deflate_level);
   obs_vars.hdr_elv_var = add_var(f_out, nc_var_hdr_elv, ncFloat, hdr_dim, deflate_level);

   add_att(&obs_vars.hdr_typ_var,  "long_name", "index of message type");
   add_att(&obs_vars.hdr_typ_var, "_FillValue", (int)FILL_VALUE);
   add_att(&obs_vars.hdr_sid_var,  "long_name", "index of station identification");
   add_att(&obs_vars.hdr_sid_var, "_FillValue", (int)FILL_VALUE);
   add_att(&obs_vars.hdr_vld_var,  "long_name", "index of valid time");
   add_att(&obs_vars.hdr_vld_var, "_FillValue", (int)FILL_VALUE);

   add_att(&obs_vars.hdr_lat_var, "long_name",  "latitude");
   add_att(&obs_vars.hdr_lat_var, "_FillValue", FILL_VALUE);
   add_att(&obs_vars.hdr_lat_var, "units", "degrees_north");
   add_att(&obs_vars.hdr_lon_var, "long_name",  "longitude");
   add_att(&obs_vars.hdr_lon_var, "_FillValue", FILL_VALUE);
   add_att(&obs_vars.hdr_lon_var, "units", "degrees_east");
   add_att(&obs_vars.hdr_elv_var, "long_name",  "elevation");
   add_att(&obs_vars.hdr_elv_var, "_FillValue", FILL_VALUE);
   add_att(&obs_vars.hdr_elv_var, "units", "meters above sea level (msl)");
   nc_data_buffer.obs_vars = obs_vars;
}

///////////////////////////////////////////////////////////////////////////////

NcDim create_nc_obs_var_var (NetcdfObsVars &obs_vars, NcFile *f_out,
                         int var_count, const int deflate_level) {
   NcDim var_dim  = add_dim(f_out, nc_dim_nvar, var_count);
   // If the string length is modified, update nc_tools.cc, too.
   if (IS_INVALID_NC(obs_vars.strl2_dim)) obs_vars.strl2_dim = add_dim(f_out, nc_dim_mxstr2, HEADER_STR_LEN2);
   
   obs_vars.obs_var = add_var(f_out, nc_var_obs_var, ncChar, var_dim, obs_vars.strl2_dim, deflate_level);
   add_att(&obs_vars.obs_var,  "long_name", "variable names");
   return var_dim;
}

///////////////////////////////////////////////////////////////////////////////

void create_nc_obs_vars (NetcdfObsVars &obs_vars, NcFile *f_out,
                         const int deflate_level, bool use_var_id) {
   const char *long_name_str;
   const string method_name = "  create_nc_obs_vars()";

   // Define netCDF dimensions
   create_nc_dimensions(obs_vars, f_out);
   
   // Define netCDF variables
   obs_vars.obs_qty_var = add_var(f_out, nc_var_obs_qty,   ncInt, obs_vars.obs_dim, deflate_level);
   obs_vars.obs_hid_var = add_var(f_out, nc_var_obs_hid,   ncInt, obs_vars.obs_dim, deflate_level);
   if (use_var_id)
      obs_vars.obs_vid_var = add_var(f_out, nc_var_obs_vid,   ncInt, obs_vars.obs_dim, deflate_level);
   else
      obs_vars.obs_gc_var  = add_var(f_out, nc_var_obs_gc,    ncInt, obs_vars.obs_dim, deflate_level);
   obs_vars.obs_lvl_var = add_var(f_out, nc_var_obs_lvl, ncFloat, obs_vars.obs_dim, deflate_level);
   obs_vars.obs_hgt_var = add_var(f_out, nc_var_obs_hgt, ncFloat, obs_vars.obs_dim, deflate_level);
   obs_vars.obs_val_var = add_var(f_out, nc_var_obs_val, ncFloat, obs_vars.obs_dim, deflate_level);

   add_att(f_out, nc_att_obs_version, MET_NC_Obs_version);
   add_att(f_out, nc_att_use_var_id, (use_var_id ? "true" : "false"));

   // Add variable attributes
   add_att(&obs_vars.obs_qty_var,  "long_name", "index of quality flag");
   add_att(&obs_vars.obs_hid_var,  "long_name", "index of matching header data");
   add_att(&obs_vars.obs_hid_var, "_FillValue", (int)FILL_VALUE);
   add_att(&obs_vars.obs_val_var,  "long_name", "observation value");
   add_att(&obs_vars.obs_val_var, "_FillValue", FILL_VALUE);
   if (use_var_id) {
      long_name_str = (obs_vars.attr_pb2nc
            ? "index of BUFR variable corresponding to the observation type"
            : "index of variable names at var_name");
      add_att(&obs_vars.obs_vid_var,  "long_name", long_name_str);
      add_att(&obs_vars.obs_vid_var, "_FillValue", (int)FILL_VALUE);
   }
   else {
      add_att(&obs_vars.obs_gc_var,  "long_name", "grib code corresponding to the observation type");
      add_att(&obs_vars.obs_gc_var, "_FillValue", (int)FILL_VALUE);
   }

   add_att(&obs_vars.obs_lvl_var,  "long_name", "pressure level (hPa) or accumulation interval (sec)");
   add_att(&obs_vars.obs_lvl_var, "_FillValue", FILL_VALUE);
   long_name_str = (obs_vars.attr_agl)
         ? "height in meters above sea level or ground level (msl or agl)"
         : "height in meters above sea level (msl)";
   add_att(&obs_vars.obs_hgt_var,  "long_name", long_name_str);
   add_att(&obs_vars.obs_hgt_var, "_FillValue", FILL_VALUE);
   nc_data_buffer.obs_vars = obs_vars;
}

///////////////////////////////////////////////////////////////////////////////

void create_nc_obs_name_vars (NetcdfObsVars &obs_vars, NcFile *f_out, 
      const int var_count, const int unit_count, const int deflate_level) {
   const string method_name = "  create_nc_other_vars()";
   
   if (var_count > 0) {
      NcDim var_dim = create_nc_obs_var_var(obs_vars, f_out, var_count, deflate_level);
      if (unit_count > 0) {
         obs_vars.unit_var = add_var(f_out,    nc_var_unit, ncChar, var_dim, obs_vars.strl2_dim, deflate_level);
         obs_vars.desc_var = add_var(f_out,    nc_var_desc, ncChar, var_dim, obs_vars.strl3_dim, deflate_level);
         
         add_att(&obs_vars.unit_var, "long_name", "variable units");
         add_att(&obs_vars.desc_var, "long_name", "variable descriptions");
      }
   }
}

///////////////////////////////////////////////////////////////////////////////

void create_nc_table_vars (NetcdfObsVars &obs_vars, NcFile *f_out, const int deflate_level) {
   const string method_name = "  create_nc_table_vars()";
   
   // Define netCDF dimensions
   NcDim hdr_typ_dim = add_dim(f_out, nc_dim_nhdr_typ, hdr_data.typ_array.n_elements());
   NcDim hdr_sid_dim = add_dim(f_out, nc_dim_nhdr_sid, hdr_data.sid_array.n_elements());
   NcDim hdr_vld_dim = add_dim(f_out, nc_dim_nhdr_vld, hdr_data.vld_array.n_elements());
   NcDim obs_qty_dim = add_dim(f_out, nc_dim_nqty,     nc_data_buffer.qty_data_array.n_elements());

   // Define netCDF header variables
   obs_vars.hdr_typ_tbl_var = add_var(f_out, nc_var_hdr_typ_tbl, ncChar, hdr_typ_dim, obs_vars.strl2_dim, deflate_level);
   obs_vars.hdr_sid_tbl_var = add_var(f_out, nc_var_hdr_sid_tbl, ncChar, hdr_sid_dim, obs_vars.strl2_dim, deflate_level);
   obs_vars.hdr_vld_tbl_var = add_var(f_out, nc_var_hdr_vld_tbl, ncChar, hdr_vld_dim, obs_vars.strl_dim,  deflate_level);
   obs_vars.obs_qty_tbl_var = add_var(f_out, nc_var_obs_qty_tbl, ncChar, obs_qty_dim, obs_vars.strl_dim,  deflate_level);

   add_att(&obs_vars.obs_qty_tbl_var, "long_name", "quality flag");
   add_att(&obs_vars.hdr_typ_tbl_var, "long_name", "message type");
   add_att(&obs_vars.hdr_sid_tbl_var, "long_name", "station identification");
   add_att(&obs_vars.hdr_vld_tbl_var, "long_name", "valid time");
   add_att(&obs_vars.hdr_vld_tbl_var, "units", "YYYYMMDD_HHMMSS UTC");

}

////////////////////////////////////////////////////////////////////////

void create_nc_pb_hdrs (NetcdfObsVars &obs_vars, NcFile *f_out,
      const int hdr_count, const int deflate_level) {
   const string method_name = "  create_nc_pb_hdrs()";
   mlog << Debug(7) << method_name << "  hdr_count: " << hdr_count << "\n";
   
   // Define netCDF dimensions
   if (IS_INVALID_NC(obs_vars.pb_hdr_dim)) obs_vars.pb_hdr_dim = add_dim(f_out, nc_dim_npbhdr, hdr_count);
   
   obs_vars.raw_hdr_cnt = hdr_count;
   obs_vars.hdr_prpt_typ_var = add_var(f_out, nc_var_hdr_prpt_typ, ncInt, obs_vars.pb_hdr_dim, deflate_level);
   obs_vars.hdr_irpt_typ_var = add_var(f_out, nc_var_hdr_irpt_typ, ncInt, obs_vars.pb_hdr_dim, deflate_level);
   obs_vars.hdr_inst_typ_var = add_var(f_out, nc_var_hdr_inst_typ, ncInt, obs_vars.pb_hdr_dim, deflate_level);
   add_att(&obs_vars.hdr_prpt_typ_var, "long_name",  "PB report type");
   add_att(&obs_vars.hdr_prpt_typ_var, "_FillValue", (int)FILL_VALUE);
   add_att(&obs_vars.hdr_irpt_typ_var, "long_name",  "In report type");
   add_att(&obs_vars.hdr_irpt_typ_var, "_FillValue", (int)FILL_VALUE);
   add_att(&obs_vars.hdr_inst_typ_var, "long_name",  "instrument type");
   add_att(&obs_vars.hdr_inst_typ_var, "_FillValue", (int)FILL_VALUE);
}


////////////////////////////////////////////////////////////////////////

NcDataBuffer *get_nc_data_buffer() {
   return &nc_data_buffer;
}

////////////////////////////////////////////////////////////////////////

NcHeaderData *get_hdr_data_buffer() {
   return &hdr_data;
}

////////////////////////////////////////////////////////////////////////

NcHeaderData get_nc_hdr_data(NetcdfObsVars obs_vars) {
   NcHeaderData my_hdr_data;
   long nhdr_count  = get_dim_size(&obs_vars.hdr_dim);
   int  strl_len    = get_dim_size(&obs_vars.strl_dim);
   int  strl2_len   = strl_len;
   int  typ_len = strl_len;
   int  sid_len = strl_len;
   int  vld_len = strl_len;
   int  hdr_arr_len = IS_INVALID_NC(obs_vars.hdr_arr_dim)
         ? 0 : get_dim_size(&obs_vars.hdr_arr_dim);
   bool has_array_vars = IS_INVALID_NC(obs_vars.hdr_typ_tbl_var);

   if (!IS_INVALID_NC(obs_vars.strl2_dim)) {
      NcDim str_dim;
      strl2_len = get_dim_size(&obs_vars.strl2_dim);
      string dim_name = GET_NC_NAME(obs_vars.strl2_dim);
      str_dim = get_nc_dim((IS_INVALID_NC(obs_vars.hdr_typ_tbl_var)
            ? &obs_vars.hdr_typ_var : &obs_vars.hdr_typ_tbl_var), dim_name);
      if (!IS_INVALID_NC(str_dim)) typ_len = strl2_len;
      
      str_dim = get_nc_dim((IS_INVALID_NC(obs_vars.hdr_sid_tbl_var)
            ? &obs_vars.hdr_sid_var : &obs_vars.hdr_sid_tbl_var), dim_name);
      if (!IS_INVALID_NC(str_dim)) sid_len = strl2_len;
      
      str_dim = get_nc_dim((IS_INVALID_NC(obs_vars.hdr_vld_tbl_var)
            ? &obs_vars.hdr_vld_var : &obs_vars.hdr_vld_tbl_var), dim_name);
      if (!IS_INVALID_NC(str_dim)) vld_len = strl2_len;
   }
   
   my_hdr_data.typ_len   = typ_len;
   my_hdr_data.sid_len   = sid_len;
   my_hdr_data.vld_len   = vld_len;
   my_hdr_data.strl_len  = strl_len;
   my_hdr_data.strll_len = strl2_len;
   
   int buf_size = ((nhdr_count > NC_BUFFER_SIZE_32K)
        ? NC_BUFFER_SIZE_32K : (nhdr_count));
   
   //
   // Allocate space to store the data
   //
   char hdr_typ_block[buf_size][typ_len];
   char hdr_sid_block[buf_size][sid_len];
   char hdr_vld_block[buf_size][vld_len];
   int  *hdr_typ_idx_block = new int[buf_size];
   int  *hdr_sid_idx_block = new int[buf_size];
   int  *hdr_vld_idx_block = new int[buf_size];
   float *hdr_lat_block    = new float[buf_size];
   float *hdr_lon_block    = new float[buf_size];
   float *hdr_elv_block    = new float[buf_size];

   long offsets[2] = { 0, 0 };
   long lengths[2] = { 1, 1 };
   long offsets_1D[1] = { 0 };
   long lengths_1D[1] = { 1 };
   
   //lengths[0] = buf_size;
   //lengths[1] = strl_len;
   for(int i_start=0; i_start<nhdr_count; i_start+=buf_size) {
      buf_size = ((nhdr_count-i_start) > NC_BUFFER_SIZE_32K)
            ? NC_BUFFER_SIZE_32K : (nhdr_count-i_start);
      
      offsets[0] = i_start;
      lengths[0] = buf_size;
      offsets_1D[0] = i_start;
      lengths_1D[0] = buf_size;
   
      //
      // Get the corresponding header message type
      //
      if (has_array_vars) {
         lengths[1] = typ_len;
         if(!get_nc_data(&obs_vars.hdr_typ_var,
               (char *)&hdr_typ_block[0], lengths, offsets)) {
            mlog << Error << "\nget_nc_header() -> "
                 << "trouble getting hdr_typ\n\n";
            exit(1);
         }
      
         //
         // Get the corresponding header station id
         //
         lengths[1] = sid_len;
         if(!get_nc_data(&obs_vars.hdr_sid_var,
               (char *)&hdr_sid_block[0], lengths, offsets)) {
            mlog << Error << "\nget_nc_header() -> "
                 << "trouble getting hdr_sid\n\n";
            exit(1);
         }
         
         //
         // Get the corresponding header valid time
         //
         lengths[1] = vld_len;
         if(!get_nc_data(&obs_vars.hdr_vld_var,
               (char *)&hdr_vld_block[0], lengths, offsets)) {
            mlog << Error << "\nget_nc_header() -> "
                 << "trouble getting hdr_vld\n\n";
            exit(1);
         }
         
         //
         // Get the header for this observation
         //
         lengths[1] = hdr_arr_len;
         if(!get_nc_data(&obs_vars.hdr_arr_var,
               (float *)&hdr_arr_block[0], lengths, offsets)) {
            mlog << Error << "\nget_nc_header() -> "
                 << "trouble getting hdr_arr\n\n";
            exit(1);
         }
         for (int hIndex = 0; hIndex < buf_size; hIndex++) {
            my_hdr_data.typ_array.add(hdr_typ_block[hIndex]);
            my_hdr_data.sid_array.add(hdr_sid_block[hIndex]);
            my_hdr_data.vld_array.add(hdr_vld_block[hIndex]);
            my_hdr_data.lat_array.add(hdr_arr_block[hIndex][0]);
            my_hdr_data.lon_array.add(hdr_arr_block[hIndex][1]);
            my_hdr_data.elv_array.add(hdr_arr_block[hIndex][2]);
         }
      }
      else {
         // Get the corresponding header message type (index, not string)
         if(!get_nc_data(&obs_vars.hdr_typ_var,
               hdr_typ_idx_block, lengths_1D, offsets_1D)) {
            mlog << Error << "\nget_nc_header() -> "
                 << "trouble getting hdr_typ\n\n";
            exit(1);
         }
      
         // Get the corresponding header station id (index, not string)
         if(!get_nc_data(&obs_vars.hdr_sid_var,
               hdr_sid_idx_block, lengths_1D, offsets_1D)) {
            mlog << Error << "\nget_nc_header() -> "
                 << "trouble getting hdr_sid\n\n";
            exit(1);
         }
         
         // Get the corresponding header valid time (index, not string)
         if(!get_nc_data(&obs_vars.hdr_vld_var,
               hdr_vld_idx_block, lengths_1D, offsets_1D)) {
            mlog << Error << "\nget_nc_header() -> "
                 << "trouble getting hdr_vld\n\n";
            exit(1);
         }
         
         //
         // Get the header for this observation
         //
         if(!get_nc_data(&obs_vars.hdr_lat_var,
               hdr_lat_block, lengths_1D, offsets_1D)) {
            mlog << Error << "\nget_nc_header() -> "
                 << "trouble getting hdr_lat\n\n";
            exit(1);
         }
         if(!get_nc_data(&obs_vars.hdr_lon_var,
               hdr_lon_block, lengths_1D, offsets_1D)) {
            mlog << Error << "\nget_nc_header() -> "
                 << "trouble getting hdr_lon\n\n";
            exit(1);
         }
         if(!get_nc_data(&obs_vars.hdr_elv_var,
               hdr_elv_block, lengths_1D, offsets_1D)) {
            mlog << Error << "\nget_nc_header() -> "
                 << "trouble getting hdr_elv\n\n";
            exit(1);
         }
         for (int hIndex = 0; hIndex < buf_size; hIndex++) {
            my_hdr_data.typ_idx_array.add(hdr_typ_idx_block[hIndex]);
            my_hdr_data.sid_idx_array.add(hdr_sid_idx_block[hIndex]);
            my_hdr_data.vld_idx_array.add(hdr_vld_idx_block[hIndex]);
            my_hdr_data.lat_array.add(hdr_lat_block[hIndex]);
            my_hdr_data.lon_array.add(hdr_lon_block[hIndex]);
            my_hdr_data.elv_array.add(hdr_elv_block[hIndex]);
         }
      }
   }

   delete[] hdr_typ_idx_block;
   delete[] hdr_sid_idx_block;
   delete[] hdr_vld_idx_block;
   delete[] hdr_lat_block;
   delete[] hdr_lon_block;
   delete[] hdr_elv_block;
   
   if (!has_array_vars) {
      int tmp_dim_size;
      
      lengths[1] = typ_len;
      tmp_dim_size = get_dim_size(&obs_vars.hdr_typ_dim);
      for(int i_start=0; i_start<tmp_dim_size; i_start+=buf_size) {
         buf_size = ((tmp_dim_size-i_start) > NC_BUFFER_SIZE_32K)
               ? NC_BUFFER_SIZE_32K : (tmp_dim_size-i_start);
         offsets[0] = i_start;
         lengths[0] = buf_size;
      
         // Get the corresponding header message type (string)
         if(!get_nc_data(&obs_vars.hdr_typ_tbl_var,
               (char *)&hdr_typ_block[0], lengths, offsets)) {
            mlog << Error << "\nget_nc_header() -> "
                 << "trouble getting hdr_typ\n\n";
            exit(1);
         }
         for (int hIndex = 0; hIndex < buf_size; hIndex++) {
            my_hdr_data.typ_array.add(hdr_typ_block[hIndex]);
         }
      }
      
      lengths[1] = sid_len;
      tmp_dim_size = get_dim_size(&obs_vars.hdr_sid_dim);
      for(int i_start=0; i_start<tmp_dim_size; i_start+=buf_size) {
         buf_size = ((tmp_dim_size-i_start) > NC_BUFFER_SIZE_32K)
               ? NC_BUFFER_SIZE_32K : (tmp_dim_size-i_start);
         offsets[0] = i_start;
         lengths[0] = buf_size;
      
         // Get the corresponding header station id (string)
         if(!get_nc_data(&obs_vars.hdr_sid_tbl_var,
               (char *)&hdr_sid_block[0], lengths, offsets)) {
            mlog << Error << "\nget_nc_header() -> "
                 << "trouble getting hdr_typ\n\n";
            exit(1);
         }
         for (int hIndex = 0; hIndex < buf_size; hIndex++) {
            my_hdr_data.sid_array.add(hdr_sid_block[hIndex]);
         }
      }

      lengths[1] = vld_len;
      tmp_dim_size = get_dim_size(&obs_vars.hdr_vld_dim);
      for(int i_start=0; i_start<tmp_dim_size; i_start+=buf_size) {
         buf_size = ((tmp_dim_size-i_start) > NC_BUFFER_SIZE_32K)
               ? NC_BUFFER_SIZE_32K : (tmp_dim_size-i_start);
         offsets[0] = i_start;
         lengths[0] = buf_size;
      
         // Get the corresponding header valid time (string)
         if(!get_nc_data(&obs_vars.hdr_vld_tbl_var,
               (char *)&hdr_vld_block[0], lengths, offsets)) {
            mlog << Error << "\nget_nc_header() -> "
                 << "trouble getting hdr_typ\n\n";
            exit(1);
         }
         for (int hIndex = 0; hIndex < buf_size; hIndex++) {
            my_hdr_data.vld_array.add(hdr_vld_block[hIndex]);
         }
      }
   }
   if (!IS_INVALID_NC(obs_vars.pb_hdr_dim)) {
      get_nc_pb_hdr_data(obs_vars, &my_hdr_data);
      int last_prpt_typ = my_hdr_data.prpt_typ_array.n_elements() - 1;
      int last_irpt_typ = my_hdr_data.irpt_typ_array.n_elements() - 1; 
      int last_inst_typ = my_hdr_data.inst_typ_array.n_elements() - 1; 
      mlog << Debug(10)
           << "    prpt_typ[0,-1] " << my_hdr_data.prpt_typ_array[0]
           << "," << my_hdr_data.prpt_typ_array[last_prpt_typ]
           << "    irpt_typ[0,-1] " << my_hdr_data.irpt_typ_array[0]
           << "," << my_hdr_data.irpt_typ_array[last_irpt_typ]
           << "    inst_typ[0,-1] " << my_hdr_data.inst_typ_array[0]
           << "," << my_hdr_data.inst_typ_array[last_inst_typ] << "\n";
   }
   return my_hdr_data;
}

////////////////////////////////////////////////////////////////////////

int get_nc_hdr_cur_index() {
   //return (nc_data_buffer.cur_hdr_idx < 0) ? 0 : nc_data_buffer.cur_hdr_idx;
   return nc_data_buffer.cur_hdr_idx;
}

////////////////////////////////////////////////////////////////////////

int get_nc_obs_buf_index() {
   return nc_data_buffer.obs_data_idx;
}

////////////////////////////////////////////////////////////////////////

void get_nc_pb_hdr_data(NetcdfObsVars obs_vars, NcHeaderData *my_hdr_data) {

   long offsets[1] = { 0 };
   long lengths[1] = { 1 };
   int pb_hdr_count = get_dim_size(&obs_vars.pb_hdr_dim);
   
   // Read PB report type
   int buf_size = ((pb_hdr_count > NC_BUFFER_SIZE_32K)
         ? NC_BUFFER_SIZE_32K : (pb_hdr_count));
   int *hdr_prpt_typ_block = new int[buf_size];
   int *hdr_irpt_typ_block = new int[buf_size];
   int *hdr_inst_typ_block = new int[buf_size];
   for(int i_start=0; i_start<pb_hdr_count; i_start+=buf_size) {
      buf_size = pb_hdr_count - i_start;
      if (buf_size > NC_BUFFER_SIZE_32K) buf_size = NC_BUFFER_SIZE_32K;
      offsets[0] = i_start;
      lengths[0] = buf_size;
      
      if (!IS_INVALID_NC(obs_vars.hdr_prpt_typ_var)) {
         // Get the corresponding header PB message type (string)
         if(!get_nc_data(&obs_vars.hdr_prpt_typ_var,
               hdr_prpt_typ_block, lengths, offsets)) {
            mlog << Error << "\nget_nc_header() -> "
                 << "trouble getting hdr_prpt_typ\n\n";
            exit(1);
         }
      }
         
      if (!IS_INVALID_NC(obs_vars.hdr_irpt_typ_var)) {
         // Get the corresponding header In message type (string)
         if(!get_nc_data(&obs_vars.hdr_irpt_typ_var,
               hdr_irpt_typ_block, lengths, offsets)) {
            mlog << Error << "\nget_nc_header() -> "
                 << "trouble getting hdr_irpt_typ\n\n";
            exit(1);
         }
      }
         
      if (!IS_INVALID_NC(obs_vars.hdr_inst_typ_var)) {
         // Get the corresponding header instrument type (string)
         if(!get_nc_data(&obs_vars.hdr_inst_typ_var,
               hdr_inst_typ_block, lengths, offsets)) {
            mlog << Error << "\nget_nc_header() -> "
                 << "trouble getting hdr_inst_typ\n\n";
            exit(1);
         }
      }
         
      for (int hIndex = 0; hIndex < buf_size; hIndex++) {
         my_hdr_data->prpt_typ_array.add(hdr_prpt_typ_block[hIndex]);
         my_hdr_data->irpt_typ_array.add(hdr_irpt_typ_block[hIndex]);
         my_hdr_data->inst_typ_array.add(hdr_inst_typ_block[hIndex]);
      }
   }

   delete[] hdr_prpt_typ_block;
   delete[] hdr_irpt_typ_block;
   delete[] hdr_inst_typ_block;

}

///////////////////////////////////////////////////////////////////////////////

void init_nc_dims_vars_config(NetcdfObsVars &obs_vars, bool use_var_id) {
   obs_vars.attr_agl    = false;
   obs_vars.attr_pb2nc  = false;
   obs_vars.use_var_id  = use_var_id;
   obs_vars.hdr_cnt     = 0;     // header array length (fixed dimension if hdr_cnt > 0)
   obs_vars.obs_cnt     = 0;     // obs. array length (fixed dimension if obs_cnt > 0)
   //obs_vars.hdr_str_len = 0;    // string length for header (message) type header
   nc_data_buffer.obs_vars = obs_vars;
}

////////////////////////////////////////////////////////////////////////

bool is_using_var_id(const char * nc_name) {
   bool use_var_id = false;
   ConcatString attr_name = nc_att_use_var_id;
   if (!get_global_att(nc_name, nc_att_use_var_id, use_var_id)) {
      use_var_id = false;
   }
   return use_var_id;
}

///////////////////////////////////////////////////////////////////////////////

void nc_obs_initialize() {
   nc_data_buffer.obs_data_idx    = 0;
   nc_data_buffer.obs_data_offset = 0;
   nc_data_buffer.hdr_data_idx    = 0;
   nc_data_buffer.hdr_data_offset = 0;
   nc_data_buffer.pb_hdr_data_offset = 0;

   strcpy(nc_data_buffer.prev_hdr_typ_buf, "NotDefined");
   strcpy(nc_data_buffer.prev_hdr_sid_buf, "NotDefined");
   strcpy(nc_data_buffer.prev_hdr_vld_buf, "NotDefined");
   for (int index=0; index<HDR_ARRAY_LEN; index++)
      nc_data_buffer.prev_hdr_arr_buf[index] = 0.0;
   
   clear_header_data(&hdr_data);
}

////////////////////////////////////////////////////////////////////////

bool read_nc_obs_data(NetcdfObsVars obs_vars, int buf_size, int offset,
      int qty_len, float *obs_arr, int *qty_idx_arr, char *obs_qty_buf) {
   bool result = true;
   long offsets[2] = { offset, 0 };
   long lengths[2] = { buf_size, 1 };
   
   if (!IS_INVALID_NC(obs_vars.obs_arr_var)) {
      // Read the current observation message
      lengths[1] = OBS_ARRAY_LEN;
      if(!get_nc_data(&obs_vars.obs_arr_var, (float *)obs_arr, lengths, offsets)) {
         mlog << Error << "\nread_nc_obs_array() -> trouble getting obs_arr\n\n";
         result = false;
      }

      lengths[1] = qty_len;
      if(!get_nc_data(&obs_vars.obs_qty_var, obs_qty_buf, lengths, offsets)) {
         mlog << Error << "\nprocess_point_obs() -> trouble getting obs_qty\n\n";
         result = false;
      }
   }
   else {
      int   *obs_hid_buf = new   int[buf_size];
      int   *obs_vid_buf = new   int[buf_size];
      float *obs_lvl_buf = new float[buf_size];
      float *obs_hgt_buf = new float[buf_size];
      float *obs_val_buf = new float[buf_size];
      
      lengths[1] = 1;
      
      if(!get_nc_data(&obs_vars.obs_hid_var, obs_hid_buf, lengths, offsets)) {
         mlog << Error << "\nread_nc_obs_array() -> "
              << "can't read the record for observation "
              << "index " << offset << "\n\n";
         result = false;
      }
      if(!get_nc_data((IS_INVALID_NC(obs_vars.obs_gc_var) ? &obs_vars.obs_vid_var : &obs_vars.obs_gc_var),
            obs_vid_buf, lengths, offsets)) {
         mlog << Error << "\nread_nc_obs_array() -> "
              << "can't read the record (vid or gc) for observation "
              << "index " << offset << "\n\n";
         result = false;
      }
      if(!get_nc_data(&obs_vars.obs_lvl_var, obs_lvl_buf, lengths, offsets)) {
         mlog << Error << "\nread_nc_obs_array() -> "
              << "can't read the record (lvl) for observation "
              << "index " << offset << "\n\n";
         result = false;
      }
      if(!get_nc_data(&obs_vars.obs_hgt_var, obs_hgt_buf, lengths, offsets)) {
         mlog << Error << "\nread_nc_obs_array() -> "
              << "can't read the record (hgt) for observation "
              << "index " << offset << "\n\n";
         result = false;
      }
      if(!get_nc_data(&obs_vars.obs_val_var, obs_val_buf, lengths, offsets)) {
         mlog << Error << "\nread_nc_obs_array() -> "
              << "can't read the record (val) for observation "
              << "index " << offset << "\n\n";
         result = false;
      }

      if (!get_nc_data(&obs_vars.obs_qty_var, qty_idx_arr, lengths, offsets)) {
         mlog << Error << "\nread_nc_obs_array() -> "
              << "can't read the index of quality flag for observation "
              << "index " << offset << "\n\n";
         result = false;
      }
      
      if (result) {
         float *tmp_obs_arr = obs_arr;
         for(int index=0; index<buf_size; index++) {
            *tmp_obs_arr++ = (float)obs_hid_buf[index];
            *tmp_obs_arr++ = (float)obs_vid_buf[index];
            *tmp_obs_arr++ = obs_lvl_buf[index];
            *tmp_obs_arr++ = obs_hgt_buf[index];
            *tmp_obs_arr++ = obs_val_buf[index];
         }
      }
   
      delete[] obs_hid_buf;
      delete[] obs_vid_buf;
      delete[] obs_lvl_buf;
      delete[] obs_hgt_buf;
      delete[] obs_val_buf;
   }
   return result;
}

///////////////////////////////////////////////////////////////////////////////

void read_nc_dims_vars(NetcdfObsVars &obs_vars, NcFile *f_in) {
   
   NcVar ncVar;
   // Define netCDF dimensions
   //obs_vars.hdr_cnt     ; // header array length (fixed dimension if hdr_cnt > 0)
   obs_vars.strl_dim    = get_nc_dim(f_in, nc_dim_mxstr);       // header string dimension
   if (has_dim(f_in, nc_dim_mxstr2))
      obs_vars.strl2_dim   = get_nc_dim(f_in, nc_dim_mxstr2);   // header string dimension (bigger dimension)
   if (has_dim(f_in, nc_dim_mxstr3))
      obs_vars.strl3_dim   = get_nc_dim(f_in, nc_dim_mxstr3);   // header string dimension (bigger dimension)

   if (has_dim(f_in, nc_dim_hdr_arr)) {
      obs_vars.hdr_arr_dim = get_nc_dim(f_in, nc_dim_hdr_arr);  // Header array width
      obs_vars.obs_arr_dim = get_nc_dim(f_in, nc_dim_obs_arr);  // Observation array width
   }
   else {
      if (has_dim(f_in, nc_dim_nhdr_typ))
         obs_vars.hdr_typ_dim = get_nc_dim(f_in, nc_dim_nhdr_typ); // header dimension for message type
      if (has_dim(f_in, nc_dim_nhdr_sid))
         obs_vars.hdr_sid_dim = get_nc_dim(f_in, nc_dim_nhdr_sid); // header dimension for station id
      if (has_dim(f_in, nc_dim_nhdr_vld))
         obs_vars.hdr_vld_dim = get_nc_dim(f_in, nc_dim_nhdr_vld); // header dimension for valid time
      if (has_dim(f_in, nc_dim_npbhdr))
         obs_vars.pb_hdr_dim  = get_nc_dim(f_in, nc_dim_npbhdr);   // header dimension for PB headers
   }
   obs_vars.obs_dim     = get_nc_dim(f_in, nc_dim_nobs);     // Observation array length
   obs_vars.hdr_dim     = get_nc_dim(f_in, nc_dim_nhdr);     // Header array length

   // Get netCDF header variables
   obs_vars.hdr_typ_var = get_var(f_in, nc_var_hdr_typ);     // Message type (String or int)
   obs_vars.hdr_sid_var = get_var(f_in, nc_var_hdr_sid);     // Station ID (String or int)
   obs_vars.hdr_vld_var = get_var(f_in, nc_var_hdr_vld);     // Valid time (String or int)
   
   ncVar = get_var(f_in, nc_var_hdr_lat);
   if (IS_INVALID_NC(ncVar)) {
      obs_vars.hdr_arr_var = get_var(f_in, nc_var_hdr_arr);     // Header array
   } else {
      obs_vars.hdr_lat_var = ncVar;                                  // Header array 
      obs_vars.hdr_lon_var = get_var(f_in, nc_var_hdr_lon);          // Header array 
      obs_vars.hdr_elv_var = get_var(f_in, nc_var_hdr_elv);          // Header array 
      obs_vars.hdr_typ_tbl_var = get_var(f_in, nc_var_hdr_typ_tbl);  // Message type (String)
      obs_vars.hdr_sid_tbl_var = get_var(f_in, nc_var_hdr_sid_tbl);  // Station ID (String)
      obs_vars.hdr_vld_tbl_var = get_var(f_in, nc_var_hdr_vld_tbl);  // Valid time (String)
   }

   // Get netCDF variables
   ncVar = get_var(f_in, nc_var_obs_hid);
   if (IS_INVALID_NC(ncVar)) {
      obs_vars.obs_arr_var = get_var(f_in, nc_var_obs_arr);
   } else {
      obs_vars.obs_hid_var = ncVar;                             // Obs. header id array 
      ncVar = get_var(f_in, nc_var_obs_gc);
      if (!IS_INVALID_NC(ncVar)) obs_vars.obs_gc_var  = ncVar;  // Obs. grib code array 
      ncVar = get_var(f_in, nc_var_obs_vid);
      if (!IS_INVALID_NC(ncVar)) obs_vars.obs_vid_var = ncVar;  // Obs. variable id array 
      obs_vars.obs_lvl_var = get_var(f_in, nc_var_obs_lvl);     // Obs. pressure level array 
      obs_vars.obs_hgt_var = get_var(f_in, nc_var_obs_hgt);     // Obs. highth array 
      obs_vars.obs_val_var = get_var(f_in, nc_var_obs_val);     // Obs. value array 
   }
   ncVar = get_var(f_in, nc_var_obs_qty);
   if (!IS_INVALID_NC(ncVar)) obs_vars.obs_qty_var = ncVar;
   ncVar = get_var(f_in, nc_var_obs_qty_tbl);
   if (!IS_INVALID_NC(ncVar)) obs_vars.obs_qty_tbl_var = ncVar;

   // PrepBufr only headers
   ncVar = get_var(f_in, nc_var_hdr_prpt_typ);
   if (!IS_INVALID_NC(ncVar)) obs_vars.hdr_prpt_typ_var = ncVar;
   ncVar = get_var(f_in, nc_var_hdr_irpt_typ);
   if (!IS_INVALID_NC(ncVar)) obs_vars.hdr_irpt_typ_var = ncVar;
   ncVar = get_var(f_in, nc_var_hdr_inst_typ);
   if (!IS_INVALID_NC(ncVar)) obs_vars.hdr_inst_typ_var = ncVar;
   
   bool use_var_id = false;
   if (!get_global_att(f_in, nc_att_use_var_id, use_var_id)) use_var_id = false;

   obs_vars.use_var_id = use_var_id;
   nc_data_buffer.obs_vars = obs_vars;
}

///////////////////////////////////////////////////////////////////////////////

void reset_header_buffer(int buf_size, bool reset_all) {
   for (int i=0; i<buf_size; i++) {
      for (int j=0; j<HEADER_STR_LEN; j++) {
         nc_data_buffer.hdr_typ_str_buf[i][j] = bad_data_char;
         nc_data_buffer.hdr_sid_str_buf[i][j] = bad_data_char;
         nc_data_buffer.hdr_vld_str_buf[i][j] = bad_data_char;
      }
      for (int j=HEADER_STR_LEN; j<HEADER_STR_LEN2; j++) {
         nc_data_buffer.hdr_typ_str_buf[i][j] = bad_data_char;
         nc_data_buffer.hdr_sid_str_buf[i][j] = bad_data_char;
      }
      for (int j=0; j<HDR_ARRAY_LEN; j++) {
         nc_data_buffer.hdr_arr_buf[i][j] = FILL_VALUE;
      }
      
      nc_data_buffer.hdr_lat_buf[i] = FILL_VALUE;
      nc_data_buffer.hdr_lon_buf[i] = FILL_VALUE;
      nc_data_buffer.hdr_elv_buf[i] = FILL_VALUE;
   }
   
   if (reset_all) {
      nc_data_buffer.cur_hdr_idx = 0;
      
      hdr_data.min_vld_time = -1;
      hdr_data.max_vld_time = -1;
      hdr_data.typ_array.clear();
      hdr_data.sid_array.clear();
      hdr_data.vld_array.clear();
      hdr_data.vld_num_array.clear();
      hdr_data.typ_idx_array.clear();
      hdr_data.sid_idx_array.clear();
      hdr_data.vld_idx_array.clear();
      hdr_data.lat_array.clear();
      hdr_data.lon_array.clear();
      hdr_data.elv_array.clear();
      hdr_data.prpt_typ_array.clear();
      hdr_data.irpt_typ_array.clear();
      hdr_data.inst_typ_array.clear();
   }
}

///////////////////////////////////////////////////////////////////////////////

void write_header_to_nc(const NetcdfObsVars &obs_vars,
      NcDataBuffer &data_buf, const int buf_size, const bool is_pb)
{
   long offsets[2] = { data_buf.hdr_data_offset, 0 };
   long lengths[1] = { buf_size } ;
   const string method_name = "  write_header_to_nc()";

   mlog << Debug(7) << method_name << "  buf_size: " << buf_size << "\n";
   
   //lengths[1] = HEADER_STR_LEN2;
   if(!put_nc_data((NcVar *)&obs_vars.hdr_typ_var, (int *)data_buf.hdr_typ_buf, lengths, offsets)) {
      mlog << Error << err_msg_message_type;
      exit(1);
   }
   
   // Station ID
   if(!put_nc_data((NcVar *)&obs_vars.hdr_sid_var, (int *)data_buf.hdr_sid_buf, lengths, offsets)) {
      mlog << Error << err_msg_station_id;
      exit(1);
   }
   
   // Valid Time
   if(!put_nc_data((NcVar *)&obs_vars.hdr_vld_var, (int *)data_buf.hdr_vld_buf, lengths, offsets)) {
      mlog << Error << err_msg_valid_time;
      exit(1);
   }
   
   // Write the header array which consists of the following:
   //    LAT LON ELV
   
   if(!put_nc_data((NcVar *)&obs_vars.hdr_lat_var, (float *)data_buf.hdr_lat_buf, lengths, offsets)) {
      mlog << Error << err_msg_hdr_arr;
      exit(1);
   }
   if(!put_nc_data((NcVar *)&obs_vars.hdr_lon_var, (float *)data_buf.hdr_lon_buf, lengths, offsets)) {
      mlog << Error << err_msg_hdr_arr;
      exit(1);
   }
   if(!put_nc_data((NcVar *)&obs_vars.hdr_elv_var, (float *)data_buf.hdr_elv_buf, lengths, offsets)) {
      mlog << Error << err_msg_hdr_arr;
      exit(1);
   }
   
   //for(int hi=0; hi<buf_size; hi++) {
   //   for(int hj=0; hj<HEADER_STR_LEN; hj++) {
   //      hdr_typ_buf[hi][hj] = bad_data_char;
   //      hdr_sid_buf[hi][hj] = bad_data_char;
   //   }
   //}
   if (is_pb && data_buf.hdr_data_offset == data_buf.pb_hdr_data_offset) {
      int save_len = lengths[0];
      int pb_hdr_len = obs_vars.raw_hdr_cnt - offsets[0];
      if (pb_hdr_len > buf_size) pb_hdr_len = buf_size;
      
      lengths[0] = pb_hdr_len;
      if(!put_nc_data((NcVar *)&obs_vars.hdr_prpt_typ_var, data_buf.hdr_prpt_typ_buf, lengths, offsets)) {
         mlog << Error << "error writing the pb message type to the netCDF file\n\n";
         exit(1);
      }
      if(!put_nc_data((NcVar *)&obs_vars.hdr_irpt_typ_var, data_buf.hdr_irpt_typ_buf, lengths, offsets)) {
         mlog << Error << "error writing the in message type to the netCDF file\n\n";
         exit(1);
      }
      if(!put_nc_data((NcVar *)&obs_vars.hdr_inst_typ_var, data_buf.hdr_inst_typ_buf, lengths, offsets)) {
         mlog << Error << "error writing the instrument type to the netCDF file\n\n";
         exit(1);
      }
      lengths[0] = save_len;
      data_buf.pb_hdr_data_offset += pb_hdr_len;
   }
   
   data_buf.hdr_data_offset += buf_size;
   data_buf.hdr_data_idx = 0;
}

///////////////////////////////////////////////////////////////////////////////

// Saves the headers at NcHeaderData hdr_data
//
void write_nc_arr_headers(const NetcdfObsVars &obs_vars)
{
   int cur_hdr_idx = nc_data_buffer.cur_hdr_idx;
   int buf_size = (cur_hdr_idx > OBS_BUFFER_SIZE) ? OBS_BUFFER_SIZE : cur_hdr_idx;
   const string method_name = "  write_nc_arr_headers()";
   
   mlog << Debug(5) << method_name << "  hdr_count: " << cur_hdr_idx
        << ", typ_idx_array: " << hdr_data.typ_idx_array.n_elements()
        << ", sid_idx_array: " << hdr_data.sid_idx_array.n_elements()
        << ", vld_idx_array: " << hdr_data.vld_idx_array.n_elements()
        << ", lat_array: " << hdr_data.lat_array.n_elements()
        << ", lon_array: " << hdr_data.lon_array.n_elements()
        << ", elv_array: " << hdr_data.elv_array.n_elements()
        << "\n";

   int hdr_data_idx = 0;
   bool is_pb_hdr = (0 < hdr_data.prpt_typ_array.n_elements())
         && !IS_INVALID_NC(obs_vars.hdr_prpt_typ_var);
   nc_data_buffer.obs_vars = obs_vars;
   nc_data_buffer.hdr_buf_size = buf_size;
   nc_data_buffer.hdr_data_idx = hdr_data_idx;
   for (int index=0; index<cur_hdr_idx; index++) {
      // Message type
      nc_data_buffer.hdr_typ_buf[hdr_data_idx] = hdr_data.typ_idx_array[index];
      
      // Station ID
      nc_data_buffer.hdr_sid_buf[hdr_data_idx] = hdr_data.sid_idx_array[index];
      
      // Valid Time
      nc_data_buffer.hdr_vld_buf[hdr_data_idx] = hdr_data.vld_idx_array[index];
      
      // Write the header array which consists of the following:
      //    LAT LON ELV
      nc_data_buffer.hdr_lat_buf[hdr_data_idx] = (float) hdr_data.lat_array[index];
      nc_data_buffer.hdr_lon_buf[hdr_data_idx] = (float) hdr_data.lon_array[index];
      nc_data_buffer.hdr_elv_buf[hdr_data_idx] = (float) hdr_data.elv_array[index];
      
      if (is_pb_hdr && index < obs_vars.raw_hdr_cnt) {
         nc_data_buffer.hdr_prpt_typ_buf[hdr_data_idx] = (float) hdr_data.prpt_typ_array[index];
         nc_data_buffer.hdr_irpt_typ_buf[hdr_data_idx] = (float) hdr_data.irpt_typ_array[index];
         nc_data_buffer.hdr_inst_typ_buf[hdr_data_idx] = (float) hdr_data.inst_typ_array[index];
      }
      
      hdr_data_idx++;
      nc_data_buffer.hdr_data_idx = hdr_data_idx;
      
      if (hdr_data_idx >= buf_size) {
         write_header_to_nc(obs_vars, nc_data_buffer, hdr_data_idx, is_pb_hdr);
         hdr_data_idx = nc_data_buffer.hdr_data_idx;
      }
   }

   write_nc_buf_headers(obs_vars);
}

///////////////////////////////////////////////////////////////////////////////

void write_nc_buf_headers (const NetcdfObsVars &obs_vars)
{
   if (0 < nc_data_buffer.hdr_data_idx) {
      write_header_to_nc(obs_vars, nc_data_buffer, nc_data_buffer.hdr_data_idx);
   }
   write_nc_table_vars((NetcdfObsVars &)obs_vars);
}
       
///////////////////////////////////////////////////////////////////////////////

void write_nc_header (const NetcdfObsVars &obs_vars,
      const char *hdr_typ, const char *hdr_sid, const time_t hdr_vld,
      const float hdr_lat, const float hdr_lon, const float hdr_elv)
{
   // Can't filter duplicated one because header index was
   // assigned before checking
   int hdr_index;
   bool new_vld = false;
   int hdr_data_idx = nc_data_buffer.hdr_data_idx;

   // Message type
   if (!hdr_data.typ_array.has(hdr_typ, hdr_index, false)) {
      hdr_index = hdr_data.typ_array.n_elements();
      hdr_data.typ_array.add(hdr_typ);
   }
   nc_data_buffer.hdr_typ_buf[hdr_data_idx] = hdr_index;
   
   // Station ID
   if (!hdr_data.sid_array.has(hdr_sid, hdr_index, false)) {
      hdr_index = hdr_data.sid_array.n_elements();
      hdr_data.sid_array.add(hdr_sid);
   }
   nc_data_buffer.hdr_sid_buf[hdr_data_idx] = hdr_index;
   
   // Valid Time
   if (hdr_data.min_vld_time == -1 || hdr_data.min_vld_time > hdr_vld) {
      if (hdr_data.min_vld_time == -1) hdr_data.max_vld_time = hdr_vld; 
      hdr_data.min_vld_time = hdr_vld;
      new_vld = true;
   }
   else if (hdr_data.max_vld_time < hdr_vld) {
      hdr_data.max_vld_time = hdr_vld;
      new_vld = true;
   }
   
   if (new_vld || !hdr_data.vld_num_array.has(hdr_vld, hdr_index, false)) {
      hdr_index = hdr_data.vld_array.n_elements();
      hdr_data.vld_array.add(unix_to_yyyymmdd_hhmmss(hdr_vld));
      hdr_data.vld_num_array.add(hdr_vld);
   }
   nc_data_buffer.hdr_vld_buf[hdr_data_idx] = hdr_index;
   
   // Write the header array which consists of the following:
   //    LAT LON ELV
   nc_data_buffer.hdr_lat_buf[hdr_data_idx] = (float) hdr_lat;
   nc_data_buffer.hdr_lon_buf[hdr_data_idx] = (float) hdr_lon;
   nc_data_buffer.hdr_elv_buf[hdr_data_idx] = (float) hdr_elv;
   
   hdr_data_idx++;
   nc_data_buffer.hdr_data_idx = hdr_data_idx;
   nc_data_buffer.cur_hdr_idx++;
   
   if (hdr_data_idx >= OBS_BUFFER_SIZE) {
      write_header_to_nc(nc_data_buffer.obs_vars, nc_data_buffer, OBS_BUFFER_SIZE);
   }
}
      
///////////////////////////////////////////////////////////////////////////////

void write_nc_observation(const NetcdfObsVars &obs_vars)
{
   if (0 < nc_data_buffer.obs_data_idx){
      nc_data_buffer.obs_vars = obs_vars;
      write_nc_obs_buffer(nc_data_buffer.obs_data_idx);
   }
}

///////////////////////////////////////////////////////////////////////////////

void write_nc_observation(const NetcdfObsVars &obs_vars,
      const float obs_arr[OBS_ARRAY_LEN], const char *obs_qty)
{
   int qty_index;
   int obs_data_idx = nc_data_buffer.obs_data_idx;
   if (!nc_data_buffer.qty_data_array.has(obs_qty, qty_index, false)) {
      qty_index = nc_data_buffer.qty_data_array.n_elements();
      nc_data_buffer.qty_data_array.add(obs_qty);
   }
   nc_data_buffer.qty_idx_buf[obs_data_idx] = qty_index;
      
   //for (int idx=0; idx<OBS_ARRAY_LEN; idx++) {
   //   nc_data_buffer.obs_data_buf[obs_data_idx][idx] = obs_arr[idx];
   //}
   nc_data_buffer.obs_hid_buf[obs_data_idx] = obs_arr[0];
   nc_data_buffer.obs_vid_buf[obs_data_idx] = obs_arr[1];
   nc_data_buffer.obs_lvl_buf[obs_data_idx] = obs_arr[2];
   nc_data_buffer.obs_hgt_buf[obs_data_idx] = obs_arr[3];
   nc_data_buffer.obs_val_buf[obs_data_idx] = obs_arr[4];
   nc_data_buffer.obs_data_idx++;
   nc_data_buffer.cur_obs_idx++;
   
   if (nc_data_buffer.obs_data_idx >= OBS_BUFFER_SIZE) {
      write_nc_obs_buffer(OBS_BUFFER_SIZE);
   }
}

///////////////////////////////////////////////////////////////////////////////

void write_nc_table_vars (NetcdfObsVars &obs_vars)
{
   mlog << Debug(5) << "    write_nc_table_vars() is called. valid hdr_typ_tbl_var: "
        << !IS_INVALID_NC(obs_vars.hdr_typ_tbl_var) << "\n";
   if (IS_INVALID_NC(obs_vars.hdr_typ_tbl_var))
      mlog << Warning << "\nwrite_nc_table_vars() is called without creating variables\n\n";
   if (!IS_INVALID_NC(obs_vars.hdr_typ_tbl_var))
      write_nc_string_array (&obs_vars.hdr_typ_tbl_var, hdr_data.typ_array, HEADER_STR_LEN2);
   if (!IS_INVALID_NC(obs_vars.hdr_sid_tbl_var))
      write_nc_string_array (&obs_vars.hdr_sid_tbl_var, hdr_data.sid_array, HEADER_STR_LEN2);
   if (!IS_INVALID_NC(obs_vars.hdr_vld_tbl_var))
      write_nc_string_array (&obs_vars.hdr_vld_tbl_var, hdr_data.vld_array, HEADER_STR_LEN);
   if (!IS_INVALID_NC(obs_vars.obs_qty_tbl_var))
      write_nc_string_array (&obs_vars.obs_qty_tbl_var, nc_data_buffer.qty_data_array, HEADER_STR_LEN);
}

///////////////////////////////////////////////////////////////////////////////

int write_nc_string_array (NcVar *ncVar, StringArray &strArray, const int str_len)
{
   //float obs_arr[obs_arr_len];
   const string method_name = "  write_nc_string_array() ";
   int data_count = strArray.n_elements();
   int max_buf_size = (1024 * 8);
   int buf_size = (data_count > max_buf_size ? max_buf_size : data_count);
   char data_buf[buf_size][str_len];
   long offsets[2] = { 0, 0 };
   long lengths[2] = { buf_size, str_len } ;

   mlog << Debug(7) << method_name << " " << GET_NC_NAME_P(ncVar)
        << "  data count: " << data_count << "\n";
   
   // Initialize data_buf
   for (int indexX=0; indexX<buf_size; indexX++)
      for (int indexY=0; indexY<str_len; indexY++)
<<<<<<< HEAD
        data_buf[indexX][indexY] = NULL;
=======
        data_buf[indexX][indexY] = 0;
>>>>>>> 968bd8ef

   int buf_index = 0;
   int processed_count = 0;
   for (int index=0; index<data_count; index++) {
      int len, len2;
      const string string_data= strArray[index];

      processed_count++;
      len  = string_data.length();
      len2 = strnlen(data_buf[buf_index], str_len);
      if (len2 < len) len2 = len;
      strncpy(data_buf[buf_index], string_data.c_str(), len);
<<<<<<< HEAD
      if (len < str_len) data_buf[buf_index][len] = NULL;
=======
      if (len < str_len) data_buf[buf_index][len] = 0;
>>>>>>> 968bd8ef
      for (int idx=len; idx<len2; idx++)
         data_buf[buf_index][idx] = bad_data_char;

      buf_index++;
      if (buf_index >= buf_size) {
         mlog << Debug(7) << method_name << " save to NetCDF. index: " << index
              << "  buf_index: " << buf_index << "  offsets: "
              << offsets[0] << " lengths: " << lengths[0] << "\n";
         if(!put_nc_data(ncVar, (char*)data_buf[0], lengths, offsets)) {
            mlog << Error << "\n" << method_name << "-> "
                 << "error writing the variable " << GET_NC_NAME_P(ncVar)
                 << " to the netCDF file\n\n";
            exit(1);
         }
         offsets[0] += buf_size;
         buf_index = 0;
      }
   }
   
   if (buf_index > 0) {
      lengths[0] = (data_count <= max_buf_size) ? data_count : (data_count % buf_size);
      mlog << Debug(7) << method_name << " Save to NetCDF. offsets: " << offsets[0]
           << " lengths: " << lengths[0] << "\n";
      if(!put_nc_data(ncVar, (char*)data_buf[0], lengths, offsets)) {
         mlog << Error << "\n" << method_name << "-> "
              << "error writing the variable " << GET_NC_NAME_P(ncVar)
              << " to the netCDF file\n\n";
         exit(1);
      }
   }

   return processed_count;
}

///////////////////////////////////////////////////////////////////////////////

void write_nc_obs_buffer(const int buf_size)
{
   const NetcdfObsVars &obs_vars = nc_data_buffer.obs_vars;
   long offsets[2] = { nc_data_buffer.obs_data_offset, 0 };
   long lengths[1] = { buf_size} ;
   const string method_name = "  write_nc_obs_buffer()";

   mlog << Debug(7) << method_name << " offset: "
        << offsets[0] << ", " << offsets[1] << "  buf_size: " << buf_size << "\n";
   mlog << Debug(7) << "       obs_qty_var:  " << GET_NC_NAME(obs_vars.obs_qty_var) << "\n";
   
   //lengths[1] = HEADER_STR_LEN;
   if(!put_nc_data((NcVar *)&obs_vars.obs_qty_var, (int*)nc_data_buffer.qty_idx_buf, lengths, offsets)) {
      mlog << Error << "\n" << method_name << " -> "
           << "error writing the quality flag to the "
           << "netCDF file\n\n";
      exit(1);
   }
   //lengths[1] = OBS_ARRAY_LEN;
   if(!put_nc_data((NcVar *)&obs_vars.obs_hid_var, (int*)nc_data_buffer.obs_hid_buf, lengths, offsets)) {
      mlog << Error << "\n" << method_name << " -> "
           << "error writing the observation header index array to the "
           << "netCDF file\n\n";
      exit(1);
   }
   bool use_var_id = !IS_INVALID_NC(obs_vars.obs_vid_var);
   bool result = use_var_id
         ? put_nc_data((NcVar *)&obs_vars.obs_vid_var, (int*)nc_data_buffer.obs_vid_buf, lengths, offsets)
         : put_nc_data((NcVar *)&obs_vars.obs_gc_var,  (int*)nc_data_buffer.obs_vid_buf, lengths, offsets);
   if(!result) {
      mlog << Error << "\n" << method_name << " -> "
           << "error writing the observation "
           << (use_var_id ? "variable_index" : "grib_code")
           << " array to the netCDF file\n\n";
      exit(1);
   }
   if(!put_nc_data((NcVar *)&obs_vars.obs_lvl_var, (float*)nc_data_buffer.obs_lvl_buf, lengths, offsets)) {
      mlog << Error << "\n" << method_name << " -> "
           << "error writing the observation level array to the "
           << "netCDF file\n\n";
      exit(1);
   }
   if(!put_nc_data((NcVar *)&obs_vars.obs_hgt_var, (float*)nc_data_buffer.obs_hgt_buf, lengths, offsets)) {
      mlog << Error << "\n" << method_name << " -> "
           << "error writing the observation hight array to the "
           << "netCDF file\n\n";
      exit(1);
   }
   if(!put_nc_data((NcVar *)&obs_vars.obs_val_var, (float*)nc_data_buffer.obs_val_buf, lengths, offsets)) {
      mlog << Error << "\n" << method_name << " -> "
           << "error writing the observation data array to the "
           << "netCDF file\n\n";
      exit(1);
   }
   
   nc_data_buffer.obs_data_offset += buf_size;
   nc_data_buffer.obs_data_idx = 0;
}
      
///////////////////////////////////////////////////////////////////////////////

int write_nc_observations(const NetcdfObsVars &obs_vars,
                          const vector< Observation > observations,
                          const bool use_var_id, const bool do_header)
{
   int prev_hdr_idx = -1;
   string prev_header_type = "";
   string prev_station_id = "";
   ConcatString obs_qty;
   int headerOffset = nc_data_buffer.cur_hdr_idx;
   //float obs_arr[obs_arr_len];
   const string method_name = "  write_nc_observations()";

   int obs_buf_size = observations.size();
   mlog << Debug(7) << method_name << "  obs_count: " << obs_buf_size << "\n";
   if (obs_buf_size > OBS_BUFFER_SIZE) obs_buf_size = OBS_BUFFER_SIZE;
   
   //if (reset) {
   //   nc_data_buffer.obs_vars = obs_vars;
   //   nc_data_buffer.obs_buf_size = obs_buf_size;
   //   nc_data_buffer.obs_data_idx = 0;
   //   nc_data_buffer.obs_data_offset = 0;
   //   nc_data_buffer.hdr_data_idx = 0;
   //   nc_data_buffer.hdr_data_offset = 0;
   //   
   //   nc_data_buffer.processed_count =0;
   //}
   float obs_arr[OBS_ARRAY_LEN];
   bool header_to_vector = IS_INVALID_NC(obs_vars.hdr_arr_var)
         || IS_INVALID_NC(obs_vars.hdr_lat_var);
   mlog << Debug(5) << method_name << "  do_header: " << do_header
        << "  header_to_vector: " << header_to_vector << "\n";
   for (vector< Observation >::const_iterator obs = observations.begin();
        obs != observations.end(); ++obs)
   {
      nc_data_buffer.processed_count++;
      
      if (do_header) {
         if (obs->getHeaderIndex() != prev_hdr_idx) {
            mlog << Debug(9) << method_name << "  obs->getHeaderIndex(): "
                 << obs->getHeaderIndex() << " at obs " << nc_data_buffer.processed_count << "\n";
            prev_hdr_idx = obs->getHeaderIndex();
            if (header_to_vector) {
               add_nc_header_to_array(
                     obs->getHeaderType().c_str(),
                     obs->getStationId().c_str(),
                     obs->getValidTime(),
                     obs->getLatitude(),
                     obs->getLongitude(),
                     obs->getElevation());
            }
            else {
               write_nc_header(
                  obs_vars,
                     obs->getHeaderType().c_str(),
                     obs->getStationId().c_str(),
                     obs->getValidTime(),
                     obs->getLatitude(),
                     obs->getLongitude(),
                     obs->getElevation());
            }
         }
      }
      
      obs_arr[0] = obs->getHeaderIndex();
      obs_arr[1] = (use_var_id ? obs->getVarCode() : obs->getGribCode());
      obs_arr[2] = obs->getPressureLevel();
      obs_arr[3] = obs->getHeight();
      obs_arr[4] = obs->getValue();
      obs_qty = (obs->getQualityFlag().length() == 0 ? na_str : obs->getQualityFlag().c_str());
      if (do_header) obs_arr[0] += headerOffset;

      write_nc_observation(obs_vars, obs_arr, obs_qty.text());
      
   } /* endfor - obs */
   
   if (nc_data_buffer.obs_data_idx > 0) {
      write_nc_obs_buffer(nc_data_buffer.obs_data_idx);
   }

   //Caller handles writing headers

   return nc_data_buffer.processed_count;
}

////////////////////////////////////////////////////////////////////////

void write_obs_var_names(NetcdfObsVars &obs_vars, StringArray &obs_names) {
   write_nc_string_array (&obs_vars.obs_var,  obs_names, HEADER_STR_LEN2);
}

////////////////////////////////////////////////////////////////////////

void write_obs_var_units(NetcdfObsVars &obs_vars, StringArray &units) {
   write_nc_string_array (&obs_vars.unit_var,  units, HEADER_STR_LEN2);
}

////////////////////////////////////////////////////////////////////////

void write_obs_var_descriptions(NetcdfObsVars &obs_vars, StringArray &descriptions) {
   write_nc_string_array (&obs_vars.desc_var,  descriptions, HEADER_STR_LEN3);
}

////////////////////////////////////////////////////////////////////////<|MERGE_RESOLUTION|>--- conflicted
+++ resolved
@@ -1282,11 +1282,7 @@
    // Initialize data_buf
    for (int indexX=0; indexX<buf_size; indexX++)
       for (int indexY=0; indexY<str_len; indexY++)
-<<<<<<< HEAD
-        data_buf[indexX][indexY] = NULL;
-=======
         data_buf[indexX][indexY] = 0;
->>>>>>> 968bd8ef
 
    int buf_index = 0;
    int processed_count = 0;
@@ -1299,11 +1295,7 @@
       len2 = strnlen(data_buf[buf_index], str_len);
       if (len2 < len) len2 = len;
       strncpy(data_buf[buf_index], string_data.c_str(), len);
-<<<<<<< HEAD
-      if (len < str_len) data_buf[buf_index][len] = NULL;
-=======
       if (len < str_len) data_buf[buf_index][len] = 0;
->>>>>>> 968bd8ef
       for (int idx=len; idx<len2; idx++)
          data_buf[buf_index][idx] = bad_data_char;
 

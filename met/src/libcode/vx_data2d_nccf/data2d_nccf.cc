// *=*=*=*=*=*=*=*=*=*=*=*=*=*=*=*=*=*=*=*=*=*=*=*=*=*=*=*=*
// ** Copyright UCAR (c) 1992 - 2019
// ** University Corporation for Atmospheric Research (UCAR)
// ** National Center for Atmospheric Research (NCAR)
// ** Research Applications Lab (RAL)
// ** P.O.Box 3000, Boulder, Colorado, 80307-3000, USA
// *=*=*=*=*=*=*=*=*=*=*=*=*=*=*=*=*=*=*=*=*=*=*=*=*=*=*=*=*


////////////////////////////////////////////////////////////////////////


using namespace std;

#include <iostream>
#include <unistd.h>
#include <stdlib.h>
#include <cmath>

#include "data2d_nccf.h"
#include "vx_math.h"
#include "vx_log.h"

////////////////////////////////////////////////////////////////////////

static const int error_code_no_error                = 0;
static const int error_code_no_time_dim             = 1;
static const int error_code_missing_time_value      = 2;
static const int error_code_missing_time_values     = 3;
static const int error_code_missing_time_offsets    = 4;
static const int error_code_empty_times             = 5;
static const int error_code_bad_increment           = 6;
static const int error_code_bad_offset              = 7;
static const int error_code_unknown                 = 999;

////////////////////////////////////////////////////////////////////////
//
// Code for class MetNcCFDataFile
//
////////////////////////////////////////////////////////////////////////

MetNcCFDataFile::MetNcCFDataFile() {

   nccf_init_from_scratch();

}

////////////////////////////////////////////////////////////////////////

MetNcCFDataFile::~MetNcCFDataFile() {

   close();
}

////////////////////////////////////////////////////////////////////////

MetNcCFDataFile::MetNcCFDataFile(const MetNcCFDataFile &) {

   mlog << Error << "\nMetNcCFDataFile::MetNcCFDataFile(const MetNcCFDataFile &) -> "
        << "should never be called!\n\n";
   exit(1);
}

////////////////////////////////////////////////////////////////////////

MetNcCFDataFile & MetNcCFDataFile::operator=(const MetNcCFDataFile &) {

   mlog << Error << "\nMetNcCFDataFile::operator=(const MetNcCFDataFile &) -> "
        << "should never be called!\n\n";
   exit(1);

   return(*this);
}

////////////////////////////////////////////////////////////////////////

void MetNcCFDataFile::nccf_init_from_scratch() {

   _file  = (NcCfFile *) 0;
   _time_dim_offset = -1;

   close();

   return;
}

////////////////////////////////////////////////////////////////////////

NcVarInfo *MetNcCFDataFile::find_first_data_var() {
   NcVarInfo *first_data_var = NULL;
   // Store the name of the first data variable
   for (int i = 0; i < _file->Nvars; ++i) {
      if (is_nc_unit_time(_file->Var[i].units_att.c_str()) ||
          is_nc_unit_longitude(_file->Var[i].units_att.c_str()) ||
          is_nc_unit_latitude(_file->Var[i].units_att.c_str()) ||
          _file->get_time_var_info() == &_file->Var[i]
         ) continue;

      if (strcmp(_file->Var[i].name.c_str(), nccf_lat_var_name) != 0 &&
          strcmp(_file->Var[i].name.c_str(), nccf_lon_var_name) != 0) {
         first_data_var = &(_file->Var[i]);
         break;
      }
   }
   return first_data_var;
}

////////////////////////////////////////////////////////////////////////

void MetNcCFDataFile::close() {

   if(_file) { delete _file; _file = (NcCfFile *) 0; }

   return;
}

////////////////////////////////////////////////////////////////////////

bool MetNcCFDataFile::open(const char * _filename) {

   close();

   _file = new NcCfFile;

   if(!_file->open(_filename)) {
      mlog << Error << "\nMetNcCFDataFile::open(const char *) -> "
           << "unable to open NetCDF file \"" << _filename << "\"\n\n";
      close();

      return(false);
   }

   Filename = _filename;

   Raw_Grid = new Grid;

   (*Raw_Grid) = _file->grid;

   Dest_Grid = new Grid;

   (*Dest_Grid) = (*Raw_Grid);

   return(true);
}

////////////////////////////////////////////////////////////////////////

void MetNcCFDataFile::dump(ostream & out, int depth) const {

   if(_file) _file->dump(out, depth);

   return;
}

////////////////////////////////////////////////////////////////////////

bool MetNcCFDataFile::data_plane(VarInfo &vinfo, DataPlane &plane)
{
  // Not sure why we do this

  NcVarInfo *data_var = (NcVarInfo *)NULL;
  VarInfoNcCF *vinfo_nc = (VarInfoNcCF *)&vinfo;
  static const string method_name
      = "MetNcCFDataFile::data_plane(VarInfo &, DataPlane &) -> ";

  // Initialize the data plane

  plane.clear();

  // Check for NA in the requested name
  if ( vinfo_nc->req_name() == na_str )
  {
    // Store the name of the first data variable
    data_var = find_first_data_var();
    if (NULL != data_var) vinfo_nc->set_req_name(data_var->name.c_str());
  }

  int time_dim_slot = bad_data_int;
  long org_time_offset = bad_data_int;
  LongArray dimension = vinfo_nc->dimension();
  long time_cnt = (long)_file->ValidTime.n_elements();
  long time_threshold_cnt = (time_cnt + 1000) * 1000;

  data_var = _file->find_var_name(vinfo_nc->req_name().c_str());
  if (NULL != data_var) {
    time_dim_slot = data_var->t_slot;
    if (0 <= time_dim_slot) {
      org_time_offset = dimension[time_dim_slot];
      long time_offset = org_time_offset;
      bool time_as_value = !vinfo_nc->level().is_time_as_offset();
      if (time_as_value || (time_offset == range_flag) || (time_offset == vx_data2d_star)) {
        if (0 <= _time_dim_offset) time_offset = _time_dim_offset;
        if (time_as_value && time_offset > time_threshold_cnt)   // convert the unixtime to offset
          time_offset = convert_time_to_offset(time_offset);
      }

      if ((0 <= time_offset) && (time_offset < time_cnt))
        dimension[time_dim_slot] = time_offset;
      else {
        bool do_stop = true;
        if (time_offset > time_threshold_cnt)   // is from time string (yyyymmdd_hh)
          mlog << Warning << "\n" << method_name << "the requested time "
               << unix_to_yyyymmdd_hhmmss(time_offset) << " for \""
               << vinfo.req_name() << "\" variable does not exist ("
               << unix_to_yyyymmdd_hhmmss(_file->ValidTime[0]) << " and "
               << unix_to_yyyymmdd_hhmmss(_file->ValidTime[time_cnt-1]) << ").\n\n";
        else if (org_time_offset == bad_data_int)
          mlog << Warning << "\n" << method_name << "the requested offset for \""
               << vinfo.req_name() << "\" variable "
               << "is out of range (between 0 and " << (time_cnt-1) << ").\n\n";
        else if (org_time_offset == vx_data2d_star) {
          do_stop = false;
          dimension[time_dim_slot] = 0;
          mlog << Warning << "\n" << method_name << "returns the first available time for \""
               << vinfo.req_name() << "\" variable).\n\n";
        }
        else
          mlog << Warning << "\n" << method_name << "the requested offset "
               << org_time_offset << " for \"" << vinfo.req_name() << "\" variable "
               << "is out of range (between 0 and " << (time_cnt-1) << ").\n\n";

        if (do_stop) return false;
      }
    }
  }

  // Read the data
  NcVarInfo *info = (NcVarInfo *) 0;

  bool status = _file->getData(vinfo_nc->req_name().c_str(),
                               dimension,
                               plane, info);

  if (org_time_offset != bad_data_int && 0 <= time_dim_slot)
    dimension[time_dim_slot] = org_time_offset;

  // Check that the times match those requested

  if (status)
  {
    // Check that the valid time matches the request

    if (vinfo.valid() > 0 && vinfo.valid() != plane.valid())
    {
      // Compute time strings

      ConcatString req_time_str  = unix_to_yyyymmdd_hhmmss(vinfo.valid());
      ConcatString data_time_str = unix_to_yyyymmdd_hhmmss(plane.valid());

      mlog << Warning << "\n" << method_name
           << "for \"" << vinfo.req_name() << "\" variable, the valid "
           << "time does not match the requested valid time: ("
           << data_time_str << " != " << req_time_str << ")\n\n";
      status = false;
    }

    // Check that the lead time matches the request

    if (vinfo.lead() > 0 && vinfo.lead() != plane.lead())
    {
      // Compute time strings

      ConcatString req_time_str  = sec_to_hhmmss(vinfo.lead());
      ConcatString data_time_str = sec_to_hhmmss(plane.lead());

      mlog << Warning << "\n" << method_name
           << "for \"" << vinfo.req_name() << "\" variable, the lead "
           << "time does not match the requested lead time: ("
           << data_time_str << " != " << req_time_str << ")\n\n";
      status = false;
    }

    process_data_plane(&vinfo, plane);

    // Set the VarInfo object's name, long_name, level, and units strings

    if (info->name_att.length() > 0)
      vinfo.set_name(info->name_att);
    else
      vinfo.set_name(info->name);

    if (info->long_name_att.length() > 0)
      vinfo.set_long_name(info->long_name_att.c_str());

    if (info->level_att.length() > 0)
      vinfo.set_level_name(info->level_att.c_str());

    if (info->units_att.length() > 0)
      vinfo.set_units(info->units_att.c_str());

    //  print a report
    double plane_min, plane_max;
    plane.data_range(plane_min, plane_max);
    mlog << Debug(4) << "\n"
         << "Data plane information:\n"
         << "      plane min: " << plane_min << "\n"
         << "      plane max: " << plane_max << "\n"
         << "     valid time: " << unix_to_yyyymmdd_hhmmss(plane.valid()) << "\n"
         << "      lead time: " << sec_to_hhmmss(plane.lead()) << "\n"
         << "      init time: " << unix_to_yyyymmdd_hhmmss(plane.init()) << "\n"
         << "     accum time: " << sec_to_hhmmss(plane.accum()) << "\n";
  }



  return status;
}

////////////////////////////////////////////////////////////////////////

int MetNcCFDataFile::data_plane_array(VarInfo &vinfo,
                                      DataPlaneArray &plane_array) {
   int n_rec = 0;
   DataPlane plane;
   bool status = false;
   static const string method_name
         = "MetNcCFDataFile::data_plane_array(VarInfo &, DataPlaneArray &) -> ";

   // Initialize
   plane_array.clear();

   VarInfoNcCF *vinfo_nc = (VarInfoNcCF *)&vinfo;
   if ( vinfo_nc->req_name() == na_str ) {
      // Store the name of the first data variable
      NcVarInfo *data_var = find_first_data_var();
      if (NULL != data_var) vinfo_nc->set_req_name(data_var->name.c_str());
   }

   LongArray time_offsets =  collect_time_offsets(vinfo);
   if (0 < time_offsets.n_elements()) {
      LevelInfo level = vinfo.level();
      VarInfoNcCF *vinfo_nc = (VarInfoNcCF *)&vinfo;
      LongArray dimension = vinfo_nc->dimension();
      long time_lower = bad_data_int;
      long time_upper = bad_data_int;
      if (level.type() == LevelType_Time) {
        time_lower = level.lower();
        time_upper = level.upper();
      }

      int debug_level = 7;
      for (int idx=0; idx<time_offsets.n_elements(); idx++) {
         _time_dim_offset = time_offsets[idx];
         if (data_plane(vinfo, plane)) {
            plane_array.add(plane, time_lower, time_upper);
            n_rec++;
         }
      }

      if (mlog.verbosity_level() >= debug_level) {
         for (int idx=0; idx< time_offsets.n_elements(); idx++ ) {
            mlog << Debug(debug_level) << method_name << "time: "
                 << unix_to_yyyymmdd_hhmmss(_file->ValidTime[time_offsets[idx]])
                 << " from index " << time_offsets[idx] << "\n";
         }
      }
   }

   return(n_rec);
}

////////////////////////////////////////////////////////////////////////

LongArray MetNcCFDataFile::collect_time_offsets(VarInfo &vinfo) {
   int n_rec = 0;
   bool status = false;
   VarInfoNcCF *vinfo_nc = (VarInfoNcCF *)&vinfo;
   static const string method_name
         = "MetNcCFDataFile::collect_time_offsets(VarInfo &) -> ";

   LongArray time_offsets;
   NcVarInfo *info = _file->find_var_name(vinfo_nc->req_name().c_str());

   // Check for variable not found
   if(!info) return(time_offsets);

   double time_lower = bad_data_double;
   double time_upper = bad_data_double;
   int error_code = error_code_no_error;
   int time_dim_slot = info->t_slot;
   int time_dim_size = _file->ValidTime.n_elements();
   LevelInfo level = vinfo.level();
   LongArray dimension = vinfo_nc->dimension();
   bool is_time_range = (level.type() == LevelType_Time);
<<<<<<< HEAD
   bool time_as_value = !level.is_as_offset();

=======
   bool time_as_value = !level.is_time_as_offset();
   
>>>>>>> dd8d732a
   long dim_offset = (time_dim_slot >= 0) ? dimension[time_dim_slot] : -1;
   long time_value = (time_as_value ? dim_offset : -1);
   bool include_all_times = (dim_offset == vx_data2d_star);

   int idx;
   TimeArray missing_times;
   if (include_all_times) {
      for (idx=0; idx<time_dim_size; idx++) {
         time_offsets.add(idx);
      }
   }
   else if (is_time_range) {
      double time_inc = level.increment();

      time_lower = level.lower();
      time_upper = level.upper();
      if (time_as_value) {
         int next_offset = -1;
         // Skip times lower than time_lower
         for (idx=0; idx<time_dim_size; idx++) {
            if (_file->ValidTime[idx] < time_lower) continue;
            next_offset = idx;
            if (_file->ValidTime[idx] != time_lower)
               missing_times.add(time_lower);
            else {
               mlog << Debug(9) << method_name << " found the lower time "
                    << unix_to_yyyymmdd_hhmmss(time_lower) << "\n";
               time_offsets.add(idx);
               next_offset++;
            }
            break;
         }

         if (0 > next_offset) error_code = error_code_missing_time_values;
         else if (0 > time_inc) error_code = error_code_bad_increment;
         else if (0 == time_inc) {   // no increment configuration
            for (idx=next_offset; idx<time_dim_size; idx++) {
               if (_file->ValidTime[idx] > time_upper) break;
               time_offsets.add(idx);
               mlog << Debug(9) << method_name << " found the time "
                    << unix_to_yyyymmdd_hhmmss(_file->ValidTime[idx]) << "\n";
            }
         }
         else {
            long next_time;
            next_time = time_lower + time_inc;
            for (idx=next_offset; idx<time_dim_size; idx++) {
               if (_file->ValidTime[idx] > time_upper) break;
               else if (_file->ValidTime[idx] < next_time) continue;
               else if (_file->ValidTime[idx] == next_time) {
                  time_offsets.add(idx);
                  mlog << Debug(9) << method_name << " found the time "
                       << unix_to_yyyymmdd_hhmmss(_file->ValidTime[idx]) << "\n";
                  next_time += time_inc;
               }
               else { // next_time < _file->ValidTime[idx]
                  while (next_time < _file->ValidTime[idx]) {
                     missing_times.add(next_time);
                     next_time += time_inc;
                  }
                  if (_file->ValidTime[idx] == next_time) {
                     time_offsets.add(idx);
                     mlog << Debug(9) << method_name << " found the time "
                          << (is_time_range ?
                              unix_to_yyyymmdd_hhmmss(_file->ValidTime[idx]) : idx) << "\n";
                     next_time += time_inc;
                  }
               }
               if (next_time > time_upper) break;
            }
         }
      }
      else if (time_lower < time_dim_size) {
         int inc_offset = (time_inc <= 0) ? 1 : time_inc;
         int max_time_offset = time_upper;
         if (max_time_offset == time_dim_size)
            missing_times.add(time_dim_size);
         else if (max_time_offset > time_dim_size) {
            for (idx=time_dim_size; idx<=max_time_offset; idx++)
               missing_times.add(idx);
         }
         for (idx=time_lower; idx<max_time_offset; idx+=inc_offset) {
            time_offsets.add(idx);
            mlog << Debug(9) << method_name << " added index " << idx << "\n";
         }
      }

      int missing_count = missing_times.n_elements();
      if (0 < missing_count) {
         for (idx = 0; idx<missing_count; idx++) {
            mlog << Warning << method_name << "Not exist time \""
                 << unix_to_yyyymmdd_hhmmss(missing_times[idx]) << "\".\n";
         }
      }
   }
   else if (0 <= time_dim_slot && dim_offset < time_dim_size)
      time_offsets.add(dim_offset);
   else error_code = error_code_unknown;

   if (0 < time_offsets.n_elements())
      mlog << Debug(7) << method_name << " Found " << time_offsets.n_elements()
           << " times from between "
           << unix_to_yyyymmdd_hhmmss(_file->ValidTime[0]) << " and "
           << unix_to_yyyymmdd_hhmmss(_file->ValidTime[time_dim_size-1]) << "\n";
   else {
      mlog << Warning << method_name << "Not found time out of "
           << time_dim_size << ".\n";
      if (include_all_times) error_code = error_code_empty_times;
      else if (is_time_range) {
         error_code = time_as_value ? error_code_missing_time_values
                                    : error_code_missing_time_offsets;
      }
   }

   // Handling error code
   if (error_code > error_code_no_error) {
      ConcatString log_msg;
      log_msg << "variable \"" << vinfo_nc->req_name() << "\" ";
      if (error_code == error_code_no_time_dim) {
         log_msg << "does not support the range of times because the time dimension is "
                 << time_dim_size;
      }
      else if (error_code == error_code_missing_time_values) {
         log_msg << "does not have the matching time ranges between "
                 << unix_to_yyyymmdd_hhmmss(time_lower) << " and "
                 << unix_to_yyyymmdd_hhmmss(time_upper);
         if (0 < time_dim_size) {
            log_msg << " from ["
                    << unix_to_yyyymmdd_hhmmss(_file->ValidTime.min()) << " and "
                    << unix_to_yyyymmdd_hhmmss(_file->ValidTime.max()) << "]";
         }
      }
      else if (error_code == error_code_missing_time_offsets) {
         log_msg << "does not have the matching time offsets between "
                 << nint(time_lower) << " and " << nint(time_upper);
         if (0 < time_dim_size) {
            log_msg << " [0 <= offset < " << time_dim_size << "]";
         }
      }
      else if (error_code == error_code_empty_times) {
         log_msg << "does not have the time values";
      }
      else if (error_code == error_code_bad_increment) {
         log_msg << "was configured with bad increment";
      }
      else if (error_code == error_code_bad_offset) {
         log_msg << "was configured with the bad time offset"
                 << " (0 <= offset < " << time_dim_size << ")";
      }
      else if (error_code == error_code_missing_time_value) {
         log_msg << "does not have the matching time "
                 << unix_to_yyyymmdd_hhmmss(time_value) << " ["
                 << unix_to_yyyymmdd_hhmmss(_file->ValidTime.min()) << " and "
                 << unix_to_yyyymmdd_hhmmss(_file->ValidTime.max()) << "]";
      }
      else {
         log_msg.clear();
         log_msg << "variable \"" << vinfo_nc->req_name()
                 << "\" has unknown error (" << error_code << ")";
      }
      mlog << Error << "\n" << method_name << log_msg << ".\n\n";
      exit(1);
   }

   return(time_offsets);
}

////////////////////////////////////////////////////////////////////////

int MetNcCFDataFile::index(VarInfo &vinfo){

   if( NULL == _file->find_var_name( vinfo.name().c_str() ) ) return -1;

   if( ( vinfo.valid() != 0         && _file->ValidTime[0] != vinfo.valid() ) ||
       ( vinfo.init()  != 0         && _file->InitTime     != vinfo.init()  ) ||
       ( !is_bad_data(vinfo.lead()) && _file->lead_time()  != vinfo.lead()  ) )
      return -1;

   return 0;
}

////////////////////////////////////////////////////////////////////////

long MetNcCFDataFile::convert_time_to_offset(long time_value) {
   long time_offset = time_value;
   int dim_size = _file->ValidTime.n_elements();
   long time_threshold_cnt = (dim_size + 1000) * 1000;
   if (time_value >= time_threshold_cnt) {
      for (int idx=0; idx<dim_size; idx++) {
         if (_file->ValidTime[idx] == time_value) {
            time_offset = idx;
            break;
         }
      }
   }
   return time_offset;
}

////////////////////////////////////////////////////////////////////////<|MERGE_RESOLUTION|>--- conflicted
+++ resolved
@@ -382,13 +382,8 @@
    LevelInfo level = vinfo.level();
    LongArray dimension = vinfo_nc->dimension();
    bool is_time_range = (level.type() == LevelType_Time);
-<<<<<<< HEAD
-   bool time_as_value = !level.is_as_offset();
-
-=======
    bool time_as_value = !level.is_time_as_offset();
    
->>>>>>> dd8d732a
    long dim_offset = (time_dim_slot >= 0) ? dimension[time_dim_slot] : -1;
    long time_value = (time_as_value ? dim_offset : -1);
    bool include_all_times = (dim_offset == vx_data2d_star);

--- conflicted
+++ resolved
@@ -910,23 +910,19 @@
       rej_sid++;
       return;
    }
-
+   
    // Check whether the GRIB code for the observation matches
    // the specified code
-<<<<<<< HEAD
-   //cout << "var_name = " << var_name << endl;
+   cout << "var_name = " << var_name << endl;
    if((var_name != 0) && (0 < strlen(var_name))) {
-=======
-   if((var_name != 0) && (0 < m_strlen(var_name))) {
->>>>>>> 253ad50b
-      if(var_name != obs_info->name()) {
-         rej_var++;
-         return;
-      }
+     if(var_name != obs_info->name()) {
+       rej_var++;
+       return;
+     }
    }
    else if(obs_info->code() != nint(obs_arr[1])) {
-      rej_var++;
-      return;
+     rej_var++;
+     return;
    }
 
    cout << "CHECK before applying quality include and exclude flags" << endl;

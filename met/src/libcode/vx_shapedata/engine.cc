// *=*=*=*=*=*=*=*=*=*=*=*=*=*=*=*=*=*=*=*=*=*=*=*=*=*=*=*=*
// ** Copyright UCAR (c) 1992 - 2022
// ** University Corporation for Atmospheric Research (UCAR)
// ** National Center for Atmospheric Research (NCAR)
// ** Research Applications Lab (RAL)
// ** P.O.Box 3000, Boulder, Colorado, 80307-3000, USA
// *=*=*=*=*=*=*=*=*=*=*=*=*=*=*=*=*=*=*=*=*=*=*=*=*=*=*=*=*


///////////////////////////////////////////////////////////////////////

using namespace std;

#include <cstdio>
#include <iostream>
#include <unistd.h>
#include <stdlib.h>
#include <string.h>
#include <cmath>

#include "engine.h"
#include "mode_columns.h"
#include "vx_util.h"

///////////////////////////////////////////////////////////////////////

static const int print_interest_log_level = 5;

///////////////////////////////////////////////////////////////////////

static inline double area_ratio_conf(double t) { return(t); }

///////////////////////////////////////////////////////////////////////
//
// Code for class ModeFuzzyEngine
//
///////////////////////////////////////////////////////////////////////

ModeFuzzyEngine::ModeFuzzyEngine() {

   init_from_scratch();
}

///////////////////////////////////////////////////////////////////////

ModeFuzzyEngine::~ModeFuzzyEngine() {

   clear_features();

   //
   // Clear fcst ShapeData objects
   //
   if(fcst_raw) {
      delete fcst_raw;
      fcst_raw = (ShapeData *) 0;
   }
   if(fcst_thresh) {
      delete fcst_thresh;
      fcst_thresh = (ShapeData *) 0;
   }
   if(fcst_conv) {
      delete fcst_conv;
      fcst_conv = (ShapeData *) 0;
   }
   if(fcst_mask) {
      delete fcst_mask;
      fcst_mask = (ShapeData *) 0;
   }
   if(fcst_split) {
      delete fcst_split;
      fcst_split = (ShapeData *) 0;
   }
   if(fcst_clus_split) {
      delete fcst_clus_split;
      fcst_clus_split = (ShapeData *) 0;
   }

   //
   // Clear obs ShapeData objects
   //
   if(obs_raw) {
      delete obs_raw;
      obs_raw = (ShapeData *) 0;
   }
   if(obs_thresh) {
      delete obs_thresh;
      obs_thresh = (ShapeData *) 0;
   }
   if(obs_conv) {
      delete obs_conv;
      obs_conv = (ShapeData *) 0;
   }
   if(obs_mask) {
      delete obs_mask;
      obs_mask = (ShapeData *) 0;
   }
   if(obs_split) {
      delete obs_split;
      obs_split = (ShapeData *) 0;
   }
   if(obs_clus_split) {
      delete obs_clus_split;
      obs_clus_split = (ShapeData *) 0;
   }

   //
   // Clear fcst and obs engines
   //
   if(fcst_engine) {
      delete fcst_engine;
      fcst_engine = (ModeFuzzyEngine *) 0;
   }
   if(obs_engine) {
      delete obs_engine;
      obs_engine = (ModeFuzzyEngine *) 0;
   }
}

///////////////////////////////////////////////////////////////////////

ModeFuzzyEngine::ModeFuzzyEngine(const ModeFuzzyEngine &eng) {

   mlog << Error << "\nModeFuzzyEngine::ModeFuzzyEngine(const ModeFuzzyEngine &) -> "
        << "should never be called!\n\n";
   exit(1);
}

///////////////////////////////////////////////////////////////////////

ModeFuzzyEngine & ModeFuzzyEngine::operator=(const ModeFuzzyEngine & eng) {

   mlog << Error << "\nModeFuzzyEngine::operator=(const ModeFuzzyEngine &) -> "
        << "should never be called\n\n";
   exit(1);
}

///////////////////////////////////////////////////////////////////////

void ModeFuzzyEngine::init_from_scratch() {

   grid = (Grid *) 0;

   //
   // Reset all fcst and obs processing flags to initial state
   //
   need_fcst_conv       = true;
   need_fcst_thresh     = true;
   need_fcst_filter     = true;
   need_fcst_split      = true;
   need_fcst_merge      = true;
   need_fcst_clus_split = true;

   need_obs_conv        = true;
   need_obs_thresh      = true;
   need_obs_filter      = true;
   need_obs_split       = true;
   need_obs_merge       = true;
   need_obs_clus_split  = true;

   need_match           = true;

   fcst_raw         = new ShapeData;
   fcst_thresh      = new ShapeData;
   fcst_conv        = new ShapeData;
   fcst_mask        = new ShapeData;
   fcst_split       = new ShapeData;
   fcst_clus_split  = new ShapeData;

   obs_raw          = new ShapeData;
   obs_thresh       = new ShapeData;
   obs_conv         = new ShapeData;
   obs_mask         = new ShapeData;
   obs_split        = new ShapeData;
   obs_clus_split   = new ShapeData;

   fcst_engine      = (ModeFuzzyEngine *) 0;
   obs_engine       = (ModeFuzzyEngine *) 0;

   n_fcst           = 0;
   n_obs            = 0;
   n_clus           = 0;

   n_valid          = 0;

   collection.clear();

   clear_features();

   return;
}

///////////////////////////////////////////////////////////////////////

void ModeFuzzyEngine::clear_features() {

   fcst_single.clear();
    obs_single.clear();

   fcst_cluster.clear();
    obs_cluster.clear();

    pair_single.clear();
   pair_cluster.clear();

   n_fcst = 0;
   n_obs  = 0;
   n_clus = 0;

   return;
}

///////////////////////////////////////////////////////////////////////

void ModeFuzzyEngine::set_grid(const Grid *g) {

   grid = g;

   return;

}

///////////////////////////////////////////////////////////////////////

void ModeFuzzyEngine::clear_colors() {
   int j;

   for(j=0; j<(fcst_color.n()); j++) {
      fcst_color[j] = unmatched_color;
   }

   for(j=0; j<(obs_color.n()); j++) {
      obs_color[j]  = unmatched_color;
   }

   return;
}


///////////////////////////////////////////////////////////////////////

void ModeFuzzyEngine::set(const ShapeData &fcst_wd, const ShapeData &obs_wd)

{

   ConcatString path;

   clear_features();
   clear_colors();
   ctable.clear();

   collection.clear();

   set_fcst(fcst_wd);
   set_obs(obs_wd);

   path = replace_path(conf_info.object_pi.color_table.c_str());

   ctable.read(path.c_str());

   return;

}

///////////////////////////////////////////////////////////////////////


void ModeFuzzyEngine::set_no_conv(const ShapeData &fcst_wd, const ShapeData &obs_wd)

{

   ConcatString path;

   clear_features();
   clear_colors();
   ctable.clear();

   collection.clear();

   set_fcst_no_conv (fcst_wd);
   set_obs_no_conv  ( obs_wd);

   path = replace_path(conf_info.object_pi.color_table.c_str());

   ctable.read(path.c_str());

   return;

}


///////////////////////////////////////////////////////////////////////

void ModeFuzzyEngine::set_fcst(const ShapeData &fcst_wd) {

   *fcst_raw = fcst_wd;

   need_fcst_conv       = true;
   need_fcst_thresh     = true;
   need_fcst_filter     = true;
   need_fcst_split      = true;
   need_fcst_merge      = true;
   need_fcst_clus_split = true;
   need_match           = true;

   do_fcst_convolution();
   do_fcst_thresholding();
   do_fcst_filtering();
   do_fcst_splitting();

   return;
}

///////////////////////////////////////////////////////////////////////

void ModeFuzzyEngine::set_obs(const ShapeData &obs_wd) {

   *obs_raw = obs_wd;

   need_obs_conv       = true;
   need_obs_thresh     = true;
   need_obs_filter     = true;
   need_obs_split      = true;
   need_obs_merge      = true;
   need_obs_clus_split = true;
   need_match          = true;

   do_obs_convolution();
   do_obs_thresholding();
   do_obs_filtering();
   do_obs_splitting();

   return;
}


///////////////////////////////////////////////////////////////////////


void ModeFuzzyEngine::set_fcst_no_conv(const ShapeData &fcst_wd)

{

   // *fcst_raw = fcst_wd;

   need_fcst_conv       = false;
   need_fcst_thresh     = true;
   need_fcst_filter     = true;
   need_fcst_split      = true;
   need_fcst_merge      = true;
   need_fcst_clus_split = true;
   need_match           = true;

   // do_fcst_convolution();
   do_fcst_thresholding();
   do_fcst_filtering();
   do_fcst_splitting();

   return;
}


///////////////////////////////////////////////////////////////////////


void ModeFuzzyEngine::set_obs_no_conv(const ShapeData &obs_wd) {

   // *obs_raw = obs_wd;

   need_obs_conv       = false;
   need_obs_thresh     = true;
   need_obs_filter     = true;
   need_obs_split      = true;
   need_obs_merge      = true;
   need_obs_clus_split = true;
   need_match          = true;

   // do_obs_convolution();
   do_obs_thresholding();
   do_obs_filtering();
   do_obs_splitting();

   return;
}


///////////////////////////////////////////////////////////////////////


int ModeFuzzyEngine::two_to_one(int n_f, int n_o) const {
   int n;

   n = n_o*n_fcst + n_f;

   return(n);
}


///////////////////////////////////////////////////////////////////////


void ModeFuzzyEngine::do_fcst_convolution() {
   int r;

   if(!need_fcst_conv) return;

   r = conf_info.Fcst->conv_radius;

   *fcst_conv = *fcst_raw;

   mlog << Debug(3) << "Applying circular convolution of radius "
        << r << " to the forecast field.\n";

   //
   // Apply a circular convolution to the raw field
   //
   if(r > 0) fcst_conv->conv_filter_circ(2*r + 1, conf_info.Fcst->vld_thresh);

   need_fcst_conv       = false;
   need_fcst_thresh     = true;
   need_fcst_filter     = true;
   need_fcst_split      = true;
   need_fcst_merge      = true;
   need_fcst_clus_split = true;
   need_match           = true;

   return;
}


///////////////////////////////////////////////////////////////////////


void ModeFuzzyEngine::do_obs_convolution() {
   int r;

   if(!need_obs_conv) return;

   r = conf_info.Obs->conv_radius;

   *obs_conv = *obs_raw;

   mlog << Debug(3) << "Applying circular convolution of radius "
        << r << " to the observation field.\n";

   //
   // Apply a circular convolution to the raw field
   //
   if(r > 0) obs_conv->conv_filter_circ(2*r + 1, conf_info.Obs->vld_thresh);

   need_obs_conv       = false;
   need_obs_thresh     = true;
   need_obs_filter     = true;
   need_obs_split      = true;
   need_obs_merge      = true;
   need_obs_clus_split = true;
   need_match          = true;

   return;
}

///////////////////////////////////////////////////////////////////////

void ModeFuzzyEngine::do_fcst_thresholding() {

   if(need_fcst_conv) do_fcst_convolution();

   if(!need_fcst_thresh) return;

   *fcst_mask = *fcst_conv;

   *fcst_thresh = *fcst_raw;
   fcst_thresh->threshold(conf_info.Fcst->conv_thresh);

   //
   // Threshold the convolved field
   //
   fcst_mask->threshold(conf_info.Fcst->conv_thresh);

   mlog << Debug(3) << "Applying convolution threshold "
        << conf_info.Fcst->conv_thresh.get_str()
        << " resulted in " << fcst_mask->n_objects()
        << " simple forecast objects.\n";

   need_fcst_thresh     = false;
   need_fcst_filter     = true;
   need_fcst_split      = true;
   need_fcst_merge      = true;
   need_fcst_clus_split = true;
   need_match           = true;

   return;
}

///////////////////////////////////////////////////////////////////////

void ModeFuzzyEngine::do_obs_thresholding() {

   if(need_obs_conv) do_obs_convolution();

   if(!need_obs_thresh) return;

   *obs_mask = *obs_conv;

   *obs_thresh = *obs_raw;
   obs_thresh->threshold(conf_info.Obs->conv_thresh);

   //
   // Threshold the convolved field
   //
   obs_mask->threshold(conf_info.Obs->conv_thresh);

   mlog << Debug(3) << "Applying convolution threshold "
        << conf_info.Obs->conv_thresh.get_str()
        << " resulted in " << obs_mask->n_objects()
        << " simple observation objects.\n";


   need_obs_thresh     = false;
   need_obs_filter     = true;
   need_obs_split      = true;
   need_obs_merge      = true;
   need_obs_clus_split = true;
   need_match          = true;

   return;
}

///////////////////////////////////////////////////////////////////////

void ModeFuzzyEngine::do_fcst_filtering() {

   if(need_fcst_thresh) do_fcst_thresholding();

   if(!need_fcst_filter) return;

   //
   // Apply object attribute filtering logic
   //
   if(conf_info.Fcst->filter_attr_map.size() > 0) {

      fcst_mask->threshold_attr(conf_info.Fcst->filter_attr_map,
                                fcst_raw, conf_info.Fcst->conv_thresh, grid,
                                conf_info.Fcst->var_info->is_precipitation());

      mlog << Debug(3) << "Applying object attribute filtering"
           << " resulted in " <<  fcst_mask->n_objects()
           << " simple forecast objects.\n";
   }
   else {
      mlog << Debug(3)
           << "No forecast object attribute filtering logic defined.\n";
   }

   need_fcst_filter     = false;
   need_fcst_split      = true;
   need_fcst_merge      = true;
   need_fcst_clus_split = true;
   need_match           = true;

   return;
}

///////////////////////////////////////////////////////////////////////

void ModeFuzzyEngine::do_obs_filtering() {

   if(need_obs_thresh) do_obs_thresholding();

   if(!need_obs_filter) return;

   //
   // Apply object attribute filtering logic
   //
   if(conf_info.Obs->filter_attr_map.size() > 0) {

      obs_mask->threshold_attr(conf_info.Obs->filter_attr_map,
                               obs_raw, conf_info.Obs->conv_thresh, grid,
                               conf_info.Obs->var_info->is_precipitation());

      mlog << Debug(3) << "Applying object attribute filtering"
           << " resulted in " <<  obs_mask->n_objects()
           << " simple observation objects.\n";
   }
   else {
      mlog << Debug(3)
           << "No observation object attribute filtering logic defined.\n";
   }

   need_obs_filter     = false;
   need_obs_split      = true;
   need_obs_merge      = true;
   need_obs_clus_split = true;
   need_match          = true;

   return;
}

///////////////////////////////////////////////////////////////////////

void ModeFuzzyEngine::do_fcst_splitting() {

   if(need_fcst_filter) do_fcst_filtering();

   if(!need_fcst_split) return;

   *fcst_split = split(*fcst_mask, n_fcst);

   need_fcst_split      = false;
   need_fcst_merge      = true;
   need_fcst_clus_split = true;
   need_match           = true;

   return;
}

///////////////////////////////////////////////////////////////////////

void ModeFuzzyEngine::do_obs_splitting() {

   if(need_obs_filter) do_obs_filtering();

   if(!need_obs_split) return;

   *obs_split = split(*obs_mask, n_obs);

   need_obs_split      = false;
   need_obs_merge      = true;
   need_obs_clus_split = true;
   need_match          = true;

   return;
}

///////////////////////////////////////////////////////////////////////

void ModeFuzzyEngine::do_fcst_merging() {

   do_fcst_merging("", "");

   return;
}

///////////////////////////////////////////////////////////////////////

void ModeFuzzyEngine::do_obs_merging() {

   do_obs_merging("", "");

   return;
}

///////////////////////////////////////////////////////////////////////

void ModeFuzzyEngine::do_fcst_merging(const char *default_config,
                                      const char *merge_config) {

   if(need_fcst_thresh) do_fcst_thresholding();

   if(!need_fcst_merge) return;

   if(conf_info.Fcst->merge_flag == MergeType_Both ||
      conf_info.Fcst->merge_flag == MergeType_Thresh)
      do_fcst_merge_thresh();

   if(conf_info.Fcst->merge_flag == MergeType_Both ||
      conf_info.Fcst->merge_flag == MergeType_Engine)
      do_fcst_merge_engine(default_config, merge_config);

   //
   // Done
   //

   need_fcst_merge      = false;
   need_fcst_clus_split = true;
   need_match           = true;

   return;
}

///////////////////////////////////////////////////////////////////////

void ModeFuzzyEngine::do_obs_merging(const char *default_config,
                                     const char *merge_config) {

   if(need_obs_thresh) do_obs_thresholding();

   if(!need_obs_merge) return;

   if(conf_info.Obs->merge_flag == MergeType_Both ||
      conf_info.Obs->merge_flag == MergeType_Thresh)
      do_obs_merge_thresh();

   if(conf_info.Obs->merge_flag == MergeType_Both ||
      conf_info.Obs->merge_flag == MergeType_Engine)
      do_obs_merge_engine(default_config, merge_config);

   //
   // Done
   //

   need_obs_merge      = false;
   need_obs_clus_split = true;
   need_match          = true;

   return;
}

///////////////////////////////////////////////////////////////////////

void ModeFuzzyEngine::do_matching() {

   if(!need_match) return;

   if(conf_info.match_flag == MatchType_None) {
      mlog << Warning << "\nModeFuzzyEngine::do_matching() -> "
           << "no matching requested in configuration file\n\n";
      do_no_match();
   }
   else if(conf_info.match_flag == MatchType_MergeBoth) {
      do_match_merge();
   }
   else if(conf_info.match_flag == MatchType_MergeFcst) {
      do_match_fcst_merge();
   }
   else if(conf_info.match_flag == MatchType_NoMerge) {
      do_match_only();
   }
   else {
      mlog << Error << "\nModeFuzzyEngine::do_matching() -> "
           << "invalid match_flag value of " << conf_info.match_flag
           << " specified.\n\n";
      exit(1);
   }

   //
   // Generate the fcst and obs composite split fields
   //
   do_fcst_clus_splitting();
   do_obs_clus_splitting();

   //
   // Compute the cluster single and pair features
   //
   do_cluster_features();

   mlog << Debug(3) << "Applying matching logic resulted in "
        << n_clus << " matched cluster objects.\n";

   //
   // Done
   //

   need_match           = false;
   need_fcst_clus_split = false;
   need_obs_clus_split  = false;

   return;
}

///////////////////////////////////////////////////////////////////////
//
// Perform no matching, but still define the single features.
//
///////////////////////////////////////////////////////////////////////

void ModeFuzzyEngine::do_no_match() {
   int j, k, n;
   ShapeData * fcst_shape = (ShapeData *) 0;
   ShapeData * obs_shape = (ShapeData *) 0;

   do_fcst_splitting();
   do_obs_splitting();

   clear_colors();

   fcst_shape = new ShapeData [n_fcst];
   obs_shape  = new ShapeData [n_obs];

   if(!fcst_shape || !obs_shape) {

      mlog << Error << "\nModeFuzzyEngine::do_no_match() -> "
           << "memory allocation error\n\n";
      exit(1);
   }

   //
   // Do the single features
   //
   fcst_single.set_size(n_fcst);

   for(j=0; j<n_fcst; j++) {
      fcst_shape[j] = select(*fcst_split, j+1);
      fcst_single[j].set(*fcst_raw, *fcst_thresh, fcst_shape[j],
                         conf_info.inten_perc_value,
                         conf_info.Fcst->var_info->is_precipitation());
      fcst_single[j].object_number = j+1;
   }

   obs_single.set_size(n_obs);

   for(j=0; j<n_obs; j++) {
      obs_shape[j] = select(*obs_split, j+1);
      obs_single[j].set(*obs_raw, *obs_thresh, obs_shape[j],
                        conf_info.inten_perc_value,
                        conf_info.Obs->var_info->is_precipitation());
      obs_single[j].object_number = j+1;
   }

   //
   // Set all interest values to zero
   //
   info_singles.set_size(n_fcst*n_obs);

   for(j=0; j<n_fcst; j++) {
      for(k=0; k<n_obs; k++) {

         n = two_to_one(j, k);

         info_singles[n].fcst_number    = (j+1);
         info_singles[n].obs_number     = (k+1);
         info_singles[n].pair_number    = n;
         info_singles[n].interest_value = 0.0;

      }
   }

   //
   // Clear out any empty sets
   //
   collection.clear_empty_sets();

   //
   // Assign the (unmatched) colors
   //
   fcst_color.extend(n_fcst);

   for(j=0; j<n_fcst; j++) fcst_color.add(unmatched_color);

   obs_color.extend(n_obs);

   for(j=0; j<n_obs; j++) obs_color.add(unmatched_color);

   //
   // Done
   //

   delete [] fcst_shape; fcst_shape = (ShapeData *) 0;
   delete [] obs_shape;  obs_shape  = (ShapeData *) 0;

   return;
}

///////////////////////////////////////////////////////////////////////

void ModeFuzzyEngine::do_match_merge() {
   int j, k, n;
   InterestInfo junkinfo;
   ShapeData * fcst_shape = (ShapeData *) 0;
   ShapeData * obs_shape = (ShapeData *) 0;

   do_fcst_splitting();
   do_obs_splitting();

   clear_colors();

   fcst_shape = new ShapeData [n_fcst];
   obs_shape = new ShapeData [n_obs];

   if(!fcst_shape || !obs_shape) {

      mlog << Error << "\nModeFuzzyEngine::do_match_merge() -> "
           << "memory allocation error\n\n";
      exit(1);
   }

   //
   // Do the single features
   //
   fcst_single.set_size(n_fcst);

   for(j=0; j<n_fcst; j++) {
      fcst_shape[j] = select(*fcst_split, j+1);
      fcst_single[j].set(*fcst_raw, *fcst_thresh, fcst_shape[j],
                         conf_info.inten_perc_value,
                         conf_info.Fcst->var_info->is_precipitation());
      fcst_single[j].object_number = j+1;
   }

   obs_single.set_size(n_obs);

   for(j=0; j<n_obs; j++) {
      obs_shape[j] = select(*obs_split, j+1);
      obs_single[j].set(*obs_raw, *obs_thresh, obs_shape[j],
                        conf_info.inten_perc_value,
                        conf_info.Obs->var_info->is_precipitation());
      obs_single[j].object_number = j+1;
   }

   //
   // Do the pair features
   //
   pair_single.set_size(n_fcst*n_obs);

   for(j=0; j<n_fcst; j++) {
      for(k=0; k<n_obs; k++) {

         n = two_to_one(j, k);

         pair_single[n].set(fcst_single[j], obs_single[k],
                     conf_info.max_centroid_dist);
         pair_single[n].pair_number = n;
      }
   }

   //
   // Calculate the interest values
   //
   info_singles.set_size(n_fcst*n_obs);

   for(j=0; j<n_fcst; j++) {
      for(k=0; k<n_obs; k++) {

         n = two_to_one(j, k);

         info_singles[n].fcst_number    = (j+1);
         info_singles[n].obs_number     = (k+1);
         info_singles[n].pair_number    = n;
         info_singles[n].interest_value = total_interest(conf_info,
                                             pair_single[n], j+1, k+1,
                                             true);

      }
   }

   //
   // Sort the interest values in decreasing order
   //
   n = n_fcst*n_obs;

   for(j=0; j<(n-1); j++) {
      for(k=(j+1); k<n; k++) {

         if(info_singles[j].interest_value < info_singles[k].interest_value) {

            junkinfo = info_singles[j];
            info_singles[j] = info_singles[k];
            info_singles[k] = junkinfo;
         }
      }
   }

   //
   // Form the sets
   //
   n = n_fcst*n_obs;

   for(j=0; j<n; j++) {

      if(info_singles[j].interest_value < conf_info.total_interest_thresh)
         continue;

      collection.add_pair(info_singles[j].fcst_number, info_singles[j].obs_number);
   }

   //
   // Clear out any empty sets
   //
   collection.clear_empty_sets();

   //
   // Assign the colors
   //
   if(collection.n_sets > ctable.n_entries()) {
      mlog << Warning << "\nModeFuzzyEngine::do_match_merge() -> "
           << "more object matches (" << collection.n_sets
           << ") than defined object colors (" << ctable.n_entries()
           << ") ... reusing some colors!\n\n";
   }

   fcst_color.extend(n_fcst);

   for(j=0; j<n_fcst; j++) {
      fcst_color.add(unmatched_color);

      for(k=0; k<(collection.n_sets); k++) {

         if(collection.set[k].has_fcst(j+1)) {
            fcst_color[j] = ctable.nearest((k%ctable.n_entries())+1);
            break;
         }
      }
   }

   obs_color.extend(n_obs);

   for(j=0; j<n_obs; j++) {
      obs_color.add(unmatched_color);

      for(k=0; k<(collection.n_sets); k++) {

         if(collection.set[k].has_obs(j+1)) {
            obs_color[j] = ctable.nearest((k%ctable.n_entries())+1);
            break;
         }
      }
   }

   //
   // Done
   //

   delete [] fcst_shape; fcst_shape = (ShapeData *) 0;
   delete [] obs_shape;  obs_shape = (ShapeData *) 0;

   return;
}

///////////////////////////////////////////////////////////////////////
//
// Perform merging of the forecast field based on a different convolution
// threshold.  It is the user's responsibility to choose a threshold type and
// value to define objects which are suitable for merging.
//
///////////////////////////////////////////////////////////////////////

void ModeFuzzyEngine::do_fcst_merge_thresh() {
   int j, k, x, y;
   int n_fcst_merge, intersection;
   int count, first_k;
   ShapeData fcst_merge_mask, fcst_merge_split;
   ShapeData * fcst_shape = (ShapeData *) 0;
   ShapeData * fcst_merge_shape = (ShapeData *) 0;

   do_fcst_splitting();

   //
   // Define the forecast merge field by applying the specified threshold
   // to the convolved field
   //
   fcst_merge_mask = *fcst_conv;

   //
   // Threshold the forecast merge field
   //
   fcst_merge_mask.threshold(conf_info.Fcst->merge_thresh);

   //
   // Split up the forecast merge field
   //
   fcst_merge_split = split(fcst_merge_mask, n_fcst_merge);

   //
   // Allocate space for all of the simple forecast shapes and
   // forecast merge shapes
   //
   fcst_shape       = new ShapeData [n_fcst];
   fcst_merge_shape = new ShapeData [n_fcst_merge];

   if(!fcst_shape || !fcst_merge_shape) {

      mlog << Error << "\nModeFuzzyEngine::do_fcst_merge_thresh() -> "
           << "memory allocation error\n\n";
      exit(1);
   }

   //
   // Select all of the simple forecast shapes and
   // forecast merge shapes
   //
   for(j=0; j<n_fcst; j++) {
      fcst_shape[j] = select(*fcst_split, j+1);
   }

   for(j=0; j<n_fcst_merge; j++) {
      fcst_merge_shape[j] = select(fcst_merge_split, j+1);
   }

   //
   // Calculate the composite object sets
   //
   for(j=0; j<n_fcst_merge; j++) {

      count = first_k = 0;

      for(k=0; k<n_fcst; k++) {

         //
         // Calculate intersection area
         //
         intersection = 0;

         for(x=0; x<fcst_merge_mask.data.nx(); x++) {
            for(y=0; y<fcst_merge_mask.data.ny(); y++) {

               if(fcst_merge_shape[j].s_is_on(x, y) &&
                  fcst_shape[k].s_is_on(x, y)) intersection++;
            }
         }

         //
         // Add to set collection only if the fcst object is
         // completely contained in the merge object.  Meaning,
         // intersection area >= fcst area
         //

         if(intersection >= fcst_shape[k].area()) {

            collection.make_room();

            //
            // Keep track of the first embedded shape.  You only want to
            // create a composite if there are more than 1 shapes in it.
            //
            if(count == 0) first_k = k+1;

            else if(count == 1) {
               collection.set[collection.n_sets].add_pair(first_k, -1);
               collection.set[collection.n_sets].add_pair(k+1, -1);
            }
            else {
               collection.set[collection.n_sets].add_pair(k+1, -1);
            }

            count++;
         }
      }  // end for k

      if(count > 0) collection.n_sets++;
   }  // end for j

   //
   // Done
   //

   delete [] fcst_shape;       fcst_shape = (ShapeData *) 0;
   delete [] fcst_merge_shape; fcst_merge_shape = (ShapeData *) 0;

   return;
}

///////////////////////////////////////////////////////////////////////
//
// Perform merging of the observation field based on a different convolution
// threshold.  It is the user's responsibility to choose a threshold type and
// value to define objects which are suitable for merging.
//
///////////////////////////////////////////////////////////////////////

void ModeFuzzyEngine::do_obs_merge_thresh() {
   int j, k, x, y;
   int n_obs_merge, intersection;
   int count, first_k;
   ShapeData obs_merge_mask, obs_merge_split;
   ShapeData * obs_shape = (ShapeData *) 0;
   ShapeData * obs_merge_shape = (ShapeData *) 0;

   do_obs_splitting();

   //
   // Define the forecast merge field by applying the specified threshold
   // to the convolved field
   //
   obs_merge_mask = *obs_conv;

   //
   // Threshold the forecast merge field
   //
   obs_merge_mask.threshold(conf_info.Obs->merge_thresh);

   //
   // Split up the forecast merge field
   //
   obs_merge_split = split(obs_merge_mask, n_obs_merge);

   //
   // Allocate space for all of the simple observation shapes and
   // observation merge shapes
   //
   obs_shape       = new ShapeData [n_obs];
   obs_merge_shape = new ShapeData [n_obs_merge];

   if(!obs_shape || !obs_merge_shape) {

      mlog << Error << "\nModeFuzzyEngine::do_obs_merge_thresh() -> "
           << "memory allocation error\n\n";
      exit(1);
   }

   //
   // Select all of the simple observation shapes and
   // simple merge shapes
   //
   for(j=0; j<n_obs; j++) {
      obs_shape[j] = select(*obs_split, j+1);
   }

   for(j=0; j<n_obs_merge; j++) {
      obs_merge_shape[j] = select(obs_merge_split, j+1);
   }

   //
   // Calculate the composite object sets
   //
   for(j=0; j<n_obs_merge; j++) {

      count = first_k = 0;

      for(k=0; k<n_obs; k++) {

         //
         // Calculate intersection area
         //
         intersection = 0;

         for(x=0; x<obs_merge_mask.data.nx(); x++) {
            for(y=0; y<obs_merge_mask.data.ny(); y++) {

               if(obs_merge_shape[j].s_is_on(x, y) &&
                  obs_shape[k].s_is_on(x, y)) intersection++;
            }
         }

         //
         // Add to set collection only if the obs object is
         // completely contained in the merge object.  Meaning,
         // intersection area >= obs area
         //
         if(intersection >= obs_shape[k].area()) {

            collection.make_room();

            //
            // Keep track of the first embedded shape.  You only want to
            // create a composite if there are more than 1 shapes in it.
            //
            if(count == 0) first_k = k+1;

            else if(count == 1) {
               collection.set[collection.n_sets].add_pair(-1, first_k);
               collection.set[collection.n_sets].add_pair(-1, k+1);
            }
            else {
               collection.set[collection.n_sets].add_pair(-1, k+1);
            }

            count++;
         }
      }  // end for k

      if(count > 0) collection.n_sets++;
   }  // end for j

   //
   // Done
   //

   delete [] obs_shape;       obs_shape = (ShapeData *) 0;
   delete [] obs_merge_shape; obs_merge_shape = (ShapeData *) 0;

   return;
}

///////////////////////////////////////////////////////////////////////
//
// Perform merging of the forecast field using a fuzzy engine matching
// approach
//
///////////////////////////////////////////////////////////////////////

void ModeFuzzyEngine::do_fcst_merge_engine(const char *default_config,
                                           const char *merge_config)

{

   int i, j;
   ShapeData fcst_merge_split;
   ConcatString path;

   do_fcst_splitting();

   //
   // Will be deleted by destructor if allocated
   //
   fcst_engine = new ModeFuzzyEngine;

   if(!fcst_engine) {
      mlog << Error << "\nModeFuzzyEngine::do_fcst_merge_engine() -> "
           << "memory allocation error\n\n";
      exit(1);
   }

   //
   // Store the grid
   //
   fcst_engine->grid = grid;

   //
   // Specify the configuration for the forecast merging fuzzy engine
   //
   fcst_engine->ctable = ctable;
   if(default_config && merge_config) {
      fcst_engine->conf_info.read_config(default_config, merge_config);
      fcst_engine->conf_info.process_config(conf_info.Fcst->var_info->file_type(),
                                            conf_info.Obs->var_info->file_type());
      path = replace_path(fcst_engine->conf_info.object_pi.color_table.c_str());
      fcst_engine->ctable.read(path.c_str());
   }

   //
   // Copy over fcst_info and obs_info
   //
   *(fcst_engine->conf_info.Fcst->var_info) = *(conf_info.Fcst->var_info);
   *(fcst_engine->conf_info.Obs->var_info)  = *(conf_info.Fcst->var_info);

   //
   // Copy over the forecast threshold values
   //
   fcst_engine->conf_info.Fcst->conv_thresh     = conf_info.Fcst->conv_thresh;
   fcst_engine->conf_info.Obs->conv_thresh      = conf_info.Fcst->conv_thresh;

   fcst_engine->conf_info.Fcst->filter_attr_map = conf_info.Fcst->filter_attr_map;
   fcst_engine->conf_info.Obs->filter_attr_map  = conf_info.Fcst->filter_attr_map;

   fcst_engine->conf_info.Fcst->merge_thresh    = conf_info.Fcst->merge_thresh;
   fcst_engine->conf_info.Obs->merge_thresh     = conf_info.Fcst->merge_thresh;

   //
   // Copy the previously defined fuzzy engine fields
   // setting the current forecast field to both the
   // forecast and forecast fields in the fcst_engine.
   // this will capture any previous merging performed
   // in the current forecast field.
   //
   *(fcst_engine->fcst_raw)    = *(fcst_raw);
   *(fcst_engine->obs_raw)     = *(fcst_raw);

   *(fcst_engine->fcst_conv)   = *(fcst_conv);
   *(fcst_engine->obs_conv)    = *(fcst_conv);

   *(fcst_engine->fcst_thresh) = *(fcst_thresh);
   *(fcst_engine->obs_thresh)  = *(fcst_thresh);

   *(fcst_engine->fcst_mask)   = *(fcst_mask);
   *(fcst_engine->obs_mask)    = *(fcst_mask);

   *(fcst_engine->fcst_split)  = *(fcst_split);
   *(fcst_engine->obs_split)   = *(fcst_split);

   fcst_engine->n_fcst = n_fcst;
   fcst_engine->n_obs  = n_fcst;

   fcst_engine->need_fcst_conv       = false;
   fcst_engine->need_fcst_thresh     = false;
   fcst_engine->need_fcst_split      = false;
   fcst_engine->need_fcst_merge      = true;
   fcst_engine->need_fcst_clus_split = true;

   fcst_engine->need_obs_conv        = false;
   fcst_engine->need_obs_thresh      = false;
   fcst_engine->need_obs_split       = false;
   fcst_engine->need_obs_merge       = true;
   fcst_engine->need_obs_clus_split  = true;

   fcst_engine->need_match           = true;

   //
   // Copy the top level set collection down to the fcst engine
   // to capture any merging that has already occurred, via
   // the double threshold method
   //
   for(i=0; i<collection.n_sets; i++) {
      if(collection.set[i].n_fcst > 0) {
         fcst_engine->collection.make_room();
         for(j=0; j<collection.set[i].n_fcst; j++) {

            fcst_engine->collection.set[fcst_engine->collection.n_sets].add_pair(
               -1, collection.set[i].fcst_number[j]);
         }
         fcst_engine->collection.n_sets++;
      }
   }

   //
   // Perform merging and matching for the fcst_engine using the
   // simple merging and matching approach
   //
   fcst_engine->do_match_merge();

   //
   // Generate the fcst and obs composite split fields
   //
   fcst_engine->do_fcst_clus_splitting();
   fcst_engine->do_obs_clus_splitting();

   //
   // Based on the results of the merging and matching
   // of the fcst_engine, update the set collection
   // to indicate merging
   //
   for(i=0; i<fcst_engine->collection.n_sets; i++) {

      //
      // All objects will at least match themselves.
      // only define sets when they are composed of two or
      // more simple objects.
      //
      if(fcst_engine->collection.set[i].n_fcst >= 2) {


         for(j=0; j<fcst_engine->collection.set[i].n_fcst; j++) {

            collection.make_room();

            collection.set[collection.n_sets].add_pair(
               fcst_engine->collection.set[i].fcst_number[j], -1);
         }
         collection.n_sets++;
      }
   } // end for i

   //
   // Compute the cluster single and pair features
   //
   fcst_engine->do_cluster_features();

   //
   // Done
   //

   return;
}

///////////////////////////////////////////////////////////////////////
//
// Perform merging of the observation field using a fuzzy engine
// matching approach
//
///////////////////////////////////////////////////////////////////////

void ModeFuzzyEngine::do_obs_merge_engine(const char *default_config,
                                          const char *merge_config) {
   int i, j;
   ShapeData obs_merge_split;
   ConcatString path;

   do_obs_splitting();

   //
   // Will be deleted by destructor if allocated
   //
   obs_engine = new ModeFuzzyEngine;

   if(!obs_engine) {
      mlog << Error << "\nModeFuzzyEngine::do_obs_merge_engine() -> "
           << "memory allocation error\n\n";
      exit(1);
   }

   //
   // Store the grid
   //
   obs_engine->grid = grid;

   //
   // Specify the configuration for the observation merging fuzzy engine
   //
   obs_engine->ctable = ctable;
   if(default_config && merge_config) {
      obs_engine->conf_info.read_config(default_config, merge_config);
      obs_engine->conf_info.process_config(conf_info.Fcst->var_info->file_type(),
                                           conf_info.Obs->var_info->file_type());
      path = replace_path(obs_engine->conf_info.object_pi.color_table.c_str());
      obs_engine->ctable.read(path.c_str());
   }

   //
   // Copy over fcst_info and obs_info
   //
   *(obs_engine->conf_info.Fcst->var_info) = *(conf_info.Obs->var_info);
   *(obs_engine->conf_info.Obs->var_info)  = *(conf_info.Obs->var_info);

   //
   // Copy over the observation threshold values
   //
   obs_engine->conf_info.Fcst->conv_thresh     = conf_info.Obs->conv_thresh;
   obs_engine->conf_info.Obs->conv_thresh      = conf_info.Obs->conv_thresh;

   obs_engine->conf_info.Fcst->filter_attr_map = conf_info.Obs->filter_attr_map;
   obs_engine->conf_info.Obs->filter_attr_map  = conf_info.Obs->filter_attr_map;

   obs_engine->conf_info.Fcst->merge_thresh    = conf_info.Obs->merge_thresh;
   obs_engine->conf_info.Obs->merge_thresh     = conf_info.Obs->merge_thresh;

   //
   // Copy the previously defined fuzzy engine fields
   // setting the current observation field to both the
   // forecast and observation fields in the obs_engine.
   // this will capture any previous merging performed
   // in the current observation field.
   //
   *(obs_engine->fcst_raw)    = *(obs_raw);
   *(obs_engine->obs_raw)     = *(obs_raw);

   *(obs_engine->fcst_conv)   = *(obs_conv);
   *(obs_engine->obs_conv)    = *(obs_conv);

   *(obs_engine->fcst_thresh) = *(obs_thresh);
   *(obs_engine->obs_thresh)  = *(obs_thresh);

   *(obs_engine->fcst_mask)   = *(obs_mask);
   *(obs_engine->obs_mask)    = *(obs_mask);

   *(obs_engine->fcst_split)  = *(obs_split);
   *(obs_engine->obs_split)   = *(obs_split);

   obs_engine->n_fcst = n_obs;
   obs_engine->n_obs  = n_obs;

   obs_engine->need_fcst_conv       = false;
   obs_engine->need_fcst_thresh     = false;
   obs_engine->need_fcst_split      = false;
   obs_engine->need_fcst_merge      = true;
   obs_engine->need_fcst_clus_split = true;

   obs_engine->need_obs_conv        = false;
   obs_engine->need_obs_thresh      = false;
   obs_engine->need_obs_split       = false;
   obs_engine->need_obs_merge       = true;
   obs_engine->need_obs_clus_split  = true;

   obs_engine->need_match           = true;

   //
   // Copy the top level set collection down to the obs engine
   // to capture any merging that has already occurred, via
   // the double threshold method.  But only copy down those
   // sets containing merged observation objects.
   //
   for(i=0; i<collection.n_sets; i++) {
      if(collection.set[i].n_obs > 0) {
         obs_engine->collection.make_room();
         for(j=0; j<collection.set[i].n_obs; j++) {

            obs_engine->collection.make_room();

            obs_engine->collection.set[obs_engine->collection.n_sets].add_pair(
               -1, collection.set[i].obs_number[j]);
         }
         obs_engine->collection.n_sets++;
      }
   }

   //
   // Perform merging and matching for the obs_engine using the
   // simple merging and matching approach
   //
   obs_engine->do_match_merge();

   //
   // Generate the fcst and obs composite split fields
   //
   obs_engine->do_fcst_clus_splitting();
   obs_engine->do_obs_clus_splitting();

   //
   // Based on the results of the merging and matching
   // of the obs_engine, update the set collection
   // to indicate merging
   //
   for(i=0; i<obs_engine->collection.n_sets; i++) {

      //
      // All objects will at least match themselves.
      // only define sets when they are composed of two or
      // more simple objects.
      //
      if(obs_engine->collection.set[i].n_obs >= 2) {
         collection.make_room();
         for(j=0; j<obs_engine->collection.set[i].n_obs; j++) {

            collection.set[collection.n_sets].add_pair(
               -1, obs_engine->collection.set[i].obs_number[j]);
         }
         collection.n_sets++;
      }
   }

   //
   // Compute the cluster single and pair features
   //
   obs_engine->do_cluster_features();

   //
   // Done
   //

   return;
}

///////////////////////////////////////////////////////////////////////
//
// Perform matching between the already merged forecast and
// observation fields allowing no additional merging of objects in
// the observation field
//
///////////////////////////////////////////////////////////////////////

void ModeFuzzyEngine::do_match_fcst_merge() {
   int j, k, n;
   InterestInfo junkinfo;
   ShapeData * fcst_shape = (ShapeData *) 0;
   ShapeData * obs_shape = (ShapeData *) 0;

   do_fcst_splitting();
   do_obs_splitting();

   clear_colors();

   fcst_shape = new ShapeData [n_fcst];
   obs_shape = new ShapeData [n_obs];

   if(!fcst_shape || !obs_shape) {
      mlog << Error << "\nModeFuzzyEngine::do_match_fcst_merge() -> "
           << "memory allocation error\n\n";
      exit(1);
   }

   //
   // Do the single features
   //
   fcst_single.set_size(n_fcst);

   for(j=0; j<n_fcst; j++) {
      fcst_shape[j] = select(*fcst_split, j+1);
      fcst_single[j].set(*fcst_raw, *fcst_thresh, fcst_shape[j],
                         conf_info.inten_perc_value,
                         conf_info.Fcst->var_info->is_precipitation());
      fcst_single[j].object_number = j+1;
   }

   obs_single.set_size(n_obs);

   for(j=0; j<n_obs; j++) {
      obs_shape[j] = select(*obs_split, j+1);
      obs_single[j].set(*obs_raw, *obs_thresh, obs_shape[j],
                        conf_info.inten_perc_value,
                        conf_info.Obs->var_info->is_precipitation());
      obs_single[j].object_number = j+1;
   }

   //
   // Do the pair features
   //
   pair_single.set_size(n_fcst*n_obs);

   for(j=0; j<n_fcst; j++) {
      for(k=0; k<n_obs; k++) {

         n = two_to_one(j, k);

         pair_single[n].set(fcst_single[j], obs_single[k],
                     conf_info.max_centroid_dist);
         pair_single[n].pair_number = n;
      }
   }

   //
   // Calculate the interest values
   //
   info_singles.set_size(n_fcst*n_obs);

   for(j=0; j<n_fcst; j++) {
      for(k=0; k<n_obs; k++) {

         n = two_to_one(j, k);

         info_singles[n].fcst_number    = (j+1);
         info_singles[n].obs_number     = (k+1);
         info_singles[n].pair_number    = n;
         info_singles[n].interest_value = total_interest(conf_info,
                                             pair_single[n], j+1, k+1,
                                             true);

      }
   }

   //
   // Sort the interest values in decreasing order
   //
   n = n_fcst*n_obs;

   for(j=0; j<(n-1); j++) {
      for(k=(j+1); k<n; k++) {

         if(info_singles[j].interest_value < info_singles[k].interest_value) {

            junkinfo = info_singles[j];
            info_singles[j] = info_singles[k];
            info_singles[k] = junkinfo;

         }
      }
   }

   //
   // Form the sets
   //
   n = n_fcst*n_obs;

   for(j=0; j<n; j++) {

      if(info_singles[j].interest_value < conf_info.total_interest_thresh) {
         continue;
      }

      //
      // Only add this pair if the forecast object is not already matched
      //
      if(!collection.is_fcst_matched(info_singles[j].fcst_number)) {
         collection.add_pair(info_singles[j].fcst_number, info_singles[j].obs_number);
      }
   }

   //
   // Clear out any empty sets
   //
   collection.clear_empty_sets();

   //
   // Assign the colors
   //
   if(collection.n_sets > ctable.n_entries()) {
      mlog << Warning << "\nModeFuzzyEngine::do_match_fcst_merge() -> "
           << "more object matches (" << collection.n_sets
           << ") than defined object colors (" << ctable.n_entries()
           << ") ... reusing some colors!\n\n";
   }

   fcst_color.extend(n_fcst);

   for(j=0; j<n_fcst; j++) {
      fcst_color.add(unmatched_color);

      for(k=0; k<(collection.n_sets); k++) {

         if(collection.set[k].has_fcst(j+1)) {
            fcst_color[j] = ctable.nearest((k%ctable.n_entries())+1);
            break;
         }
      }

   }

   obs_color.extend(n_obs);

   for(j=0; j<n_obs; j++) {
      obs_color.add(unmatched_color);

      for(k=0; k<(collection.n_sets); k++) {

         if(collection.set[k].has_obs(j+1)) {
            obs_color[j] = ctable.nearest((k%ctable.n_entries())+1);
            break;
         }
      }
   }

   //
   // Done
   //

   delete [] fcst_shape;  fcst_shape = (ShapeData *) 0;
   delete [] obs_shape;   obs_shape = (ShapeData *) 0;

   return;
}

///////////////////////////////////////////////////////////////////////
//
// Perform matching between the already merged forecast and observation
// fields allowing no additional merging of objects in the either field
//
///////////////////////////////////////////////////////////////////////

void ModeFuzzyEngine::do_match_only() {
   int j, k, n;
   InterestInfo junkinfo;
   ShapeData * fcst_shape = (ShapeData *) 0;
   ShapeData * obs_shape = (ShapeData *) 0;

   do_fcst_splitting();
   do_obs_splitting();

   clear_colors();

   fcst_shape = new ShapeData [n_fcst];
   obs_shape = new ShapeData [n_obs];

   if(!fcst_shape || !obs_shape) {
      mlog << Error << "\nModeFuzzyEngine::do_match_only() -> "
           << "memory allocation error\n\n";
      exit(1);
   }

   //
   // Do the single features
   //
   fcst_single.set_size(n_fcst);

   for(j=0; j<n_fcst; j++) {
      fcst_shape[j] = select(*fcst_split, j+1);
      fcst_single[j].set(*fcst_raw, *fcst_thresh, fcst_shape[j],
                         conf_info.inten_perc_value,
                         conf_info.Fcst->var_info->is_precipitation());
      fcst_single[j].object_number = j+1;
   }

   obs_single.set_size(n_obs);

   for(j=0; j<n_obs; j++) {
      obs_shape[j] = select(*obs_split, j+1);
      obs_single[j].set(*obs_raw, *obs_thresh, obs_shape[j],
                        conf_info.inten_perc_value,
                        conf_info.Obs->var_info->is_precipitation());
      obs_single[j].object_number = j+1;
   }

   //
   // Do the pair features
   //
   pair_single.set_size(n_fcst*n_obs);

   for(j=0; j<n_fcst; j++) {
      for(k=0; k<n_obs; k++) {

         n = two_to_one(j, k);

         pair_single[n].set(fcst_single[j], obs_single[k],
                     conf_info.max_centroid_dist);
         pair_single[n].pair_number = n;
      }
   }

   //
   // Calculate the interest values
   //
   info_singles.set_size(n_fcst*n_obs);

   for(j=0; j<n_fcst; j++) {
      for(k=0; k<n_obs; k++) {

         n = two_to_one(j, k);

         info_singles[n].fcst_number    = (j+1);
         info_singles[n].obs_number     = (k+1);
         info_singles[n].pair_number    = n;
         info_singles[n].interest_value = total_interest(conf_info,
                                             pair_single[n], j+1, k+1,
                                             true);
      }
   }

   //
   // Sort the interest values in decreasing order
   //
   n = n_fcst*n_obs;
   for(j=0; j<(n-1); j++) {
      for(k=(j+1); k<n; k++) {

         if(info_singles[j].interest_value < info_singles[k].interest_value) {

            junkinfo = info_singles[j];
            info_singles[j] = info_singles[k];
            info_singles[k] = junkinfo;
         }
      }
   }

   //
   // Form the sets
   //
   n = n_fcst*n_obs;
   for(j=0; j<n; j++) {

      if(info_singles[j].interest_value < conf_info.total_interest_thresh)
         continue;

      //
      // Only add this pair if both the forecast and observation objects
      // are not already matched
      //
      if(!collection.is_fcst_matched(info_singles[j].fcst_number) &&
         !collection.is_obs_matched(info_singles[j].obs_number)) {
         collection.add_pair(info_singles[j].fcst_number, info_singles[j].obs_number);
      }
   }

   //
   // Clear out any empty sets
   //
   collection.clear_empty_sets();

   //
   // Assign the colors
   //
   if(collection.n_sets > ctable.n_entries()) {
      mlog << Warning << "\nModeFuzzyEngine::do_match_only() -> "
           << "more object matches (" << collection.n_sets
           << ") than defined object colors (" << ctable.n_entries()
           << ") ... reusing some colors!\n\n";
   }

   fcst_color.extend(n_fcst);

   for(j=0; j<n_fcst; j++) {
      fcst_color.add(unmatched_color);

      for(k=0; k<(collection.n_sets); k++) {
         if(collection.set[k].has_fcst(j+1)) {
            fcst_color[j] = ctable.nearest((k%ctable.n_entries())+1);
            break;
         }
      }
   }

   obs_color.extend(n_obs);

   for(j=0; j<n_obs; j++) {
      obs_color.add(unmatched_color);

      for(k=0; k<(collection.n_sets); k++) {
         if(collection.set[k].has_obs(j+1)) {
            obs_color[j] = ctable.nearest((k%ctable.n_entries())+1);
            break;
         }
      }
   }

   //
   // Done
   //

   delete [] fcst_shape;   fcst_shape = (ShapeData *) 0;
   delete [] obs_shape;    obs_shape = (ShapeData *) 0;

   return;
}

///////////////////////////////////////////////////////////////////////
//
// Create a split composite field based on the merging of the single objects
//
///////////////////////////////////////////////////////////////////////

void ModeFuzzyEngine::do_fcst_clus_splitting() {
   int x, y, set_number;
   double v;
   ShapeData junk;

   //
   // Initialize fcst_clus_split
   //
   *fcst_clus_split = *fcst_split;

   for(x=0; x<fcst_clus_split->data.nx(); x++) {
      for(y=0; y<fcst_clus_split->data.ny(); y++) {

         v = fcst_split->data(x, y);

         if( is_eq(v, 0.0) ) continue;

         set_number = collection.fcst_set_number(nint(v));

         fcst_clus_split->data.set(set_number + 1, x, y);
      }  // end for y
   }  // end for x

   fcst_clus_split->calc_moments();

   //
   // Done
   //

   need_fcst_clus_split = false;

   return;
}

///////////////////////////////////////////////////////////////////////
//
// Create a split composite field based on the merging of the single
// objects
//
///////////////////////////////////////////////////////////////////////

void ModeFuzzyEngine::do_obs_clus_splitting() {
   int x, y, set_number;
   double v;
   ShapeData junk;

   //
   // Initialize obs_clus_split
   //
   *obs_clus_split = *obs_split;

   for(x=0; x<obs_clus_split->data.nx(); x++) {
      for(y=0; y<obs_clus_split->data.ny(); y++) {

         v = obs_split->data(x, y);

         if(is_eq(v, 0.0)) continue;

         set_number = collection.obs_set_number(nint(v));

         obs_clus_split->data.set(set_number + 1, x, y);
      }  // end for y
   }  // end for x

   obs_clus_split->calc_moments();

   //
   // Done
   //

   need_obs_clus_split = false;

   return;
}

///////////////////////////////////////////////////////////////////////

void ModeFuzzyEngine::do_cluster_features() {
   int j;
   ShapeData * fcst_clus_shape = (ShapeData *) 0;
   ShapeData * obs_clus_shape  = (ShapeData *) 0;

   if(need_fcst_clus_split) do_fcst_clus_splitting();
   if(need_obs_clus_split)  do_obs_clus_splitting();

   //
   // Store the number of clusters
   //
   n_clus = collection.n_sets;

   fcst_clus_shape = new ShapeData [n_clus];
   obs_clus_shape  = new ShapeData [n_clus];

   if(!fcst_clus_shape || !obs_clus_shape) {

      mlog << Error << "\nModeFuzzyEngine::do_cluster_features() -> "
           << "memory allocation error\n\n";
      exit(1);
   }

   //
   // Do the single features for clusters
   //
   fcst_cluster.set_size(n_clus);
    obs_cluster.set_size(n_clus);

   for(j=0; j<n_clus; j++) {
      fcst_clus_shape[j] = select(*fcst_clus_split, j+1);
      fcst_cluster[j].set(*fcst_raw, *fcst_thresh, fcst_clus_shape[j],
                       conf_info.inten_perc_value,
                       conf_info.Fcst->var_info->is_precipitation());
      fcst_cluster[j].object_number = j+1;

      obs_clus_shape[j] = select(*obs_clus_split, j+1);
      obs_cluster[j].set(*obs_raw, *obs_thresh, obs_clus_shape[j],
                      conf_info.inten_perc_value,
                      conf_info.Obs->var_info->is_precipitation());
      obs_cluster[j].object_number = j+1;
   }

   //
   // Do the pair features
   //
   pair_cluster.set_size(n_clus);

   for(j=0; j<n_clus; j++) {
      pair_cluster[j].set(fcst_cluster[j], obs_cluster[j],
                       conf_info.max_centroid_dist);
      pair_cluster[j].pair_number = j+1;
   }

   //
   // Calculate the interest values
   //
   info_clus.set_size(n_clus);

   for(j=0; j<n_clus; j++) {
      info_clus[j].fcst_number    = (j+1);
      info_clus[j].obs_number     = (j+1);
      info_clus[j].pair_number    = j;
      info_clus[j].interest_value = total_interest(conf_info,
                                       pair_cluster[j], j+1, j+1,
                                       false);
   }

   //
   // Done
   //

   delete [] fcst_clus_shape; fcst_clus_shape = (ShapeData *) 0;
   delete [] obs_clus_shape;  obs_clus_shape  = (ShapeData *) 0;

   return;
}

///////////////////////////////////////////////////////////////////////

int ModeFuzzyEngine::get_info_index(int pair_n) const {
   int i;

   for(i=0; i<(info_singles.n()); i++) {

      if(info_singles[i].pair_number == pair_n) return(i);

   }

   return(-1);
}

///////////////////////////////////////////////////////////////////////

int ModeFuzzyEngine::get_matched_fcst(int area) const {
   int i, count;

   count = 0;

   for(i=0; i<n_fcst; i++) {

      if(collection.fcst_set_number(i+1) != -1) {
         if(area) count += nint(fcst_single[i].area);
         else     count += 1;
      }
   }

   return(count);
}

///////////////////////////////////////////////////////////////////////

int ModeFuzzyEngine::get_unmatched_fcst(int area) const {
   int i, count;

   count = 0;

   for(i=0; i<n_fcst; i++) {

      if(collection.fcst_set_number(i+1) == -1) {
         if(area) count += nint(fcst_single[i].area);
         else     count += 1;
      }
   }

   return(count);
}

///////////////////////////////////////////////////////////////////////

int ModeFuzzyEngine::get_matched_obs(int area) const {
   int i, count;

   count = 0;

   for(i=0; i<n_obs; i++) {

      if(collection.obs_set_number(i+1) != -1) {
         if(area) count += nint(obs_single[i].area);
         else     count += 1;
      }
   }

   return(count);
}

///////////////////////////////////////////////////////////////////////

int ModeFuzzyEngine::get_unmatched_obs(int area) const {
   int i, count;

   count = 0;

   for(i=0; i<n_obs; i++) {

      if(collection.obs_set_number(i+1) == -1) {
         if(area) count += nint(obs_single[i].area);
         else     count += 1;
      }
   }

   return(count);
}

///////////////////////////////////////////////////////////////////////

double total_interest(ModeConfInfo &mc, const PairFeature &p,
                      int fcst_num, int obs_num, bool is_single) {
   double attribute;
   double interest, weight;
   double confidence;
   double aspect_obs, aspect_fcst;
   double conf_obs, conf_fcst;
   double term, sum, weight_sum;
   double total;

   if(mlog.verbosity_level() >= print_interest_log_level) {

      ConcatString cs;
      if(is_single) {
         cs.format("single pair F%03d_O%03d", fcst_num, obs_num);
      }
      else {
         cs.format("cluster pair CF%03d_CO%03d", fcst_num, obs_num);
      }

      mlog << Debug(print_interest_log_level)
           << "\n" << sep_str << "\n\n"
           << "Computing total interest for " << cs << ".\n\n";
   }

   ////////////////////////////////////////////////////////////////////
   //
   // If the distance flag is set and the centroid distance is too
   // large, don't compute the interest for this pair.
   //
   ////////////////////////////////////////////////////////////////////

   if(is_single && p.centroid_dist > mc.max_centroid_dist) {
      total = bad_data_double;

      if(mlog.verbosity_level() >= print_interest_log_level) {
         mlog << Debug(print_interest_log_level)
              << "Total Interest = " << total << "\n"
              << "Centroid Distance (" << p.centroid_dist
              << ") > Max Centroid Distance ("
              << mc.max_centroid_dist << ")\n";
      }
      return(total);
   }

   sum = 0.0;
   weight_sum = 0.0;

   ////////////////////////////////////////////////////////////////////
   //
   // Centroid distance
   //
   ////////////////////////////////////////////////////////////////////

   attribute   = p.centroid_dist;
   interest    = (*mc.centroid_dist_if)(attribute);
   confidence  = area_ratio_conf(p.area_ratio);
   weight      = mc.centroid_dist_wt;
   term        = weight*interest*confidence;
   sum        += term;
   weight_sum += weight*confidence;

   if(mlog.verbosity_level() >= print_interest_log_level) {
      mlog << Debug(print_interest_log_level)
           << "Centroid Distance:\n"
           << "------------------\n"
           << "   Value      = " << attribute  << "\n"
           << "   Interest   = " << interest   << "\n"
           << "   Confidence = " << confidence << "\n"
           << "   Weight     = " << weight     << "\n"
           << "   Term       = " << term       << "\n"
           << "\n";
   }

   ////////////////////////////////////////////////////////////////////
   //
   // Boundary distance
   //
   ////////////////////////////////////////////////////////////////////

   attribute   = p.boundary_dist;
   interest    = (*mc.boundary_dist_if)(attribute);
   confidence  = 1.0;
   weight      = mc.boundary_dist_wt;
   term        = weight*interest*confidence;
   sum        += term;
   weight_sum += weight*confidence;

   if(mlog.verbosity_level() >= print_interest_log_level) {
      mlog << Debug(print_interest_log_level)
           << "Boundary Distance:\n"
           << "------------------\n"
           << "   Value      = " << attribute  << "\n"
           << "   Interest   = " << interest   << "\n"
           << "   Confidence = " << confidence << "\n"
           << "   Weight     = " << weight     << "\n"
           << "   Term       = " << term       << "\n"
           << "\n";
   }

   ////////////////////////////////////////////////////////////////////
   //
   // Convex Hull distance
   //
   ////////////////////////////////////////////////////////////////////

   attribute   = p.convex_hull_dist;
   interest    = (*mc.convex_hull_dist_if)(attribute);
   confidence  = 1.0;
   weight      = mc.convex_hull_dist_wt;
   term        = weight*interest*confidence;
   sum        += term;
   weight_sum += weight*confidence;

   if(mlog.verbosity_level() >= print_interest_log_level) {
      mlog << Debug(print_interest_log_level)
           << "Convex Hull Distance:\n"
           << "---------------------\n"
           << "   Value      = " << attribute  << "\n"
           << "   Interest   = " << interest   << "\n"
           << "   Confidence = " << confidence << "\n"
           << "   Weight     = " << weight     << "\n"
           << "   Term       = " << term       << "\n"
           << "\n";
   }

   ////////////////////////////////////////////////////////////////////
   //
   // Angle difference
   //
   ////////////////////////////////////////////////////////////////////

   attribute   = p.angle_diff;
   interest    = (*mc.angle_diff_if)(attribute);
   aspect_obs  = p.Obs->aspect_ratio;
   aspect_fcst = p.Fcst->aspect_ratio;
   conf_obs    = aspect_ratio_conf(aspect_obs);
   conf_fcst   = aspect_ratio_conf(aspect_fcst);
   confidence  = sqrt(conf_obs*conf_fcst);
   weight      = mc.angle_diff_wt;
   term        = weight*interest*confidence;
   sum        += term;
   weight_sum += weight*confidence;

   if(mlog.verbosity_level() >= print_interest_log_level) {
      mlog << Debug(print_interest_log_level)
           << "Angle Difference:\n"
           << "-----------------\n"
           << "   Value      = " << attribute  << "\n"
           << "   Interest   = " << interest   << "\n"
           << "   Confidence = " << confidence << "\n"
           << "   Weight     = " << weight     << "\n"
           << "   Term       = " << term       << "\n"
           << "\n";
   }

   ////////////////////////////////////////////////////////////////////
   //
   // Aspect ratio difference
   //
   ////////////////////////////////////////////////////////////////////

   attribute   = p.aspect_diff;
   interest    = (*mc.aspect_diff_if)(attribute);
   confidence  = 1.0;
   weight      = mc.aspect_diff_wt;
   term        = weight*interest*confidence;
   sum        += term;
   weight_sum += weight*confidence;

   if(mlog.verbosity_level() >= print_interest_log_level) {
      mlog << Debug(print_interest_log_level)
           << "Aspect Ratio Difference:\n"
           << "------------------------\n"
           << "   Value      = " << attribute  << "\n"
           << "   Interest   = " << interest   << "\n"
           << "   Confidence = " << confidence << "\n"
           << "   Weight     = " << weight     << "\n"
           << "   Term       = " << term       << "\n"
           << "\n";
   }

   ////////////////////////////////////////////////////////////////////
   //
   // Area ratio
   //
   ////////////////////////////////////////////////////////////////////

   attribute   = p.area_ratio;
   interest    = (*mc.area_ratio_if)(attribute);
   confidence  = 1.0;
   weight      = mc.area_ratio_wt;
   term        = weight*interest*confidence;
   sum        += term;
   weight_sum += weight*confidence;

   if(mlog.verbosity_level() >= print_interest_log_level) {
      mlog << Debug(print_interest_log_level)
           << "Area Ratio:\n"
           << "-----------\n"
           << "   Value      = " << attribute  << "\n"
           << "   Interest   = " << interest   << "\n"
           << "   Confidence = " << confidence << "\n"
           << "   Weight     = " << weight     << "\n"
           << "   Term       = " << term       << "\n"
           << "\n";
   }

   ////////////////////////////////////////////////////////////////////
   //
   // Intersection/area ratio
   //
   ////////////////////////////////////////////////////////////////////

   attribute   = (p.intersection_area)/(min(p.Obs->area, p.Fcst->area));
   interest    = (*mc.int_area_ratio_if)(attribute);
   confidence  = 1.0;
   weight      = mc.int_area_ratio_wt;
   term        = weight*interest*confidence;
   sum        += term;
   weight_sum += weight*confidence;

   if(mlog.verbosity_level() >= print_interest_log_level) {
      mlog << Debug(print_interest_log_level)
           << "Intersection/Area Ratio:\n"
           << "------------------------\n"
           << "   Value      = " << attribute  << "\n"
           << "   Interest   = " << interest   << "\n"
           << "   Confidence = " << confidence << "\n"
           << "   Weight     = " << weight     << "\n"
           << "   Term       = " << term       << "\n"
           << "\n";
   }

   ////////////////////////////////////////////////////////////////////
   //
   // Curvature ratio
   //
   ////////////////////////////////////////////////////////////////////

   attribute   = p.curvature_ratio;
   interest    = (*mc.curvature_ratio_if)(attribute);
   confidence  = 1.0;
   weight      = mc.curvature_ratio_wt;
   term        = weight*interest*confidence;
   sum        += term;
   weight_sum += weight*confidence;

   if(mlog.verbosity_level() >= print_interest_log_level) {
      mlog << Debug(print_interest_log_level)
           << "Curvature Ratio:\n"
           << "----------------\n"
           << "   Value      = " << attribute  << "\n"
           << "   Interest   = " << interest   << "\n"
           << "   Confidence = " << confidence << "\n"
           << "   Weight     = " << weight     << "\n"
           << "   Term       = " << term       << "\n"
           << "\n";
   }

   ////////////////////////////////////////////////////////////////////
   //
   // Complexity ratio
   //
   ////////////////////////////////////////////////////////////////////

   attribute   = p.complexity_ratio;
   interest    = (*mc.complexity_ratio_if)(attribute);
   confidence  = 1.0;
   weight      = mc.complexity_ratio_wt;
   term        = weight*interest*confidence;
   sum        += term;
   weight_sum += weight*confidence;

   if(mlog.verbosity_level() >= print_interest_log_level) {
      mlog << Debug(print_interest_log_level)
           << "Complexity Ratio:\n"
           << "-----------------\n"
           << "   Value      = " << attribute  << "\n"
           << "   Interest   = " << interest   << "\n"
           << "   Confidence = " << confidence << "\n"
           << "   Weight     = " << weight     << "\n"
           << "   Term       = " << term       << "\n"
           << "\n";
   }

   ////////////////////////////////////////////////////////////////////
   //
   // Nth Percentile intensity ratio
   //
   ////////////////////////////////////////////////////////////////////

   attribute   = p.percentile_intensity_ratio;
   interest    = (*mc.inten_perc_ratio_if)(attribute);
   confidence  = 1.0;
   weight      = mc.inten_perc_ratio_wt;
   term        = weight*interest*confidence;
   sum        += term;
   weight_sum += weight*confidence;

   if(mlog.verbosity_level() >= print_interest_log_level) {
      mlog << Debug(print_interest_log_level)
           << "Percentile (" << mc.inten_perc_value
           << "th) Intensity Ratio:\n"
           << "--------------------\n"
           << "   Value      = " << attribute  << "\n"
           << "   Interest   = " << interest   << "\n"
           << "   Confidence = " << confidence << "\n"
           << "   Weight     = " << weight     << "\n"
           << "   Term       = " << term       << "\n"
           << "\n";
   }

   ////////////////////////////////////////////////////////////////////
   //
   // Done
   //
   ////////////////////////////////////////////////////////////////////

   total = sum/weight_sum;

   if(mlog.verbosity_level() >= print_interest_log_level) {
      mlog << Debug(print_interest_log_level)
           << "Total Interest = (sum of terms)/(sum of weights*confidence)\n\n"
           << "               = " << sum << "/" << weight_sum << "\n\n"
           << "               = " << total << "\n\n";
   }

   return(total);
}

///////////////////////////////////////////////////////////////////////

double interest_percentile(ModeFuzzyEngine &eng, const double p, const int flag) {
   int i, fcst_i, obs_i, n_values;
   double interest, ptile;
   double *v = (double *) 0;
   NumArray fcst_na, obs_na;

   if(eng.conf_info.match_flag == 0 ||
      eng.n_fcst                    == 0 ||
      eng.n_obs                     == 0) return(0.0);

   //
   // Initialize the maximum interest value for each object to zero.
   //
   for(i=0; i<eng.n_fcst; i++) fcst_na.add(0.0);
   for(i=0; i<eng.n_obs;  i++) obs_na.add(0.0);

   //
   // Loop through all the pairs and keep track of the maximum interest values.
   //
   for(i=0; i<(eng.n_fcst*eng.n_obs); i++) {

      //
      // Skip this interest info if it's not assigned
      //
      if(eng.info_singles[i].fcst_number == 0 ||
         eng.info_singles[i].obs_number  == 0) continue;

      interest = eng.info_singles[i].interest_value;
      fcst_i   = eng.info_singles[i].fcst_number - 1;
      obs_i    = eng.info_singles[i].obs_number - 1;

      if(interest >= fcst_na[fcst_i]) fcst_na.set(fcst_i, interest);
      if(interest >= obs_na[obs_i])   obs_na.set(obs_i,   interest);
   }

   //
   // Allocate memory
   //
   v = new double [eng.n_fcst + eng.n_obs];

   //
   // Add the maximum interest values for the forecast and/or observation
   //
   n_values = 0;
   if(flag == 1 || flag == 3) {
      for(i=0; i<eng.n_fcst; i++) {
         v[n_values] = fcst_na[i];
         n_values++;
      }
   }
   if(flag == 2 || flag == 3) {
      for(i=0; i<eng.n_obs; i++) {
         v[n_values] = obs_na[i];
         n_values++;
      }
   }

   //
   // Sort the maximum interest values
   //
   sort(v, n_values);

   //
   // Get the requested percentile
   //
   ptile = percentile(v, n_values, p/100.0);

   //
   // Done
   //

   if(v) { delete [] v; v = (double *) 0; }

   return(ptile);
}

///////////////////////////////////////////////////////////////////////

void write_engine_stats(ModeFuzzyEngine & eng, const Grid & grid, AsciiTable & at)

{

   int i, j, row;

   //
   // Compute the maximum number of rows possible
   //
   i = 1;                        // Header row
   i += eng.n_fcst;              // Simple forecast objects
   i += eng.n_obs;               // Simple observation objects
   i += eng.n_fcst * eng.n_obs;  // Pairs of simple objects
   i += 3*eng.collection.n_sets; // Clusters: fcst, obs, pairs

   //
   // Setup the AsciiTable to be used
   //
   at.clear();
   j = n_mode_hdr_columns + n_mode_obj_columns;
   at.set_size(i, j);                         // Set table size
   justify_mode_cols(at);                     // Justify columns
   at.set_precision(                          // Set the precision
      eng.conf_info.conf.output_precision());
   at.set_bad_data_value(bad_data_double);    // Set the bad data value
   at.set_bad_data_str(na_str);               // Set the bad data string
   at.set_delete_trailing_blank_rows(1);      // No trailing blank rows

   //
   //  calculate n_valid
   //

int x, y;

eng.n_valid = 0;

for (x=0; x<(grid.nx()); ++x)  {

   for (y=0; y<(grid.ny()); ++y)  {

      if ( eng.fcst_raw->is_bad_data(x, y) || eng.obs_raw->is_bad_data(x, y) )  continue;

      ++(eng.n_valid);

   }

}

   //
   // Initialize row count
   //
   row = 0;

   //
   // Column headers
   //
   write_header_row(eng, at, row);
   row++;

   //
   // Single objects
   //
   for(i=0; i<eng.n_fcst; i++) {
      write_fcst_single(eng, i, grid, at, row);
      row++;
   }

   for(i=0; i<eng.n_obs; i++) {
      write_obs_single(eng, i, grid, at, row);
      row++;
   }

   //
   // If no matching was requested, don't write any more
   //
   if(eng.conf_info.match_flag == 0) return;

   //
   // Object pairs, increment the counter within the subroutine
   //
   for(i=0; i<eng.n_fcst; i++) {
      for(j=0; j<eng.n_obs; j++) {
         write_pair(eng, grid, i, j, at, row);
      }
   }

   //
   // Single composites
   //
   for(i=0; i<(eng.collection.n_sets); i++) {
      write_fcst_cluster(eng, i, grid, at, row);
      row++;
   }

   for(i=0; i<(eng.collection.n_sets); i++) {
      write_obs_cluster(eng, i, grid, at, row);
      row++;
   }

   //
   // Composite Pairs
   //
   for(i=0; i<(eng.collection.n_sets); i++) {
      write_cluster_pair(eng, grid, i, at, row);
      row++;
   }

   //
   // Done
   //

   return;
}

///////////////////////////////////////////////////////////////////////

void write_header_row(ModeFuzzyEngine &eng, AsciiTable &at, const int row)

{

   int i, c;
   ConcatString tmp_str;

   //
   // Write out the MODE header columns
   //
   for(i=0; i<n_mode_hdr_columns; i++) {
      at.set_entry(row, i, mode_hdr_columns[i]);
   }

   //
   // Write out the MODE objects columns
   //
   for(i=0; i<n_mode_obj_columns; i++) {
      at.set_entry(row, i + n_mode_hdr_columns, mode_obj_columns[i]);
   }

   //
   // Over-ride the name of the INTENSITY_USER column
   //
   c = METHdrTable.header(met_version, "MODE", "OBJ")->col_offset("INTENSITY_USER");
   if(nint(eng.conf_info.inten_perc_value) == 101) {
      tmp_str = "INTENSITY_MEAN";
   }
   else if(nint(eng.conf_info.inten_perc_value) == 102) {
      tmp_str = "INTENSITY_SUM";
   }
   else {
     tmp_str.format("INTENSITY_%d",
               nint(eng.conf_info.inten_perc_value));
   }
   at.set_entry(row, c, tmp_str);

   return;
}

///////////////////////////////////////////////////////////////////////

void write_header_columns(ModeFuzzyEngine & eng, const Grid & grid, AsciiTable & at, const int row)

{
   int c = 0;
   ConcatString s;


   // Version
   at.set_entry(row, c++,
                (string) met_version);

   // Model Name
   s = check_hdr_str(conf_key_model,
                     eng.conf_info.model);
   at.set_entry(row, c++, s.text());

     //  N_valid
   at.set_entry(row, c++, eng.n_valid);

     //  grid res
   at.set_entry(row, c++, eng.conf_info.grid_res);


   // Description
   s = check_hdr_str(conf_key_desc, eng.conf_info.desc);
   at.set_entry(row, c++, s.text());

   // Forecast lead time
   at.set_entry(row, c++,
                sec_to_hhmmss(eng.fcst_raw->data.lead()));

   // Forecast valid time
   at.set_entry(row, c++,
                unix_to_yyyymmdd_hhmmss(eng.fcst_raw->data.valid()));

   // Forecast accumulation time
   at.set_entry(row, c++,
                sec_to_hhmmss(eng.fcst_raw->data.accum()));

   // Observation lead time
   at.set_entry(row, c++,
                sec_to_hhmmss(eng.obs_raw->data.lead()));

   // Observation valid time
   at.set_entry(row, c++,
                unix_to_yyyymmdd_hhmmss(eng.obs_raw->data.valid()));

   // Observation accumulation time
   at.set_entry(row, c++,
                sec_to_hhmmss(eng.obs_raw->data.accum()));

   // Forecast convolution radius
   at.set_entry(row, c++,
                eng.conf_info.Fcst->conv_radius);

   // Forecast convolution threshold
   at.set_entry(row, c++,
                eng.conf_info.Fcst->conv_thresh.get_str());

   // Observation convolution radius
   at.set_entry(row, c++,
                eng.conf_info.Obs->conv_radius);

   // Observation convolution threshold
   at.set_entry(row, c++,
                eng.conf_info.Obs->conv_thresh.get_str());

   // Forecast Variable Name
<<<<<<< HEAD
   s = check_hdr_str(eng.conf_info.Fcst->var_info->name_attr());
   at.set_entry(row, c++, s.text());

   // Forecast Variable Units
   s = check_hdr_str(eng.conf_info.Fcst->var_info->units_attr(), true);
   at.set_entry(row, c++, s.text());

   // Forecast Variable Level
   s = check_hdr_str(eng.conf_info.Fcst->var_info->level_attr(), true);
   at.set_entry(row, c++, s.text());

   // Observation Variable Name
   s = check_hdr_str(eng.conf_info.Obs->var_info->name_attr());
   at.set_entry(row, c++, s.text());

   // Observation Variable Units
   s = check_hdr_str(eng.conf_info.Obs->var_info->units_attr(), true);
   at.set_entry(row, c++, s.text());

   // Observation Variable Level
   s = check_hdr_str(eng.conf_info.Obs->var_info->level_attr(), true);
=======
   s = check_hdr_str(conf_key_fcst_var,
                     eng.conf_info.fcst_info->name_attr());
   at.set_entry(row, c++, s.text());

   // Forecast Variable Units
   s = check_hdr_str(conf_key_fcst_units,
                     eng.conf_info.fcst_info->units_attr(), true);
   at.set_entry(row, c++, s.text());

   // Forecast Variable Level
   s = check_hdr_str(conf_key_fcst_lev,
                     eng.conf_info.fcst_info->level_attr(), true);
   at.set_entry(row, c++, s.text());

   // Observation Variable Name
   s = check_hdr_str(conf_key_obs_var,
                     eng.conf_info.obs_info->name_attr());
   at.set_entry(row, c++, s.text());

   // Observation Variable Units
   s = check_hdr_str(conf_key_obs_units,
                     eng.conf_info.obs_info->units_attr(), true);
   at.set_entry(row, c++, s.text());

   // Observation Variable Level
   s = check_hdr_str(conf_key_obs_lev,
                     eng.conf_info.obs_info->level_attr(), true);
>>>>>>> de2f9b80
   at.set_entry(row, c++, s.text());

   // Observation type
   s = check_hdr_str(conf_key_obtype,
                     eng.conf_info.obtype);
   at.set_entry(row, c++, s.text());

   return;
}

///////////////////////////////////////////////////////////////////////

void write_fcst_single(ModeFuzzyEngine &eng, const int n, const Grid &grid,
                       AsciiTable &at, const int row) {
   int i, c;
   double lat, lon;
   ConcatString tmp_str;

   if(n >= eng.n_fcst) {
      mlog << Error << "\nwrite_fcst_single(const ModeFuzzyEngine &, int, "
           << "AsciiTable, int) -> "
           << n << " >= number of fcst, " << eng.n_fcst << "\n\n";
      exit(1);
   }

   // Write out the common header columns
   write_header_columns(eng, grid, at, row);

   c = n_mode_hdr_columns;

   // Object ID
   tmp_str.format("F%03d", (n+1));
   at.set_entry(row, c++, tmp_str);

   // Object category
   i = eng.collection.fcst_set_number(n + 1);
   tmp_str.format("CF%03d", (i + 1));
   at.set_entry(row, c++, tmp_str);

   // Convert x,y to lat,lon
   grid.xy_to_latlon(eng.fcst_single[n].centroid_x,
                     eng.fcst_single[n].centroid_y,
                     lat, lon);

   // Object centroid, x-coordinate
   at.set_entry(row, c++, eng.fcst_single[n].centroid_x);

   // Object centroid, y-coordinate
   at.set_entry(row, c++, eng.fcst_single[n].centroid_y);

   // Object centroid, latitude
   at.set_entry(row, c++, lat);

   // Object centroid, longitude
   at.set_entry(row, c++, -1.0*lon);

   // Axis angle
   at.set_entry(row, c++, eng.fcst_single[n].axis_ang);

   // Object length
   at.set_entry(row, c++, eng.fcst_single[n].length);

   // Object width
   at.set_entry(row, c++, eng.fcst_single[n].width);

   // Area of object
   at.set_entry(row, c++,
                nint(eng.fcst_single[n].area));

   // Area in the raw field that meets the threshold criteria
   at.set_entry(row, c++,
                nint(eng.fcst_single[n].area_thresh));

   // Object curvature
   at.set_entry(row, c++, eng.fcst_single[n].curvature);

   // Center of curvature, x-coordinate
   at.set_entry(row, c++, eng.fcst_single[n].curvature_x);

   // Center of curvature, y-coordiante
   at.set_entry(row, c++, eng.fcst_single[n].curvature_y);

   // Object complexity
   at.set_entry(row, c++, eng.fcst_single[n].complexity);

   // 10th percentile of object intensity
   at.set_entry(row, c++,
                eng.fcst_single[n].intensity_ptile.p10);

   // 25th percentile of object intensity
   at.set_entry(row, c++,
                eng.fcst_single[n].intensity_ptile.p25);

   // 50th percentile of object intensity
   at.set_entry(row, c++,
                eng.fcst_single[n].intensity_ptile.p50);

   // 75th percentile of object intensity
   at.set_entry(row, c++,
                eng.fcst_single[n].intensity_ptile.p75);

   // 90th percentile of object intensity
   at.set_entry(row, c++,
                eng.fcst_single[n].intensity_ptile.p90);

   // Specified percentile of object intensity
   at.set_entry(row, c++,
                eng.fcst_single[n].intensity_ptile.pth);

   // Sum of the object intensity values
   at.set_entry(row, c++,
                eng.fcst_single[n].intensity_ptile.sum);

   //
   // Fill the columns that don't apply with bad data values
   //
   for(i=0; i<n_mode_pair_columns; i++) {
      at.set_entry(row, c++, bad_data_double);
   }

   //
   // Done
   //

   return;
}

///////////////////////////////////////////////////////////////////////

void write_obs_single(ModeFuzzyEngine &eng, const int n, const Grid &grid,
                      AsciiTable &at, const int row) {
   int i, c;
   double lat, lon;
   ConcatString tmp_str;

   if(n >= eng.n_obs) {
      mlog << Error << "\nwrite_obs_single(const ModeFuzzyEngine &, int, "
           << "AsciiTable, int) -> "
           << n << " >= number of obs, " << eng.n_obs << "\n\n";
      exit(1);
   }

   // Write out the common header columns
   write_header_columns(eng, grid, at, row);

   c = n_mode_hdr_columns;

   // Object ID
   tmp_str.format("O%03d", (n+1));
   at.set_entry(row, c++, tmp_str);

   // Object category
   i = eng.collection.obs_set_number(n + 1);
   tmp_str.format("CO%03d", (i + 1));
   at.set_entry(row, c++, tmp_str);

   // Convert x,y to lat,lon
   grid.xy_to_latlon(eng.obs_single[n].centroid_x,
                     eng.obs_single[n].centroid_y,
                     lat, lon);

   // Object centroid, x-coordinate
   at.set_entry(row, c++, eng.obs_single[n].centroid_x);

   // Object centroid, y-coordinate
   at.set_entry(row, c++, eng.obs_single[n].centroid_y);

   // Object centroid, latitude
   at.set_entry(row, c++, lat);

   // Object centroid, longitude
   at.set_entry(row, c++, -1.0*lon);

   // Axis angle
   at.set_entry(row, c++, eng.obs_single[n].axis_ang);

   // Object length
   at.set_entry(row, c++, eng.obs_single[n].length);

   // Object width
   at.set_entry(row, c++, eng.obs_single[n].width);

   // Area of object
   at.set_entry(row, c++,
                nint(eng.obs_single[n].area));

   // Area in the raw field that meets the threshold criteria
   at.set_entry(row, c++,
                nint(eng.obs_single[n].area_thresh));

   // Object curvature
   at.set_entry(row, c++, eng.obs_single[n].curvature);

   // Center of curvature, x-coordinate
   at.set_entry(row, c++, eng.obs_single[n].curvature_x);

   // Center of curvature, y-coordiante
   at.set_entry(row, c++, eng.obs_single[n].curvature_y);

   // Object complexity
   at.set_entry(row, c++, eng.obs_single[n].complexity);

   // 10th percentile of object intensity
   at.set_entry(row, c++,
                eng.obs_single[n].intensity_ptile.p10);

   // 25th percentile of object intensity
   at.set_entry(row, c++,
                eng.obs_single[n].intensity_ptile.p25);

   // 50th percentile of object intensity
   at.set_entry(row, c++,
                eng.obs_single[n].intensity_ptile.p50);

   // 75th percentile of object intensity
   at.set_entry(row, c++,
                eng.obs_single[n].intensity_ptile.p75);

   // 90th percentile of object intensity
   at.set_entry(row, c++,
                eng.obs_single[n].intensity_ptile.p90);

   // Specified percentile of object intensity
   at.set_entry(row, c++,
                eng.obs_single[n].intensity_ptile.pth);

   // Sum of the object intensity values
   at.set_entry(row, c++,
                eng.obs_single[n].intensity_ptile.sum);

   //
   // Fill the columns that don't apply with bad data values
   //
   for(i=0; i<n_mode_pair_columns; i++) {
      at.set_entry(row, c++, bad_data_double);
   }

   //
   // Done
   //

   return;
}

///////////////////////////////////////////////////////////////////////

void write_pair(ModeFuzzyEngine &eng, const Grid & grid, const int n_f, const int n_o,
                AsciiTable &at, int &row) {
   int n, i, c, fcst_i, obs_i;
   ConcatString tmp_str;

   if(n_f >= eng.n_fcst || n_o >= eng.n_obs) {
      mlog << Error << "\nwrite_pair(const ModeFuzzyEngine &, int, int, "
           << "AsciiTable &, const int) -> "
           << n_f << " >= number of fcst, " << eng.n_fcst << " or "
           << n_o << " >= number of obs, " << eng.n_obs << "\n\n";
      exit(1);
   }

   n = eng.two_to_one(n_f, n_o);

   //
   // Only dump out pair features if the total interest value for the pair
   // is greater than the print interest threshold
   //
   if( eng.info_singles[eng.get_info_index(n)].interest_value <
       eng.conf_info.print_interest_thresh)  return;

   // Write out the common header columns
   write_header_columns(eng, grid, at, row);

   c = n_mode_hdr_columns;

   // Object ID
   tmp_str.format("F%03d_O%03d", (n_f+1), (n_o+1));
   at.set_entry(row, c++, tmp_str);

   // Object category
   fcst_i = eng.collection.fcst_set_number(n_f+1);
   obs_i  = eng.collection.obs_set_number(n_o+1);
   tmp_str.format("CF%03d_CO%03d", (fcst_i+1), (obs_i+1));
   at.set_entry(row, c++, tmp_str);

   //
   // Fill the columns that don't apply with bad data values
   //
   for(i=0; i<n_mode_single_columns; i++) {
      at.set_entry(row, c++, bad_data_double);
   }

   // Distance between centroids
   at.set_entry(row, c++, eng.pair_single[n].centroid_dist);

   // Distance between boundaries
   at.set_entry(row, c++, eng.pair_single[n].boundary_dist);

   // Distance between convex hulls
   at.set_entry(row, c++,
                eng.pair_single[n].convex_hull_dist);

   // Difference in angles in degrees
   at.set_entry(row, c++, eng.pair_single[n].angle_diff);

   // Difference in aspect ratio
   at.set_entry(row, c++, eng.pair_single[n].aspect_diff);

   // Fcst/Obs area ratio
   at.set_entry(row, c++, eng.pair_single[n].fo_area_ratio);

   // Intersection area
   at.set_entry(row, c++,
                nint(eng.pair_single[n].intersection_area));

   // Union area
   at.set_entry(row, c++,
                nint(eng.pair_single[n].union_area));

   // Symmetric difference area
   at.set_entry(row, c++,
                nint(eng.pair_single[n].symmetric_diff));

   // Intersection over area
   at.set_entry(row, c++,
                eng.pair_single[n].intersection_over_area);

   // Curvature ratio
   at.set_entry(row, c++,
                eng.pair_single[n].curvature_ratio);

   // Complexity ratio
   at.set_entry(row, c++,
                eng.pair_single[n].complexity_ratio);

   // Percentile intensity ratio
   at.set_entry(row, c++,
                eng.pair_single[n].percentile_intensity_ratio);

   // Total interest value
   at.set_entry(row, c++,
                eng.info_singles[eng.get_info_index(n)].interest_value);

   //
   // Increment row counter
   //
   row++;

   return;
}

///////////////////////////////////////////////////////////////////////

void write_fcst_cluster(ModeFuzzyEngine &eng, const int n, const Grid &grid,
                          AsciiTable &at, const int row) {
   int i, c;
   double lat, lon;
   ConcatString tmp_str;

   // Write out the common header columns
   write_header_columns(eng, grid, at, row);

   c = n_mode_hdr_columns;

   // Object ID
   tmp_str.format("CF%03d", (n+1));
   at.set_entry(row, c++, tmp_str);

   // Object category
   at.set_entry(row, c++, tmp_str);

   // Convert x,y to lat,lon
   grid.xy_to_latlon(eng.fcst_cluster[n].centroid_x,
                     eng.fcst_cluster[n].centroid_y,
                     lat, lon);

   // Object centroid, x-coordinate
   at.set_entry(row, c++, eng.fcst_cluster[n].centroid_x);

   // Object centroid, y-coordinate
   at.set_entry(row, c++, eng.fcst_cluster[n].centroid_y);

   // Object centroid, latitude
   at.set_entry(row, c++, lat);

   // Object centroid, longitude
   at.set_entry(row, c++, -1.0*lon);

   // Axis angle
   at.set_entry(row, c++, eng.fcst_cluster[n].axis_ang);

   // Object length
   at.set_entry(row, c++, eng.fcst_cluster[n].length);

   // Object width
   at.set_entry(row, c++, eng.fcst_cluster[n].width);

   // Area of object
   at.set_entry(row, c++,
                nint(eng.fcst_cluster[n].area));

   // Area in the raw field that meets the threshold criteria
   at.set_entry(row, c++,
                nint(eng.fcst_cluster[n].area_thresh));

   // Object curvature
   at.set_entry(row, c++, eng.fcst_cluster[n].curvature);

   // Center of curvature, x-coordinate
   at.set_entry(row, c++, eng.fcst_cluster[n].curvature_x);

   // Center of curvature, y-coordiante
   at.set_entry(row, c++, eng.fcst_cluster[n].curvature_y);

   // Object complexity
   at.set_entry(row, c++, eng.fcst_cluster[n].complexity);

   // 10th percentile of object intensity
   at.set_entry(row, c++,
                eng.fcst_cluster[n].intensity_ptile.p10);

   // 25th percentile of object intensity
   at.set_entry(row, c++,
                eng.fcst_cluster[n].intensity_ptile.p25);

   // 50th percentile of object intensity
   at.set_entry(row, c++,
                eng.fcst_cluster[n].intensity_ptile.p50);

   // 75th percentile of object intensity
   at.set_entry(row, c++,
                eng.fcst_cluster[n].intensity_ptile.p75);

   // 90th percentile of object intensity
   at.set_entry(row, c++,
                eng.fcst_cluster[n].intensity_ptile.p90);

   // Specified percentile of object intensity
   at.set_entry(row, c++,
                eng.fcst_cluster[n].intensity_ptile.pth);

   // Sum of the object intensity values
   at.set_entry(row, c++,
                eng.fcst_cluster[n].intensity_ptile.sum);

   //
   // Fill the columns that don't apply with bad data values
   //
   for(i=0; i<n_mode_pair_columns; i++) {
      at.set_entry(row, c++, bad_data_double);
   }

   //
   // Done
   //

   return;
}

///////////////////////////////////////////////////////////////////////

void write_obs_cluster(ModeFuzzyEngine &eng, const int n, const Grid &grid,
                         AsciiTable &at, const int row) {
   int i, c;
   double lat, lon;
   ConcatString tmp_str;

   // Write out the common header columns
   write_header_columns(eng, grid, at, row);

   c = n_mode_hdr_columns;

   // Object ID
   tmp_str.format("CO%03d", (n+1));
   at.set_entry(row, c++, tmp_str);

   // Object category
   at.set_entry(row, c++, tmp_str);

   // Convert x,y to lat,lon
   grid.xy_to_latlon(eng.obs_cluster[n].centroid_x,
                     eng.obs_cluster[n].centroid_y,
                     lat, lon);

   // Object centroid, x-coordinate
   at.set_entry(row, c++, eng.obs_cluster[n].centroid_x);

   // Object centroid, y-coordinate
   at.set_entry(row, c++, eng.obs_cluster[n].centroid_y);

   // Object centroid, latitude
   at.set_entry(row, c++, lat);

   // Object centroid, longitude
   at.set_entry(row, c++, -1.0*lon);

   // Axis angle
   at.set_entry(row, c++, eng.obs_cluster[n].axis_ang);

   // Object length
   at.set_entry(row, c++, eng.obs_cluster[n].length);

   // Object width
   at.set_entry(row, c++, eng.obs_cluster[n].width);

   // Area of object
   at.set_entry(row, c++,
                nint(eng.obs_cluster[n].area));

   // Area in the raw field that meets the threshold criteria
   at.set_entry(row, c++,
                nint(eng.obs_cluster[n].area_thresh));

   // Object curvature
   at.set_entry(row, c++, eng.obs_cluster[n].curvature);

   // Center of curvature, x-coordinate
   at.set_entry(row, c++, eng.obs_cluster[n].curvature_x);

   // Center of curvature, y-coordiante
   at.set_entry(row, c++, eng.obs_cluster[n].curvature_y);

   // Object complexity
   at.set_entry(row, c++, eng.obs_cluster[n].complexity);

   // 10th percentile of object intensity
   at.set_entry(row, c++,
                eng.obs_cluster[n].intensity_ptile.p10);

   // 25th percentile of object intensity
   at.set_entry(row, c++,
                eng.obs_cluster[n].intensity_ptile.p25);

   // 50th percentile of object intensity
   at.set_entry(row, c++,
                eng.obs_cluster[n].intensity_ptile.p50);

   // 75th percentile of object intensity
   at.set_entry(row, c++,
                eng.obs_cluster[n].intensity_ptile.p75);

   // 90th percentile of object intensity
   at.set_entry(row, c++,
                eng.obs_cluster[n].intensity_ptile.p90);

   // Specified percentile of object intensity
   at.set_entry(row, c++,
                eng.obs_cluster[n].intensity_ptile.pth);

   // Sum of the object intensity values
   at.set_entry(row, c++,
                eng.obs_cluster[n].intensity_ptile.sum);

   //
   // Fill the columns that don't apply with bad data values
   //
   for(i=0; i<n_mode_pair_columns; i++) {
      at.set_entry(row, c++, bad_data_double);
   }

   //
   // Done
   //

   return;
}

///////////////////////////////////////////////////////////////////////

void write_cluster_pair(ModeFuzzyEngine &eng, const Grid & grid, const int n,
                          AsciiTable &at, const int row) {
   int i, c;
   ConcatString tmp_str;

   // Write out the common header columns
   write_header_columns(eng, grid, at, row);

   c = n_mode_hdr_columns;

   // Object ID
   tmp_str.format("CF%03d_CO%03d", (n+1), (n+1));
   at.set_entry(row, c++, tmp_str);

   // Object category
   at.set_entry(row, c++, tmp_str);

   //
   // Fill the columns that don't apply with bad data values
   //
   for(i=0; i<n_mode_single_columns; i++) {
      at.set_entry(row, c++, bad_data_double);
   }

   // Distance between centroids
   at.set_entry(row, c++,
                eng.pair_cluster[n].centroid_dist);

   // Distance between boundaries
   at.set_entry(row, c++,
                eng.pair_cluster[n].boundary_dist);

   // Distance between convex hulls
   at.set_entry(row, c++,
                eng.pair_cluster[n].convex_hull_dist);

   // Difference in angles in degrees
   at.set_entry(row, c++, eng.pair_cluster[n].angle_diff);

   // Difference in aspect ratio
   at.set_entry(row, c++, eng.pair_cluster[n].aspect_diff);

   // Fcst/Obs area ratio
   at.set_entry(row, c++, eng.pair_cluster[n].fo_area_ratio);

   // Intersection area
   at.set_entry(row, c++,
                nint(eng.pair_cluster[n].intersection_area));

   // Union area
   at.set_entry(row, c++,
                nint(eng.pair_cluster[n].union_area));

   // Symmetric difference area
   at.set_entry(row, c++,
                nint(eng.pair_cluster[n].symmetric_diff));

   // Intersection over area
   at.set_entry(row, c++,
                eng.pair_cluster[n].intersection_over_area);

   // Curvature ratio
   at.set_entry(row, c++,
                eng.pair_cluster[n].curvature_ratio);

   // Complexity ratio
   at.set_entry(row, c++,
                eng.pair_cluster[n].complexity_ratio);

   // Percentile intensity ratio
   at.set_entry(row, c++,
                eng.pair_cluster[n].percentile_intensity_ratio);

   // Total interest value
   at.set_entry(row, c++,
                eng.info_clus[n].interest_value);

   //
   // Done
   //

   return;
}

////////////////////////////////////////////////////////////////////////

void justify_mode_cols(AsciiTable &at) {

   justify_met_at(at, n_mode_hdr_columns);

   return;
}

///////////////////////////////////////////////////////////////////////

void calc_fcst_clus_ch_mask(const ModeFuzzyEngine &eng, ShapeData &mask) {
   int i, x, y;
   ShapeData comp;
   Polyline poly;
   Box bb;

   if(eng.need_fcst_clus_split) {
      mlog << Error << "\ncalc_fcst_clus_ch_mask -> "
           << "should not be called with need_fcst_clus_split set to true\n\n";

      exit(1);
   }

   //
   // Initialize convex hull mask wrfdata object
   //
   mask = *(eng.fcst_clus_split);
   mask.zero_field();

   //
   // Calculate fcst convex hull mask field for composite objects
   //
   for(i=0; i<eng.collection.n_sets; i++) {
      comp = select(*eng.fcst_clus_split, i+1);
      poly = comp.convex_hull();
      poly.bounding_box(bb);

      for(x = (int) floor(bb.left()-1); x <= (int) ceil(bb.right()+1); x++) {
         for(y = (int) floor(bb.bottom()-1); y <= (int) ceil(bb.top()+1); y++) {

            if(poly.is_inside(x, y)) {
               mask.data.set(1.0, x, y);
            }
         } // end for y
      } // end for x
   } // end for i

   //
   // Calculate fcst convex hull mask field for unmatched singles
   //
   for(i=0; i<eng.n_fcst; i++) {

      if(eng.collection.fcst_set_number(i+1) != -1) continue;

      comp = select(*eng.fcst_split, i+1);
      poly = comp.convex_hull();
      poly.bounding_box(bb);

      for(x = (int) floor(bb.left()-1); x <= (int) ceil(bb.right()+1); x++) {
         for(y = (int) floor(bb.bottom()-1); y <= (int) ceil(bb.top()+1); y++) {

            if(poly.is_inside(x, y)) {
               mask.data.set(1.0, x, y);
            }
         } // end for y
      } // end for x
   }

   return;
}

///////////////////////////////////////////////////////////////////////

void calc_obs_clus_ch_mask(const ModeFuzzyEngine &eng, ShapeData &mask) {
   int i, x, y;
   ShapeData comp;
   Polyline poly;
   Box bb;

   if(eng.need_obs_clus_split) {
      mlog << Error << "\ncalc_obs_clus_ch_mask -> "
           << "should not be called with need_obs_clus_split set to true\n\n";
      exit(1);
   }

   //
   // Initialize convex hull mask wrfdata object
   //
   mask = *(eng.obs_clus_split);
   mask.zero_field();

   //
   // Calculate obs convex hull mask field for composite objects
   //
   for(i=0; i<eng.collection.n_sets; i++) {
      comp = select(*eng.obs_clus_split, i+1);
      poly = comp.convex_hull();
      poly.bounding_box(bb);

      for(x=(int) floor(bb.left()-1); x<=ceil(bb.right()+1); x++) {
         for(y=(int) floor(bb.bottom()-1); y<=ceil(bb.top()+1); y++) {

            if(poly.is_inside(x, y)) {
               mask.data.set(1.0, x, y);
            }
         } // end for y
      } // end for x
   } // end for i

   //
   // Calculate obs convex hull mask field for unmatched singles
   //
   for(i=0; i<eng.n_obs; i++) {

      if(eng.collection.obs_set_number(i+1) != -1) continue;

      comp = select(*eng.obs_split, i+1);
      poly = comp.convex_hull();
      poly.bounding_box(bb);

      for(x=(int) floor(bb.left()-1); x<=ceil(bb.right()+1); x++) {
         for(y=(int) floor(bb.bottom()-1); y<=ceil(bb.top()+1); y++) {

            if(poly.is_inside(x, y)) {
               mask.data.set(1.0, x, y);
            }
         } // end for y
      } // end for x
   }

   return;
}

///////////////////////////////////////////////////////////////////////

void calc_fcst_cluster_mask(const ModeFuzzyEngine &eng, ShapeData &comp, const int n_set) {
   int i, x, y;
   ShapeData junk;

   comp.data.set_size(eng.fcst_raw->data.nx(), eng.fcst_raw->data.ny());

   for(i=0; i<eng.n_fcst; i++) {

      if(!(eng.collection.set[n_set].has_fcst(i + 1)))  continue;

      junk = select(*(eng.fcst_split), i + 1);

      for(x=0; x<(eng.fcst_raw->data.nx()); x++) {
         for(y=0; y<(eng.fcst_raw->data.ny()); y++) {

            if( junk.is_nonzero(x, y) ) {
               comp.data.set(1.0, x, y);
            }
         } // end for y
      } // end for x
   } // end for i

   comp.calc_moments();

   return;
}

///////////////////////////////////////////////////////////////////////

void calc_obs_cluster_mask(const ModeFuzzyEngine &eng, ShapeData &comp, const int n_set) {
   int i, x, y;
   ShapeData junk;

   comp.data.set_size(eng.obs_raw->data.nx(), eng.obs_raw->data.ny());

   for(i=0; i<eng.n_obs; i++) {

      if(!(eng.collection.set[n_set].has_obs(i + 1)))  continue;

      junk = select(*(eng.obs_split), i + 1);

      for(x=0; x<(eng.obs_raw->data.nx()); x++) {
         for(y=0; y<(eng.obs_raw->data.ny()); y++) {

            if( junk.is_nonzero(x, y) ) {
               comp.data.set(1.0, x, y);
            }
         } // end for y
      } // end for x
   } // end for i

   comp.calc_moments();

   return;
}

///////////////////////////////////////////////////////////////////////


double aspect_ratio_conf(double t)

{

const double tm1   = t - 1.0;
const double ratio = (tm1*tm1)/(t*t + 1.0);

return( pow(ratio, 0.3) );

}


///////////////////////////////////////////////////////////////////////<|MERGE_RESOLUTION|>--- conflicted
+++ resolved
@@ -2832,29 +2832,6 @@
                 eng.conf_info.Obs->conv_thresh.get_str());
 
    // Forecast Variable Name
-<<<<<<< HEAD
-   s = check_hdr_str(eng.conf_info.Fcst->var_info->name_attr());
-   at.set_entry(row, c++, s.text());
-
-   // Forecast Variable Units
-   s = check_hdr_str(eng.conf_info.Fcst->var_info->units_attr(), true);
-   at.set_entry(row, c++, s.text());
-
-   // Forecast Variable Level
-   s = check_hdr_str(eng.conf_info.Fcst->var_info->level_attr(), true);
-   at.set_entry(row, c++, s.text());
-
-   // Observation Variable Name
-   s = check_hdr_str(eng.conf_info.Obs->var_info->name_attr());
-   at.set_entry(row, c++, s.text());
-
-   // Observation Variable Units
-   s = check_hdr_str(eng.conf_info.Obs->var_info->units_attr(), true);
-   at.set_entry(row, c++, s.text());
-
-   // Observation Variable Level
-   s = check_hdr_str(eng.conf_info.Obs->var_info->level_attr(), true);
-=======
    s = check_hdr_str(conf_key_fcst_var,
                      eng.conf_info.fcst_info->name_attr());
    at.set_entry(row, c++, s.text());
@@ -2882,7 +2859,6 @@
    // Observation Variable Level
    s = check_hdr_str(conf_key_obs_lev,
                      eng.conf_info.obs_info->level_attr(), true);
->>>>>>> de2f9b80
    at.set_entry(row, c++, s.text());
 
    // Observation type

// *=*=*=*=*=*=*=*=*=*=*=*=*=*=*=*=*=*=*=*=*=*=*=*=*=*=*=*=*
// ** Copyright UCAR (c) 1992 - 2020
// ** University Corporation for Atmospheric Research (UCAR)
// ** National Center for Atmospheric Research (NCAR)
// ** Research Applications Lab (RAL)
// ** P.O.Box 3000, Boulder, Colorado, 80307-3000, USA
// *=*=*=*=*=*=*=*=*=*=*=*=*=*=*=*=*=*=*=*=*=*=*=*=*=*=*=*=*



////////////////////////////////////////////////////////////////////////


#ifndef  __STRING_ARRAY_H__
#define  __STRING_ARRAY_H__


////////////////////////////////////////////////////////////////////////


#include <iostream>
#include <ostream>
#include <vector>
#include <algorithm>

////////////////////////////////////////////////////////////////////////


class StringArray {

   public:


      void init_from_scratch();

      void assign(const StringArray &);

      std::vector<std::string> s;

      int  Nalloc;

      int  MaxLength;

      bool IgnoreCase;


   public:

      StringArray();
     ~StringArray();
      StringArray(const StringArray &);
      StringArray & operator=(const StringArray &);
      bool operator==(const StringArray &) const;

      void clear();

<<<<<<< HEAD
      // void extend(int);

=======
>>>>>>> 88899a05
      void dump(std::ostream &, int depth = 0) const;

      const std::string operator[](int) const;

      void set_ignore_case(const bool);

      void add(const std::string text);
      
      void add(const StringArray &);

      void add_css(const std::string);

      void set(int i, const std::string);

      void insert(int i, const char *);

      int n_elements() const;
      int n() const;   //  same thing

      int max_length() const;

      int length(int) const;

      bool has(const std::string, bool forward=true) const;

      bool has(const std::string, int & index, bool forward=true) const;

         //
         //  parse delimited strings
         //

      void parse_wsss(const std::string);

      void parse_css(const std::string);

      void parse_delim(const std::string, const char *delim);

         //
         //  for use when parsing command-line switches
         //

      void shift_down(int pos, int shift);

      bool has_option(int & index) const;

         //
         //  for use with a list of regular expressions
         //

      bool reg_exp_match(const char *) const;

         //
         //  sort in increasing lex order  (uses qsort)
         //

      void sort();

         //
         //  return a unique subset of strings
         //

      StringArray uniq();

};


////////////////////////////////////////////////////////////////////////


inline int StringArray::n_elements() const { return ( (int) (s.size()) ); }

inline int StringArray::n         () const { return ( s.size() ); }

inline int StringArray::max_length() const { return ( MaxLength ); }


////////////////////////////////////////////////////////////////////////


extern bool check_reg_exp(const char *, const char *);


////////////////////////////////////////////////////////////////////////


#endif   /*  __STRING_ARRAY_H__  */


////////////////////////////////////////////////////////////////////////

<|MERGE_RESOLUTION|>--- conflicted
+++ resolved
@@ -54,11 +54,6 @@
 
       void clear();
 
-<<<<<<< HEAD
-      // void extend(int);
-
-=======
->>>>>>> 88899a05
       void dump(std::ostream &, int depth = 0) const;
 
       const std::string operator[](int) const;

--- conflicted
+++ resolved
@@ -149,28 +149,8 @@
 {
 
    clear();
-<<<<<<< HEAD
 
    e = a.e;
-=======
-   
-   if ( a.n_elements() == 0 ) {
-      //cout << "In num_array.cc: assign(), if a.n_elements() == 0, a.n_elements() = " << a.n_elements() << endl;
-      return;
-   }
-   
-   extend(a.n_elements());
-   
-   int j;
-
-   for (j=0; j<(a.n_elements()); ++j)  {
-
-      e.push_back(a.e[j]);
-
-   }
-
-   //cout << "In num_array.cc: assign(), a.n_elements() = " << a.n_elements() << " e.size = " << e.size() << " n_elements() = " << n_elements() << endl;
->>>>>>> 6c3cfb4c
    
    Sorted = a.Sorted;
 
@@ -188,26 +168,6 @@
 
    e.reserve(len);
 
-<<<<<<< HEAD
-=======
-   //cout << "In num_array.cc: extend(), before loop over n_elements(), n_elements() = " << n_elements() << endl;
-   
-   if(e.size() > 0) {
-
-      for (j=0; j<n_elements(); ++j) {
-         u.push_back(e[j]);
-      }
-      
-      e.clear();
-   }
-      
-   e = u;
-   u.clear();
-   
-   Nalloc = len;
-   //cout << "In num_array.cc: extend(), Nalloc = len = " << Nalloc << endl;
-   
->>>>>>> 6c3cfb4c
    return;
 
 }
@@ -333,21 +293,9 @@
 void NumArray::add(double d)
 
 {
-<<<<<<< HEAD
-   
+
    e.push_back(d);
 
-=======
-
-   //cout << "In num_array.cc: add(double d), d = " << d << endl;
-   
-   extend(n_elements() + 1, false);
-   
-   e.push_back(d);
-
-   //cout << "In num_array.cc: after push_back, n_elements() =  " << n_elements() << "\n" << endl;
-   
->>>>>>> 6c3cfb4c
    Sorted = false;
 
    return;

--- conflicted
+++ resolved
@@ -441,28 +441,14 @@
 script = new Python3_Script (wrapper.text());
 
 mlog << Debug(4) << "Reading temporary Python line data file: "
-<<<<<<< HEAD
      << tmp_ascii_path << "\n";
-=======
      << pickle_path << "\n";
 
-script->read_pickle(list_name, pickle_path.text());
->>>>>>> 03fcd184
-
 script->import_read_tmp_ascii_py();
 
 PyObject * dobj = script->read_tmp_ascii(tmp_ascii_path.text());
 
-<<<<<<< HEAD
 main_list = script->lookup_ascii(tmp_list_name);
-=======
-   mlog << Error << "\nPyLineDataFile::do_pickle() ->"
-        << "nul main list pointer!\n\n";
-
-   exit ( 1 );
-
-}
->>>>>>> 03fcd184
 
    //
    //  cleanup

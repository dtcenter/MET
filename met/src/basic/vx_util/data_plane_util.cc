// *=*=*=*=*=*=*=*=*=*=*=*=*=*=*=*=*=*=*=*=*=*=*=*=*=*=*=*=*
// ** Copyright UCAR (c) 1992 - 2020
// ** University Corporation for Atmospheric Research (UCAR)
// ** National Center for Atmospheric Research (NCAR)
// ** Research Applications Lab (RAL)
// ** P.O.Box 3000, Boulder, Colorado, 80307-3000, USA
// *=*=*=*=*=*=*=*=*=*=*=*=*=*=*=*=*=*=*=*=*=*=*=*=*=*=*=*=*

////////////////////////////////////////////////////////////////////////

using namespace std;

#include <cstdlib>
#include <iostream>
#include <math.h>
#include <string.h>
#include <unistd.h>

#include "data_plane_util.h"
#include "interp_util.h"
#include "two_to_one.h"

#include "vx_gsl_prob.h"
#include "vx_math.h"
#include "vx_log.h"

#include "GridTemplate.h"


////////////////////////////////////////////////////////////////////////
//
// Utility functions operating on a DataPlane
//
////////////////////////////////////////////////////////////////////////

////////////////////////////////////////////////////////////////////////
//
// Check the range of probability values and make sure it's either
// [0, 1] or [0, 100].  If it's [0, 100], rescale to [0, 1].
//
////////////////////////////////////////////////////////////////////////

void rescale_probability(DataPlane &dp) {
   double v, min_v, max_v;
   int x, y;

   //
   // Get the range of data values in the field
   //
   dp.data_range(min_v, max_v);

   //
   // Check for a valid range of probability values.
   //
   if(min_v < 0.0-loose_tol || max_v > 100.0+loose_tol) {
      mlog << Error << "\nrescale_probability() -> "
           << "invalid range of data for a probability field: ["
           << min_v << ", " << max_v << "].\n\n";
      exit(1);
   }

   //
   // If necessary, rescale data from [0, 100] to [0, 1]
   //
   if(max_v > 1.0) {

      mlog << Debug(3)
           << "Rescaling probabilistic field from [0,100] to [0,1].\n";

      //
      // Divide each value by 100
      //
      for(x=0; x<dp.nx(); x++) {
         for(y=0; y<dp.ny(); y++) {

            v = dp.get(x, y);
            if(!is_bad_data(v)) dp.set(v/100.0, x, y);

         } // end for y
      } // end for x

   }

   return;

}

////////////////////////////////////////////////////////////////////////
//
// Smooth the DataPlane values using the interpolation method and
// Grid Template specified.
//
////////////////////////////////////////////////////////////////////////

void smooth_field(const DataPlane &dp, DataPlane &smooth_dp,
                  InterpMthd mthd, int width,
                  const GridTemplateFactory::GridTemplates shape,
                  double t, const GaussianInfo &gaussian) {
   double v = 0.0;
   int x, y;

   // Initialize the smoothed field to the raw field
   smooth_dp = dp;

   // For nearest neighbor, no work to do.
   if(width == 1 && mthd == InterpMthd_Nearest) return;

   // build the grid template
   GridTemplateFactory gtf;
   GridTemplate* gt = gtf.buildGT(shape, width);

   mlog << Debug(3)
        << "Smoothing field using the " << interpmthd_to_string(mthd)
        << "(" << gt->size() << ") " << gt->getClassName()
        << " interpolation method.\n";

   // Otherwise, apply smoothing to each grid point
   for(x=0; x<dp.nx(); x++) {
      for(y=0; y<dp.ny(); y++) {

         // Compute the smoothed value based on the interpolation method
         switch(mthd) {

            case(InterpMthd_Min):      // Minimum
               v = interp_min(dp, *gt, x, y, t);
               break;

            case(InterpMthd_Max):      // Maximum
               v = interp_max(dp, *gt, x, y, t);
               break;

            case(InterpMthd_Median):   // Median
               v = interp_median(dp, *gt, x, y, t);
               break;

            case(InterpMthd_UW_Mean):  // Unweighted Mean
               v = interp_uw_mean(dp, *gt, x, y, t);
               break;

            case(InterpMthd_Gaussian): // For Gaussian, pass the data through
               v = dp.get(x, y);
               break;

            case(InterpMthd_MaxGauss): // For Max Gaussian, compute the max
               v = interp_max(dp, *gt, x, y, 0);
               break;

            // Distance-weighted mean, area-weighted mean, least-squares
            // fit, and bilinear are omitted here since they are not
            // options for gridded data.

            default:
               mlog << Error << "\nsmooth_field() -> "
                    << "unsupported interpolation method encountered: "
                    << interpmthd_to_string(mthd) << "(" << mthd
                    << ")\n\n";
               exit(1);
               break;
         }

         // Store the smoothed value
         smooth_dp.set(v, x, y);

      } // end for y
   } // end for x

   // Apply the Gaussian smoother 
<<<<<<< HEAD
   if(mthd == InterpMthd_Gaussian ||
      mthd == InterpMthd_MaxGauss) {
      interp_gaussian_dp(smooth_dp, gaussian_radius, gaussian_dx, t);
=======
   if (mthd == InterpMthd_Gaussian) {
      interp_gaussian_dp(smooth_dp, gaussian, t);
>>>>>>> 8d0d424c
   }

   // Cleanup
   delete gt;

   return;
}

////////////////////////////////////////////////////////////////////////
//
// Smooth the DataPlane values using the interpolation method and
// Grid Template specified.
//
////////////////////////////////////////////////////////////////////////

DataPlane smooth_field(const DataPlane &dp,
                       InterpMthd mthd, int width,
                       const GridTemplateFactory::GridTemplates shape,
                       double t, const GaussianInfo &gaussian) {
   DataPlane smooth_dp;

   smooth_field(dp, smooth_dp, mthd, width, shape, t, gaussian);

   return(smooth_dp);
}

////////////////////////////////////////////////////////////////////////
//
// Convert the DataPlane field to the corresponding fractional coverage
// using the threshold critea specified.
//
////////////////////////////////////////////////////////////////////////

void fractional_coverage(const DataPlane &dp, DataPlane &frac_dp,
        int width, const GridTemplateFactory::GridTemplates shape,
        SingleThresh t, double vld_t) {
   GridPoint *gp = NULL;
   int x, y;
   int n_vld = 0;
   int n_thr = 0;
   double v;

   // Check that width is set to 1 or greater
   if(width < 1) {
      mlog << Error << "\nfractional_coverage() -> "
           << "Grid must have at least one point in it. \n\n";
      exit(1);
   }

   // Build the grid template
   GridTemplateFactory gtf;
   GridTemplate* gt = gtf.buildGT(shape, width);

   mlog << Debug(3)
        << "Computing fractional coverage field using the "
        << t.get_str() << " threshold and the "
        << interpmthd_to_string(InterpMthd_Nbrhd) << "(" << gt->size()
        << ") " << gt->getClassName() << " interpolation method.\n";

   // Initialize the fractional coverage field
   frac_dp = dp;
   frac_dp.set_constant(bad_data_double);

   // Compute the fractional coverage meeting the threshold criteria
   for(x=0; x<dp.nx(); x++) {
      for(y=0; y<dp.ny(); y++) {

         // For a new column, reset the grid template and counts.
         if(y == 0) {

            // Initialize counts
            n_vld = n_thr = 0;

            // Sum all the points
            for(gp  = gt->getFirstInGrid(x, y, dp.nx(), dp.ny());
                gp != NULL;
                gp  = gt->getNextInGrid()) {
               if(is_bad_data(v = dp.get(gp->x, gp->y))) continue;
               n_vld++;
               if(t.check(v)) n_thr++;
            }
         }
         // Subtract off the bottom edge, shift up, and add the top.
         else {

            // Subtract points from the the bottom edge
            for(gp  = gt->getFirstInBotEdge();
                gp != NULL;
                gp  = gt->getNextInBotEdge()) {
               if(is_bad_data(v = dp.get(gp->x, gp->y))) continue;
               n_vld--;
               if(t.check(v)) n_thr--;
            }

            // Increment Y
            gt->incBaseY(1);

            // Add points from the the top edge
            for(gp  = gt->getFirstInTopEdge();
                gp != NULL;
                gp  = gt->getNextInTopEdge()) {
               if(is_bad_data(v = dp.get(gp->x, gp->y))) continue;
               n_vld++;
               if(t.check(v)) n_thr++;
            }
         }

         // Check for enough valid data and compute fractional coverage
         if((double)(n_vld)/gt->size() >= vld_t && n_vld != 0) {
            frac_dp.set((double) n_thr/n_vld, x, y);
         }

      } // end for y

      // Increment X
      if(x < (dp.nx() - 1)) gt->incBaseX(1);

   } // end for x

   delete gt;

   return;
}

////////////////////////////////////////////////////////////////////////
//
// Convert the DataPlane field to the corresponding fractional coverage
// using the threshold critea specified.
//
////////////////////////////////////////////////////////////////////////

void fractional_coverage_square(const DataPlane &dp, DataPlane &frac_dp,
        int wdth, SingleThresh t, double vld_t) {
   int i, j, k, n, x, y, x_ll, y_ll, y_ur, xx, yy, half_width;
   double v;
   int count_vld = 0;
   int count_thr = 0;
   NumArray box_na;

   mlog << Debug(3)
        << "Computing fractional coverage field using the "
        << t.get_str() << " threshold and the "
        << interpmthd_to_string(InterpMthd_Nbrhd)
        << "(" << wdth*wdth << ") interpolation method.\n";

   // Check that width is set to 1 or greater
   if(wdth < 1) {
      mlog << Error << "\nfractional_coverage_square() -> "
           << "width must be set to a value of 1 or greater.\n\n";
      exit(1);
   }

   // Initialize the fractional coverage field
   frac_dp = dp;
   frac_dp.set_constant(bad_data_double);

   // Compute the box half-width
   half_width = (wdth - 1)/2;

   // Initialize the box
   for(i=0; i<wdth*wdth; i++) box_na.add(bad_data_int);

   // Compute the fractional coverage meeting the threshold criteria
   for(x=0; x<dp.nx(); x++) {

      // Find the lower-left x-coordinate of the neighborhood
      x_ll = x - half_width;

      for(y=0; y<dp.ny(); y++) {

         // Find the lower-left y-coordinate of the neighborhood
         y_ll = y - half_width;
         y_ur = y + half_width;

         // Initialize the box for this new column
         if(y == 0) {

            // Initialize counts
            count_vld = count_thr = 0;

            for(i=0; i<wdth; i++) {

               xx = x_ll + i;

               for(j=0; j<wdth; j++) {

                  yy = y_ll + j;

                  n = DefaultTO.two_to_one(wdth, wdth, i, j);

                  // Check for being off the grid
                  if(xx < 0 || xx >= dp.nx() ||
                     yy < 0 || yy >= dp.ny()) {
                     k = bad_data_int;
                  }
                  // Check v to see if it meets the threshold criteria
                  else {
                     v = dp.get(xx, yy);
                     if(is_bad_data(v))  k = bad_data_int;
                     else if(t.check(v)) k = 1;
                     else                k = 0;
                  }
                  box_na.set(n, k);

                  // Increment the counts
                  if(!is_bad_data(k)) {
                     count_vld += 1;
                     count_thr += k;
                  }

               } // end for j
            } // end for i
         } // end if

         // Otherwise, update one row of the box
         else {

            // Compute the row of the neighborhood box to be updated
            j = (y - 1) % wdth;

            for(i=0; i<wdth; i++) {

               // Index into the box
               n = DefaultTO.two_to_one(wdth, wdth, i, j);

               // Get x and y values to be checked
               xx = x_ll + i;
               yy = y_ur;

               // Decrement counts for data to be replaced
               k = nint(box_na[n]);
               if(!is_bad_data(k)) {
                  count_vld -= 1;
                  count_thr -= k;
               }

               // Check for being off the grid
               if(xx < 0 || xx >= dp.nx() ||
                  yy < 0 || yy >= dp.ny()) {
                  k = bad_data_int;
               }
               // Check v to see if it meets the threshold criteria
               else {
                  v = dp.get(xx, yy);
                  if(is_bad_data(v))  k = bad_data_int;
                  else if(t.check(v)) k = 1;
                  else                k = 0;
               }
               box_na.set(n, k);

               // Increment the counts
               if(!is_bad_data(k)) {
                  count_vld += 1;
                  count_thr += k;
               }

            } // end for i
         } // end else

         // Check whether enough valid grid points were found
         if((double) count_vld/(wdth*wdth) < vld_t ||
            count_vld == 0) {
            v = bad_data_double;
         }
         // Compute the fractional coverage
         else {
            v = (double) count_thr/count_vld;
         }

         // Store the fractional coverage value
         frac_dp.set(v, x, y);

      } // end for y
   } // end for x

   return;

}

////////////////////////////////////////////////////////////////////////
//
// Select points inside the mask and write them to a NumArray.
// For an empty input field, write all bad data values.
//
////////////////////////////////////////////////////////////////////////

void apply_mask(const DataPlane &in, const MaskPlane &mask,
                NumArray &na) {

   if((in.nx() != mask.nx() || in.ny() != mask.ny()) &&
       in.nx() != 0         && in.ny() != 0) {
      mlog << Error << "\napply_mask() -> "
           << "grid dimensions do not match\n\n";
      exit(1);
   }

   // Initialize the NumArray object
   na.erase();

   int Nxy = mask.nx() * mask.ny();

   for(int i=0; i<Nxy; i++) {

      // Store the values where the mask in on
      if(mask.data()[i]) {
         na.add(in.nx() == 0 && in.ny() == 0 ?
                bad_data_double : in.data()[i]);
      }
   }

   return;
}

////////////////////////////////////////////////////////////////////////
//
// Write bad data everywhere the mask is turned off.
//
////////////////////////////////////////////////////////////////////////

void apply_mask(DataPlane &in, const MaskPlane &mask) {

   if(in.nx() != mask.nx() || in.ny() != mask.ny()) {
      mlog << Error << "\napply_mask() -> "
           << "grid dimensions do not match\n\n";
      exit(1);
   }

   int Nxy = mask.nx() * mask.ny();

   for(int i=0; i<Nxy; i++) {
      if(!is_bad_data(in.data()[i]) && !mask.data()[i]) {
         in.buf()[i] = bad_data_double;
      }
   }

   return;
}

////////////////////////////////////////////////////////////////////////
//
// Turn input field off everywhere the mask is off.
//
////////////////////////////////////////////////////////////////////////

void apply_mask(MaskPlane &in, const MaskPlane &mask) {

   if(in.nx() != mask.nx() || in.ny() != mask.ny() ) {
      mlog << Error << "\napply_mask() -> "
           << "grid dimensions do not match\n\n";
      exit(1);
   }

   int Nxy = mask.nx() * mask.ny();

   for(int i=0; i<Nxy; i++) {
      if(!mask.data()[i]) in.buf()[i] = false;
   }

   return;
}

////////////////////////////////////////////////////////////////////////
//
// Turn off the mask at any grid points containing missing data.
//
////////////////////////////////////////////////////////////////////////

void mask_bad_data(DataPlane &dp, const DataPlane &mask_dp, double v) {

   if(dp.nx() != mask_dp.nx() || dp.ny() != mask_dp.ny()) {
      mlog << Error << "\nmask_bad_data() -> "
           << "grid dimensions do not match\n\n";
      exit(1);
   }

   int Nxy = mask_dp.nx() * mask_dp.ny();

   for(int i=0; i<Nxy; i++) {
      if(is_bad_data(mask_dp.data()[i])) {
         dp.buf()[i] = v;
      }
   }

   return;
}

////////////////////////////////////////////////////////////////////////
//
// Turn off the mask at any grid points containing missing data.
//
////////////////////////////////////////////////////////////////////////

void mask_bad_data(MaskPlane &mp, const DataPlane &dp) {

   if(mp.nx() != dp.nx() || mp.ny() != dp.ny()) {
      mlog << Error << "\nmask_bad_data() -> "
           << "grid dimensions do not match\n\n";
      exit(1);
   }

   int Nxy = dp.nx() * dp.ny();

   for(int i=0; i<Nxy; i++) {
      if(is_bad_data(dp.data()[i])) {
         mp.buf()[i] = false;
      }
   }

   return;
}

////////////////////////////////////////////////////////////////////////

DataPlane subtract(const DataPlane &dp1, const DataPlane &dp2) {
   DataPlane diff = dp1;
   double v;

   if(dp1.nx() != dp2.nx() || dp1.ny() != dp2.ny()) {
      mlog << Error << "\nsubtract() -> "
           << "grid dimensions do not match\n\n";
      exit(1);
   }

   for(int x=0; x<dp1.nx(); x++) {
      for(int y=0; y<dp1.ny(); y++) {
         v = (is_bad_data(dp1.get(x,y)) || is_bad_data(dp2.get(x,y)) ?
              bad_data_double : dp1.get(x,y) - dp2.get(x,y));
         diff.set(v, x, y);
      }
   }

   return(diff);
}

////////////////////////////////////////////////////////////////////////

DataPlane normal_cdf(const DataPlane &dp, const DataPlane &mn,
                     const DataPlane &sd) {
   DataPlane cdf = dp;
   double v;

   // Check grid dimensions
   if(dp.nx() != mn.nx() || dp.ny() != mn.ny() ||
      dp.nx() != sd.nx() || dp.ny() != sd.ny()) {
      mlog << Error << "\nnormal_cdf() -> "
           << "grid dimensions do not match\n\n";
      exit(1);
   }

   // Compute the normal CDF for each grid point
   for(int x=0; x<dp.nx(); x++) {
      for(int y=0; y<dp.ny(); y++) {
         v = (is_bad_data(dp.get(x,y)) ||
              is_bad_data(mn.get(x,y)) ||
              is_bad_data(sd.get(x,y)) ?
              bad_data_double :
              normal_cdf(dp.get(x,y), mn.get(x,y), sd.get(x,y)));
         cdf.set(v, x, y);
      }
   }

   return(cdf);
}

////////////////////////////////////////////////////////////////////////

DataPlane normal_cdf_inv(const double area, const DataPlane &mn,
                         const DataPlane &sd) {
   DataPlane cdf_inv = mn;
   double v;

   // Check grid dimensions
   if(mn.nx() != sd.nx() || mn.ny() != sd.ny()) {
      mlog << Error << "\nnormal_cdf_inv() -> "
           << "grid dimensions do not match\n\n";
      exit(1);
   }

   // Range check area value
   if(area <= 0.0 || area >= 1.0) {
      mlog << Error << "\nnormal_cdf_inv() -> "
           << "requested area (" << area
           << ") must be between 0 and 1.\n\n";
      exit(1);
   }

   // Compute the inverse of the normal CDF for each grid point
   for(int x=0; x<mn.nx(); x++) {
      for(int y=0; y<mn.ny(); y++) {
         v = (is_bad_data(mn.get(x,y)) ||
              is_bad_data(sd.get(x,y)) ?
              bad_data_double :
              normal_cdf_inv(area, mn.get(x,y), sd.get(x,y)));
         cdf_inv.set(v, x, y);
      }
   }

   return(cdf_inv);
}

////////////////////////////////////////////////////////////////////////

DataPlane gradient(const DataPlane &dp, int dim, int delta) {
   int x, y, x1, y1;
   double v, v1, gr;
   DataPlane grad_dp;

   if(dim != 0 && dim != 1) {
      mlog << Error << "\ngradient() -> "
           << "dimension must be set to 0 (x-dim) or 1 (y-dim)!\n\n";
      exit(1);
   }

   // Initialize to bad data values
   grad_dp = dp;
   grad_dp.set_constant(bad_data_double);

   for(x=0; x<dp.nx(); x++) {
      for(y=0; y<dp.ny(); y++) {

         // dim: 0 for x-dimension, 1 for y-dimension
         x1 = (dim == 0 ? x+delta : x  );
         y1 = (dim == 0 ? y       : y+delta);
         v1 = (x1 < 0 || x1 >= dp.nx() ||
               y1 < 0 || y1 >= dp.ny() ?
               bad_data_double : dp.get(x1, y1));
         v  = dp.get(x, y);
         gr = (is_bad_data(v1) || is_bad_data(v) ?
               bad_data_double : v1 - v);
         grad_dp.set(gr, x, y);
      }
   }

   return(grad_dp);
}

////////////////////////////////////////////////////////////////////////

int meijster_sep(int u_index, int i_index, double u_distance, double i_distance) {
   return ((u_index*u_index - i_index*i_index + u_distance*u_distance - i_distance*i_distance)
         / (2 * (u_index-i_index)));
}

double euclide_distance(int x, int y) {
   return sqrt(x*x + y*y);
}

////////////////////////////////////////////////////////////////////////

DataPlane distance_map(const DataPlane &dp) {
   DataPlane g_distance, dm;
   bool debug_g_distance = false;
   double distance_value;
   int ix, iy;
   int nx = dp.nx();
   int ny = dp.ny();
   int max_distance = nx + ny;

   // Initialize to the maximum distance   
   g_distance = dp;
   g_distance.set_constant(max_distance);
   dm = dp;
   dm.set_constant(max_distance);
   
   int event_count = 0;
   // Meijster first phase
   for (ix=0; ix<nx; ix++) {
      // Meijster scan 1
      iy = 0;
      if (0 < dp.get(ix, iy)) {
         g_distance.set(0.0, ix, iy);
         event_count++;
      }
      
      for (iy = 1; iy<ny; iy++) {
         if (0 < dp.get(ix, iy)) {
            distance_value = 0.0;
            event_count++;
         }
         else {
            distance_value = (1.0 + g_distance.get(ix, (iy-1)));
         }
         g_distance.set(distance_value, ix, iy);
      }
      
      // Meijster scan 2
      for (iy = ny-2; iy>=0; iy--) {
         distance_value = g_distance.get(ix, (iy+1));
         if (distance_value < g_distance.get(ix, iy)) {
            g_distance.set((1.0 + distance_value), ix, iy);
         }
      }
   }
   
   // Meijster second phase
   if (0 < event_count) {
      int iq, iw;
      int s[nx], t[nx];
      
      // Initialize s and t array
      for (ix=0; ix<nx; ix++) {
         s[ix] = t[ix] = 0;
      }
      
      for (iy = 0; iy<ny; iy++) {
         iq = 0;
         s[iq] = t[iq] = 0;
      
         // Meijster Scan 3
         for (ix=1; ix<nx; ix++) {
            while ((0 <= iq)
                 && euclide_distance((t[iq]-s[iq]), g_distance.get(s[iq], iy))
                    > euclide_distance((t[iq]-ix), g_distance.get(ix, iy)))
               iq--;
                
            if (0 > iq) {
               iq = 0;
               s[0] = ix;
            }
            else {
               iw = 1 + meijster_sep(ix, s[iq],
                     g_distance.get(ix, iy), g_distance.get(s[iq], iy));
               if (iw < nx) {
                  iq++;
                  s[iq] = ix;
                  t[iq] = iw;
               }
            }
         }
         
         //if (debug_scan) {
         //   cout << " DEBUG: iy: " << iy << "  s:";
         //   for (ix=0; ix<nx; ix++) cout << " " << s[ix];
         //   cout << "  t:";
         //   for (ix=0; ix<nx; ix++) cout << " " << t[ix];
         //   cout << "\n";
         //}
         // Meijster Scan 4
         for (ix=nx-1; ix>=0; ix--) {
            distance_value = euclide_distance((ix-s[iq]), g_distance.get(s[iq],iy));
            dm.set(distance_value,ix,iy);
            if (ix == t[iq]) iq--;
         }
      }
   }
   
   int debug_level = 7;
   if(mlog.verbosity_level() >= debug_level) {
      if (debug_g_distance) {
         for (ix=0; ix<nx; ix++) {
            ostringstream message;
            message << " g_distance: " ;
            for (iy = 0; iy<ny; iy++) {
               message << "  " << g_distance.get(ix, iy);
            }
            mlog << Debug(debug_level) << message.str() << "\n";
         }
      }
      for (ix=0; ix<nx; ix++) {
         ostringstream message;
         message << " distance: " ;
         for (iy = 0; iy<ny; iy++) {
            message << "  " << dm.get(ix, iy);
         }
         mlog << Debug(debug_level) << message.str() << "\n";
      }
   }

   // Mask the distance map with bad data values of the input field
   mask_bad_data(dm, dp);

   return(dm);
}

////////////////////////////////////////////////////////////////////////
<|MERGE_RESOLUTION|>--- conflicted
+++ resolved
@@ -165,14 +165,9 @@
    } // end for x
 
    // Apply the Gaussian smoother 
-<<<<<<< HEAD
    if(mthd == InterpMthd_Gaussian ||
       mthd == InterpMthd_MaxGauss) {
-      interp_gaussian_dp(smooth_dp, gaussian_radius, gaussian_dx, t);
-=======
-   if (mthd == InterpMthd_Gaussian) {
       interp_gaussian_dp(smooth_dp, gaussian, t);
->>>>>>> 8d0d424c
    }
 
    // Cleanup

--- conflicted
+++ resolved
@@ -203,12 +203,8 @@
 
 void fractional_coverage(const DataPlane &dp, DataPlane &frac_dp,
         int width, const GridTemplateFactory::GridTemplates shape,
-<<<<<<< HEAD
-        SingleThresh t, const DataPlane *cmn, const DataPlane *csd,
-        double vld_t) {
-=======
-        bool wrap_lon, SingleThresh t, double vld_t) {
->>>>>>> 5e8cc05e
+        bool wrap_lon, SingleThresh t,
+        const DataPlane *cmn, const DataPlane *csd, double vld_t) {
    GridPoint *gp = NULL;
    int x, y;
    int n_vld = 0;

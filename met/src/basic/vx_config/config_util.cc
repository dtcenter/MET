--- conflicted
+++ resolved
@@ -110,28 +110,12 @@
 
    // Check the Gaussian filter
    if(method == InterpMthd_Gaussian) {
-<<<<<<< HEAD
-      if (width <= 2) {
-         mlog << Warning << "\nRegridInfo::validate() -> "
-              << "Resetting the regridding width from "
-              << width << " to 3 for regridding method \""
-              << interpmthd_to_string(method) << "\".\n\n";
-         width = 3;
-      }
-      if (sigma < 1) {
-         mlog << Warning << "\nRegridInfo::validate() -> "
-              << "Resetting the regridding sigma from "
-              << sigma << " to 1.0 for regridding method \""
-              << interpmthd_to_string(method) << "\".\n\n";
-         sigma = 1.0;
-=======
       if (gaussian_radius < gaussian_dx) {
          mlog << Error << "\n"
               << "The radius of influence (" << gaussian_radius
               << ") is less than the delta distance (" << gaussian_dx
               << ") for regridding method \"" << interpmthd_to_string(method) << "\".\n\n";
          exit(1);
->>>>>>> a2dd8f3f
       }
    }
 
@@ -1200,28 +1184,12 @@
 
       // Check the Gaussian filter
       if(methodi == InterpMthd_Gaussian) {
-<<<<<<< HEAD
-         if (width[i] <= 2) {
-            mlog << Warning << "\nInterpInfo::validate() -> "
-                 << "Resetting the interpolation width from "
-                 << width[i] << " to 3 for interpolation method \""
-                 << method[i] << "\".\n\n";
-            width.set(i, 3);
-         }
-         if (sigma < 1) {
-            mlog << Warning << "\nInterpInfo::validate() -> "
-                 << "Resetting the interpolation sigma from "
-                 << sigma << " to 1.0 for interpolation method \""
-                 << method[i] << "\".\n\n";
-            sigma = 1.0;
-=======
          if (gaussian_radius < gaussian_dx) {
             mlog << Error << "\n"
                  << "The radius of influence (" << gaussian_radius
                  << ") is less than the delta distance (" << gaussian_dx
                  << ") for regridding method \"" << method[i] << "\".\n\n";
             exit(1);
->>>>>>> a2dd8f3f
          }
       }
    }

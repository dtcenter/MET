--- conflicted
+++ resolved
@@ -200,13 +200,8 @@
    }
 
    // Check the Gaussian filter
-<<<<<<< HEAD
    if(method == InterpMthd_MaxGauss) {
-      if(gaussian_radius < gaussian_dx) {
-=======
-   if(method == InterpMthd_Gaussian) {
       if(gaussian.radius < gaussian.dx) {
->>>>>>> 8d0d424c
          mlog << Error << "\n"
               << "The radius of influence (" << gaussian.radius
               << ") is less than the delta distance (" << gaussian.dx
@@ -1237,14 +1232,9 @@
       }
 
       // Check the Gaussian filter
-<<<<<<< HEAD
       if(methodi == InterpMthd_Gaussian ||
          methodi == InterpMthd_MaxGauss) {
-         if(gaussian_radius < gaussian_dx) {
-=======
-      if(methodi == InterpMthd_Gaussian) {
          if (gaussian.radius < gaussian.dx) {
->>>>>>> 8d0d424c
             mlog << Error << "\n"
                  << "The radius of influence (" << gaussian.radius
                  << ") is less than the delta distance (" << gaussian.dx

// *=*=*=*=*=*=*=*=*=*=*=*=*=*=*=*=*=*=*=*=*=*=*=*=*=*=*=*=*
// ** Copyright UCAR (c) 1992 - 2019
// ** University Corporation for Atmospheric Research (UCAR)
// ** National Center for Atmospheric Research (NCAR)
// ** Research Applications Lab (RAL)
// ** P.O.Box 3000, Boulder, Colorado, 80307-3000, USA
// *=*=*=*=*=*=*=*=*=*=*=*=*=*=*=*=*=*=*=*=*=*=*=*=*=*=*=*=*
////////////////////////////////////////////////////////////////////////

#ifndef __CONFIG_CONSTANTS_H__
#define __CONFIG_CONSTANTS_H__

#include "vx_util.h"
#include "GridTemplate.h"
#include "int_array.h"
#include "gsl_randist.h"

////////////////////////////////////////////////////////////////////////

//
// Enumeration for output_flag configuration parameter
//

enum STATOutputType {
   STATOutputType_None, // Do not output this line type
   STATOutputType_Stat, // Write output to the .stat file
   STATOutputType_Both  // Write output to .stat and .txt files
};

////////////////////////////////////////////////////////////////////////

//
// Enumeration for field type configuration parameters
//

enum FieldType {
   FieldType_None, // Default
   FieldType_Fcst, // Apply to forecast field
   FieldType_Obs,  // Apply to observation field
   FieldType_Both  // Apply to both forecast and observation field
};

////////////////////////////////////////////////////////////////////////

//
// Enumeration for set logic
//

enum SetLogic {
   SetLogic_None,         // Default
   SetLogic_Union,        // Union
   SetLogic_Intersection, // Intersection
   SetLogic_SymDiff       // Symmetric Difference
};

////////////////////////////////////////////////////////////////////////

//
// Corresponding SetLogic strings
//

static const char setlogic_abbr_union[]          = "or";
static const char setlogic_abbr_intersection[]   = "and";
static const char setlogic_abbr_symdiff[]        = "symdiff";

static const char setlogic_symbol_union[]        = "||";
static const char setlogic_symbol_intersection[] = "&&";
static const char setlogic_symbol_symdiff[]      = "*";

////////////////////////////////////////////////////////////////////////

//
// Enumeration for track type configuration parameters
//

enum TrackType {
   TrackType_None,  // Default
   TrackType_ADeck, // Apply to ADeck tracks
   TrackType_BDeck, // Apply to BDeck tracks
   TrackType_Both   // Apply to both ADeck and BDeck tracks
};

////////////////////////////////////////////////////////////////////////

//
// Enumeration for 12-hour interpolation logic
//

enum Interp12Type {
   Interp12Type_None,   // Do not apply 12-hour interpolation logic
   Interp12Type_Fill,   // Fill in missing 'I' tracks with '2' tracks
   Interp12Type_Replace // Replace all 'I' tracks with '2' tracks
};

////////////////////////////////////////////////////////////////////////

//
// Enumeration for all the possible STAT line types
//

enum STATLineType {

   stat_sl1l2,
   stat_sal1l2,
   stat_vl1l2,
   stat_val1l2,

   stat_vcnt,

   stat_fho,
   stat_ctc,
   stat_cts,
   stat_mctc,
   stat_mcts,
   stat_cnt,
   stat_pct,
   stat_pstd,
   stat_pjc,
   stat_prc,
   stat_mpr,
   stat_nbrctc,
   stat_nbrcts,
   stat_nbrcnt,
   stat_isc,
   stat_wdir,
   stat_ecnt,
   stat_rhist,
   stat_phist,
   stat_orank,
   stat_ssvar,
   stat_relp,
   stat_eclv,
   stat_grad,
   stat_dmap,
   stat_header,

   no_stat_line_type

};

////////////////////////////////////////////////////////////////////////

//
// Corresponding line type strings
//

static const char stat_sl1l2_str[]  = "SL1L2";
static const char stat_sal1l2_str[] = "SAL1L2";
static const char stat_vl1l2_str[]  = "VL1L2";
static const char stat_val1l2_str[] = "VAL1L2";
static const char stat_vcnt_str[]   = "VCNT";
static const char stat_fho_str[]    = "FHO";
static const char stat_ctc_str[]    = "CTC";
static const char stat_cts_str[]    = "CTS";
static const char stat_mctc_str[]   = "MCTC";
static const char stat_mcts_str[]   = "MCTS";
static const char stat_cnt_str[]    = "CNT";
static const char stat_pct_str[]    = "PCT";
static const char stat_pstd_str[]   = "PSTD";
static const char stat_pjc_str[]    = "PJC";
static const char stat_prc_str[]    = "PRC";
static const char stat_eclv_str[]   = "ECLV";
static const char stat_mpr_str[]    = "MPR";
static const char stat_nbrctc_str[] = "NBRCTC";
static const char stat_nbrcts_str[] = "NBRCTS";
static const char stat_nbrcnt_str[] = "NBRCNT";
static const char stat_grad_str[]   = "GRAD";
static const char stat_dmap_str[]   = "DMAP";
static const char stat_isc_str[]    = "ISC";
static const char stat_wdir_str[]   = "WDIR";
static const char stat_ecnt_str[]   = "ECNT";
static const char stat_rhist_str[]  = "RHIST";
static const char stat_phist_str[]  = "PHIST";
static const char stat_orank_str[]  = "ORANK";
static const char stat_ssvar_str[]  = "SSVAR";
static const char stat_relp_str[]   = "RELP";
static const char stat_header_str[] = "LINE_TYPE";
static const char stat_na_str[]     = "NA";

////////////////////////////////////////////////////////////////////////

//
// Struct to store time summary information for ascii2nc
//

struct TimeSummaryInfo {
  bool        flag;        // Flag indicating whether to perform the
                           //   time summary
  bool        raw_data;    // Flag indicating whether to save the raw data
  int         beg;         // Time (specified as "HHMMSS" in config file) to
                           //   start summaries for each day of data
                           //         timestring_to_sec()
  int         end;         // Time (specified as "HHMMSS" in config file) to
                           //   end summaries for each day of data.
  int         step;        // Number of seconds between summaries
  int         width_beg;   // Offset to the beginning of the summary
                           //   time window in seconds
  int         width_end;   // Offset to the end of the summary
                           //   time_window in seconds
  int         width;       // width_end minus width_beg
  IntArray    grib_code;   // List of grib codes to do summaries for
  StringArray obs_var;     // List of obs variable for time summaries
  StringArray type;        // List of types of summaries to perform
                           //   Valid summaries are "min", "max", "range",
                           //   "mean", "stdev", "median" and "p##".
  double      vld_thresh;  // Valid data time window threshold
  int         vld_freq;    // Expected observation frequency in seconds
                           //   used to compute the ratio of valid data.
};

////////////////////////////////////////////////////////////////////////

//
// Enumeration for bootstrapping interval configuration parameter
//

enum BootIntervalType {
   BootIntervalType_None,      // Default
   BootIntervalType_BCA,       // Bias-Corrected and adjusted method
   BootIntervalType_Percentile // Percentile method
};

//
// Struct to store bootstrapping information
//

struct BootInfo {
   BootIntervalType interval; // Bootstrap interval type
   double           rep_prop; // Proportion of sample for replicates
   int              n_rep;    // Number of replicates
   ConcatString     rng;      // GSL random number generator
   ConcatString     seed;     // RNG seed value

   void             clear();
};

////////////////////////////////////////////////////////////////////////

//
// Struct to store interpolation information
//

struct InterpInfo {
   FieldType   field;      // How to apply interpolation options
   double      vld_thresh; // Valid data interpolation threshold
   int         n_interp;   // Number of interpolation types
   StringArray method;     // Interpolation methods
   IntArray    width;      // Interpolation widths
   double      gaussian_dx;      // delta distance for Gaussian
   double      gaussian_radius;  // radius of influence for Gaussian
   GridTemplateFactory::GridTemplates shape; // Interpolation shape

   void        clear();
   void        validate(); // Ensure that width and method are accordant
   bool        operator==(const InterpInfo &) const;
};

// Chosen by Hazardous Weather Testbed.
// Default radius and delta x for Gaussian interpolation and regridding options.
static const double default_gaussian_dx = 81.271;
static const double default_gaussian_radius = 120.0;

////////////////////////////////////////////////////////////////////////

//
// Struct to store regridding information
//

struct RegridInfo {
   bool         enable;     // Enable or disable regridding
   FieldType    field;      // Forecast grid, observation grid, or none
   double       vld_thresh; // Valid data interpolation threshold
   ConcatString name;       // Named grid, path to gridded data file,
                            // or explicit grid definition.
   InterpMthd   method;     // Regridding method
   int          width;      // Regridding width
   double       gaussian_dx;      // delta distance for Gaussian
   double       gaussian_radius;  // radius of influence for Gaussian
   GridTemplateFactory::GridTemplates shape; // Interpolation shape
   RegridInfo();

   void *       hook;       // not allocated

   void         clear();
   void         validate(); // ensure that width and method are accordant
   void         validate_point(); // ensure that width and method are accordant
};

////////////////////////////////////////////////////////////////////////

//
// Struct to store Climatological CDF Info
//

struct ClimoCDFInfo {
   bool        flag;       // Flag to turn on/off climo CDF logic
   int         n_bin;      // Number of climo CDF cdf bins
   ThreshArray cdf_ta;     // Array of CDF thresholds
   bool        write_bins; // Flag for writing the individual bins

   ClimoCDFInfo();
   void clear();
};

////////////////////////////////////////////////////////////////////////

//
// Struct to store neighborhood information
//

struct NbrhdInfo {
   FieldType   field;      // Forecast grid, observation grid, or none
   double      vld_thresh; // Valid data neighborhood threshold
   IntArray    width;      // Neighborhood widths
   ThreshArray cov_ta;     // Fractional coverage thresholds
   GridTemplateFactory::GridTemplates shape; // Neighborhood shape

   void        clear();
};

////////////////////////////////////////////////////////////////////////

//
// Struct to store HiRA information
//

struct HiRAInfo {
   bool        flag;       // Flag to turn on/off HiRA logic
   IntArray    width;      // Array for HiRA widths
   double      vld_thresh; // Proportion of valid data values
   ThreshArray cov_ta;     // HiRA coverage (probability) thresholds
   GridTemplateFactory::GridTemplates shape; // Area shape

   HiRAInfo();
   void clear();
};

////////////////////////////////////////////////////////////////////////

//
// Struct to store plotting information
//

struct PlotInfo {
   ConcatString color_table;      // Color table file
   double       plot_min;         // Minimum plot value
   double       plot_max;         // Maximum plot value
   int          colorbar_spacing; // Spacing of colors in the colorbar
};

////////////////////////////////////////////////////////////////////////

//
// Struct to store masking lat/lon point information
//

struct MaskLatLon {
   ConcatString name;       // Mask name
   SingleThresh lat_thresh; // Threshold for latitudes
   SingleThresh lon_thresh; // Threshold for longitudes

   void         clear();
   bool         operator==(const MaskLatLon &) const;
};

////////////////////////////////////////////////////////////////////////

//
// Enumeration for duplicate_flag configuration parameter
//

enum DuplicateType {
   DuplicateType_None,   // Apply no logic for duplicate point obs
   DuplicateType_Unique // Filter out duplicate observation values
};

////////////////////////////////////////////////////////////////////////

//
// Enumeration for obs_summary configuration parameter
//

enum ObsSummary {
   ObsSummary_None,    // Keep all observations, no statistics
   ObsSummary_Nearest, // Keep only the observation closest in time
   ObsSummary_Min,     // Keep only smallest value
   ObsSummary_Max,     // Keep only largest valueXS
   ObsSummary_UW_Mean, // Calculate un-weighted mean
   ObsSummary_DW_Mean, // Calculate time weighted mean
   ObsSummary_Median,  // Calculate median
   ObsSummary_Perc     // Calculate precentile
};

////////////////////////////////////////////////////////////////////////

//
// Enumeration for grid_weight_flag configuration parameter
//

enum GridWeightType {
   GridWeightType_None,    // Apply no grid box weighting
   GridWeightType_Cos_Lat, // Apply cosine latitude weighting
   GridWeightType_Area     // Apply true grid box area weighting
};

////////////////////////////////////////////////////////////////////////

//
// Enumeration for grid_decomp_flag configuration parameter
//

enum GridDecompType {
   GridDecompType_None, // Default
   GridDecompType_Auto, // Automatic tiling
   GridDecompType_Tile, // User-specified tile definitions
   GridDecompType_Pad   // Pad out to next largest tile
};

////////////////////////////////////////////////////////////////////////

//
// Enumeration for wavelet.type configuration parameter
//

enum WaveletType {
   WaveletType_None,        // Default
   WaveletType_Haar,        // Haar wavelet
   WaveletType_Haar_Cntr,   // Centered Haar wavelet
   WaveletType_Daub,        // Daubechies wavelet
   WaveletType_Daub_Cntr,   // Centered Daubechies wavelet
   WaveletType_BSpline,     // BSpline wavelet
   WaveletType_BSpline_Cntr // Centered BSpline wavelet
};

////////////////////////////////////////////////////////////////////////

//
// Enumeration for MODE merging options
//

enum MergeType {
   MergeType_None,   // No additional merging
   MergeType_Both,   // Double-threshold and fuzzy engine
   MergeType_Thresh, // Double-threshold only
   MergeType_Engine  // Fuzzy engine only
};

////////////////////////////////////////////////////////////////////////

//
// Enumeration for MODE matching options
//

enum MatchType {
   MatchType_None,      // No matching
   MatchType_MergeBoth, // Match with merging in both fcst and obs
   MatchType_MergeFcst, // Match with merging in fcst only
   MatchType_NoMerge    // Match with no additional merging
};

////////////////////////////////////////////////////////////////////////
//
// Constants used in configuartion files
//
////////////////////////////////////////////////////////////////////////

static const char config_const_filename[]    = "MET_BASE/config/ConfigConstants";
static const char config_map_data_filename[] = "MET_BASE/config/ConfigMapData";

//
// Parameter key names common to multiple tools
//

static const char conf_key_exit_on_warning[]   = "exit_on_warning";
static const char conf_key_nc_compression[]    = "nc_compression";
static const char conf_key_output_precision[]  = "output_precision";
static const char conf_key_version[]           = "version";
static const char conf_key_model[]             = "model";
static const char conf_key_desc[]              = "desc";
static const char conf_key_obtype[]            = "obtype";
static const char conf_key_output_flag[]       = "output_flag";
static const char conf_key_obs_window[]        = "obs_window";
static const char conf_key_beg[]               = "beg";
static const char conf_key_end[]               = "end";
static const char conf_key_data[]              = "data";
static const char conf_key_fcst[]              = "fcst";
static const char conf_key_obs[]               = "obs";
static const char conf_key_quilt[]             = "quilt";
static const char conf_key_grid_res[]          = "grid_res";
static const char conf_key_data_field[]        = "data.field";
static const char conf_key_fcst_field[]        = "fcst.field";
static const char conf_key_obs_field[]         = "obs.field";
static const char conf_key_file_type[]         = "file_type";
static const char conf_key_init_time[]         = "init_time";  // YYYYMMDD[_HH[MMSS]]
static const char conf_key_valid_time[]        = "valid_time"; // YYYYMMDD[_HH[MMSS]]
static const char conf_key_lead_time[]         = "lead_time";  // HH[MMSS]
static const char conf_key_name[]              = "name";
static const char conf_key_GRIB1_ptv[]         = "GRIB1_ptv";
static const char conf_key_GRIB1_center[]      = "GRIB1_center";
static const char conf_key_GRIB1_subcenter[]   = "GRIB1_subcenter";
static const char conf_key_GRIB1_rec[]         = "GRIB1_rec";
static const char conf_key_GRIB1_code[]        = "GRIB1_code";
static const char conf_key_GRIB2_disc[]        = "GRIB2_disc";
static const char conf_key_GRIB2_parm_cat[]    = "GRIB2_parm_cat";
static const char conf_key_GRIB2_parm[]        = "GRIB2_parm";
static const char conf_key_GRIB2_cntr[]        = "GRIB2_cntr";
static const char conf_key_GRIB2_ltab[]        = "GRIB2_ltab";
static const char conf_key_GRIB2_mtab[]        = "GRIB2_mtab";
static const char conf_key_GRIB2_pdt[]         = "GRIB2_pdt";
static const char conf_key_GRIB2_process[]     = "GRIB2_process";
static const char conf_key_GRIB2_ens_type[]    = "GRIB2_ens_type";
static const char conf_key_GRIB2_der_type[]    = "GRIB2_der_type";
static const char conf_key_GRIB2_stat_type[]   = "GRIB2_stat_type";
static const char conf_key_GRIB2_ipdtmpl_index[] = "GRIB2_ipdtmpl_index";
static const char conf_key_GRIB2_ipdtmpl_val[]   = "GRIB2_ipdtmpl_val";
static const char conf_key_level[]             = "level";
static const char conf_key_GRIB_lvl_typ[]      = "GRIB_lvl_typ";
static const char conf_key_GRIB_lvl_val1[]     = "GRIB_lvl_val1";
static const char conf_key_GRIB_lvl_val2[]     = "GRIB_lvl_val2";
static const char conf_key_GRIB_ens[]          = "GRIB_ens";
static const char conf_key_message_type[]      = "message_type";
static const char conf_key_sid_exc[]           = "sid_exc";
static const char conf_key_obs_qty[]           = "obs_quality";
static const char conf_key_convert[]           = "convert";
static const char conf_key_censor_thresh[]     = "censor_thresh";
static const char conf_key_censor_val[]        = "censor_val";
static const char conf_key_cnt_thresh[]        = "cnt_thresh";
static const char conf_key_cnt_logic[]         = "cnt_logic";
static const char conf_key_cat_thresh[]        = "cat_thresh";
static const char conf_key_prob[]              = "prob";
static const char conf_key_prob_as_scalar[]    = "prob_as_scalar"; // true/false
static const char conf_key_thresh[]            = "thresh";
static const char conf_key_thresh_lo[]         = "thresh_lo";
static const char conf_key_thresh_hi[]         = "thresh_hi";
static const char conf_key_wind_thresh[]       = "wind_thresh";
static const char conf_key_wind_logic[]        = "wind_logic";
static const char conf_key_mask_grid[]         = "mask.grid";
static const char conf_key_mask_poly[]         = "mask.poly";
static const char conf_key_mask_sid[]          = "mask.sid";
static const char conf_key_mask_llpnt[]        = "mask.llpnt";
static const char conf_key_lat_thresh[]        = "lat_thresh";
static const char conf_key_lon_thresh[]        = "lon_thresh";
static const char conf_key_ci_alpha[]          = "ci_alpha";
static const char conf_key_time_summary[]      = "time_summary";
static const char conf_key_flag[]              = "flag";
static const char conf_key_raw_data[]          = "raw_data";
static const char conf_key_step[]              = "step";
static const char conf_key_grib_code[]         = "grib_code";
static const char conf_key_vld_freq[]          = "vld_freq";
static const char conf_key_message_type_map[]       = "message_type_map";
static const char conf_key_message_type_group_map[] = "message_type_group_map";
static const char conf_key_obs_bufr_map[]      = "obs_bufr_map";
static const char conf_key_obs_bufr_var[]      = "obs_bufr_var";
static const char conf_key_obs_prefbufr_map[]  = "obs_prefbufr_map";
static const char conf_key_key[]               = "key";
static const char conf_key_val[]               = "val";
static const char conf_key_boot_interval[]     = "boot.interval";
static const char conf_key_boot_rep_prop[]     = "boot.rep_prop";
static const char conf_key_boot_n_rep[]        = "boot.n_rep";
static const char conf_key_boot_rng[]          = "boot.rng";
static const char conf_key_boot_seed[]         = "boot.seed";
static const char conf_key_regrid[]            = "regrid";
static const char conf_key_to_grid[]           = "to_grid";
static const char conf_key_interp[]            = "interp";
static const char conf_key_field[]             = "field";
static const char conf_key_vld_thresh[]        = "vld_thresh";
static const char conf_key_type[]              = "type";
static const char conf_key_method[]            = "method";
static const char conf_key_width[]             = "width";
static const char conf_key_nbrhd[]             = "nbrhd";
static const char conf_key_cov_thresh[]        = "cov_thresh";
static const char conf_key_ps_plot_flag[]      = "ps_plot_flag";
static const char conf_key_nc_pairs_flag[]     = "nc_pairs_flag";
static const char conf_key_grid_weight_flag[]  = "grid_weight_flag";
static const char conf_key_duplicate_flag[]    = "duplicate_flag";
static const char conf_key_obs_summary[]       = "obs_summary";
static const char conf_key_percentile[]        = "obs_perc_value";
static const char conf_key_rank_corr_flag[]    = "rank_corr_flag";
static const char conf_key_tmp_dir[]           = "tmp_dir";
static const char conf_key_output_prefix[]     = "output_prefix";
static const char conf_key_met_data_dir[]      = "met_data_dir";
static const char conf_key_fcst_raw_plot[]     = "fcst_raw_plot";
static const char conf_key_obs_raw_plot[]      = "obs_raw_plot";
static const char conf_key_color_table[]       = "color_table";
static const char conf_key_plot_min[]          = "plot_min";
static const char conf_key_plot_max[]          = "plot_max";
static const char conf_key_colorbar_spacing[]  = "colorbar_spacing";
static const char conf_key_map_data_source[]   = "map_data.source";
static const char conf_key_file_name[]         = "file_name";
static const char conf_key_line_color[]        = "line_color";
static const char conf_key_line_width[]        = "line_width";
static const char conf_key_line_dash[]         = "line_dash";
static const char conf_key_latlon_flag[]       = "latlon";
static const char conf_key_raw_flag[]          = "raw";
static const char conf_key_diff_flag[]         = "diff";
static const char conf_key_climo_flag[]        = "climo";
static const char conf_key_climo_cdp_flag[]    = "climo_cdp";
static const char conf_key_apply_mask_flag[]   = "apply_mask";
static const char conf_key_object_raw_flag[]   = "object_raw";
static const char conf_key_object_id_flag[]    = "object_id";
static const char conf_key_cluster_id_flag[]   = "cluster_id";
static const char conf_key_polylines_flag[]    = "polylines";
static const char conf_key_do_2d_att_flag[]    = "attributes_2d";
static const char conf_key_do_3d_att_flag[]    = "attributes_3d";
static const char conf_key_grib_ens_hi_res_ctl[]  = "hi_res_ctl";
static const char conf_key_grib_ens_low_res_ctl[] = "low_res_ctl";
static const char conf_key_shape[]             = "shape";
static const char conf_key_gaussian_dx[]       = "gaussian_dx";
static const char conf_key_gaussian_radius[]   = "gaussian_radius";
static const char conf_key_eclv_points[]       = "eclv_points";
static const char conf_key_var_name_map[]      = "var_name_map";

//
// Climatology parameter key names
//
static const char conf_key_climo_mean_field[]   = "climo_mean.field";
static const char conf_key_climo_stdev_field[]  = "climo_stdev.field";
static const char conf_key_climo_cdf[]          = "climo_cdf";
static const char conf_key_cdf_bins[]           = "cdf_bins";
static const char conf_key_center_bins[]        = "center_bins";
static const char conf_key_write_bins[]         = "write_bins";
static const char conf_key_time_interp_method[] = "time_interp_method";
static const char conf_key_day_interval[]       = "day_interval";
static const char conf_key_hour_interval[]      = "hour_interval";

//
// Point-Stat specific parameter key names
//
static const char conf_key_hira[]               = "hira";
static const char conf_key_land_mask[]          = "land_mask";
static const char conf_key_land_mask_flag[]     = "land_mask.flag";
static const char conf_key_topo_mask[]          = "topo_mask";
static const char conf_key_topo_mask_flag[]     = "topo_mask.flag";
static const char conf_key_use_obs_thresh[]     = "use_obs_thresh";
static const char conf_key_interp_fcst_thresh[] = "interp_fcst_thresh";

//
// Grid-Stat specific parameter key names
//
static const char conf_key_nc_pairs_var_str[]  = "nc_pairs_var_str";
static const char conf_key_fourier[]           = "fourier";
static const char conf_key_wave_1d_beg[]       = "wave_1d_beg";
static const char conf_key_wave_1d_end[]       = "wave_1d_end";
static const char conf_key_gradient[]          = "gradient";
static const char conf_key_dx[]                = "dx";
static const char conf_key_dy[]                = "dy";
static const char conf_key_distance_map[]      = "distance_map";
static const char conf_key_baddeley_p[]        = "baddeley_p";
static const char conf_key_baddeley_max_dist[] = "baddeley_max_dist";
static const char conf_key_fom_alpha[]         = "fom_alpha";
static const char conf_key_zhu_weight[]        = "zhu_weight";

//
// Wavelet-Stat specific parameter key names
//

static const char conf_key_mask_missing_flag[] = "mask_missing_flag";
static const char conf_key_grid_decomp_flag[]  = "grid_decomp_flag";
static const char conf_key_tile_width[]        = "tile.width";
static const char conf_key_tile_location[]     = "tile.location";
static const char conf_key_x_ll[]              = "x_ll";
static const char conf_key_y_ll[]              = "y_ll";
static const char conf_key_wavelet_type[]      = "wavelet.type";
static const char conf_key_wavelet_member[]    = "wavelet.member";
static const char conf_key_wvlt_plot[]         = "wvlt_plot";

//
// Ensemble-Stat specific parameter key names
//

static const char conf_key_ens[]              = "ens";
static const char conf_key_ens_field[]        = "ens.field";
static const char conf_key_ens_ens_thresh[]   = "ens.ens_thresh";
static const char conf_key_ens_vld_thresh[]   = "ens.vld_thresh";
static const char conf_key_nc_var_str[]       = "nc_var_str";
static const char conf_key_nbrhd_prob[]       = "nbrhd_prob";
static const char conf_key_nmep_smooth[]      = "nmep_smooth";
static const char conf_key_skip_const[]       = "skip_const";
static const char conf_key_rng_type[]         = "rng.type";
static const char conf_key_rng_seed[]         = "rng.seed";
static const char conf_key_ensemble_flag[]    = "ensemble_flag";
static const char conf_key_mean_flag[]        = "mean";
static const char conf_key_stdev_flag[]       = "stdev";
static const char conf_key_minus_flag[]       = "minus";
static const char conf_key_plus_flag[]        = "plus";
static const char conf_key_min_flag[]         = "min";
static const char conf_key_max_flag[]         = "max";
static const char conf_key_range_flag[]       = "range";
static const char conf_key_vld_count_flag[]   = "vld_count";
static const char conf_key_frequency_flag[]   = "frequency";
static const char conf_key_nep_flag[]         = "nep";
static const char conf_key_nmep_flag[]        = "nmep";
static const char conf_key_rank_flag[]        = "rank";
static const char conf_key_ssvar_bin[]        = "ens_ssvar_bin_size";
static const char conf_key_phist_bin[]        = "ens_phist_bin_size";
static const char conf_key_obs_error[]        = "obs_error";
static const char conf_key_dist_type[]        = "dist_type";
static const char conf_key_dist_parm[]        = "dist_parm";
static const char conf_key_inst_bias_scale[]  = "inst_bias_scale";
static const char conf_key_inst_bias_offset[] = "inst_bias_offset";

// Distribution options
static const char conf_val_normal[]      = "NORMAL";
static const char conf_val_exponential[] = "EXPONENTIAL";
static const char conf_val_chisquared[]  = "CHISQUARED";
static const char conf_val_gamma[]       = "GAMMA";
static const char conf_val_uniform[]     = "UNIFORM";
static const char conf_val_beta[]        = "BETA";

//
// STAT-Analysis specific parameter key names
//

static const char conf_key_fcst_lead[]         = "fcst_lead";
static const char conf_key_obs_lead[]          = "obs_lead";
static const char conf_key_fcst_valid_beg[]    = "fcst_valid_beg";
static const char conf_key_fcst_valid_end[]    = "fcst_valid_end";
static const char conf_key_fcst_valid_hour[]   = "fcst_valid_hour";
static const char conf_key_obs_valid_beg[]     = "obs_valid_beg";
static const char conf_key_obs_valid_end[]     = "obs_valid_end";
static const char conf_key_obs_valid_hour[]    = "obs_valid_hour";
static const char conf_key_fcst_init_beg[]     = "fcst_init_beg";
static const char conf_key_fcst_init_end[]     = "fcst_init_end";
static const char conf_key_fcst_init_hour[]    = "fcst_init_hour";
static const char conf_key_obs_init_beg[]      = "obs_init_beg";
static const char conf_key_obs_init_end[]      = "obs_init_end";
static const char conf_key_obs_init_hour[]     = "obs_init_hour";
static const char conf_key_fcst_var[]          = "fcst_var";
static const char conf_key_obs_var[]           = "obs_var";
static const char conf_key_fcst_units[]        = "fcst_units";
static const char conf_key_obs_units[]         = "obs_units";
static const char conf_key_fcst_lev[]          = "fcst_lev";
static const char conf_key_obs_lev[]           = "obs_lev";
static const char conf_key_vx_mask[]           = "vx_mask";
static const char conf_key_interp_mthd[]       = "interp_mthd";
static const char conf_key_interp_pnts[]       = "interp_pnts";
static const char conf_key_fcst_thresh[]       = "fcst_thresh";
static const char conf_key_obs_thresh[]        = "obs_thresh";
static const char conf_key_alpha[]             = "alpha";
static const char conf_key_line_type[]         = "line_type";
static const char conf_key_column[]            = "column";
static const char conf_key_out_alpha[]         = "out_alpha";
static const char conf_key_vif_flag[]          = "vif_flag";
static const char conf_key_wmo_sqrt_stats[]    = "wmo_sqrt_stats";
static const char conf_key_wmo_fisher_stats[]  = "wmo_fisher_stats";
static const char conf_key_jobs[]              = "jobs";

//
// MODE specific parameter key names
//

static const char conf_key_raw_thresh[]            = "raw_thresh";
static const char conf_key_conv_radius[]           = "conv_radius";
static const char conf_key_conv_thresh[]           = "conv_thresh";
static const char conf_key_filter_attr_name[]      = "filter_attr_name";
static const char conf_key_filter_attr_thresh[]    = "filter_attr_thresh";
static const char conf_key_area_thresh[]           = "area_thresh";
static const char conf_key_inten_perc_value[]      = "inten_perc_value";
static const char conf_key_inten_perc_thresh[]     = "inten_perc_thresh";
static const char conf_key_merge_thresh[]          = "merge_thresh";
static const char conf_key_merge_flag[]            = "merge_flag";
static const char conf_key_match_flag[]            = "match_flag";
static const char conf_key_max_centroid_dist[]     = "max_centroid_dist";
static const char conf_key_mask_grid_flag[]        = "mask.grid_flag";
static const char conf_key_mask_poly_flag[]        = "mask.poly_flag";
static const char conf_key_weight[]                = "weight";
static const char conf_key_interest_function[]     = "interest_function";
static const char conf_key_centroid_dist[]         = "centroid_dist";
static const char conf_key_boundary_dist[]         = "boundary_dist";
static const char conf_key_convex_hull_dist[]      = "convex_hull_dist";
static const char conf_key_angle_diff[]            = "angle_diff";
static const char conf_key_aspect_diff[]           = "aspect_diff";
static const char conf_key_area_ratio[]            = "area_ratio";
static const char conf_key_int_area_ratio[]        = "int_area_ratio";
static const char conf_key_curvature_ratio[]       = "curvature_ratio";
static const char conf_key_complexity_ratio[]      = "complexity_ratio";
static const char conf_key_inten_perc_ratio[]      = "inten_perc_ratio";
static const char conf_key_object_plot[]           = "object_plot";
static const char conf_key_intensity_percentile[]  = "intensity_percentile";
static const char conf_key_total_interest_thresh[] = "total_interest_thresh";
static const char conf_key_print_interest_thresh[] = "print_interest_thresh";
static const char conf_key_min_volume           [] = "min_volume";
static const char conf_key_plot_valid_flag[]       = "plot_valid_flag";
static const char conf_key_plot_gcarc_flag[]       = "plot_gcarc_flag";
static const char conf_key_ct_stats_flag[]         = "ct_stats_flag";
static const char conf_key_shift_right[]           = "shift_right";

//
//  MTD specific parameter key names
//

static const char conf_key_conv_time_window    [] = "conv_time_window";
static const char conf_key_space_centroid_dist [] = "space_centroid_dist";
static const char conf_key_time_centroid_delta [] = "time_centroid_delta";
static const char conf_key_speed_delta         [] = "speed_delta";
static const char conf_key_direction_diff      [] = "direction_diff";
static const char conf_key_volume_ratio        [] = "volume_ratio";
static const char conf_key_axis_angle_diff     [] = "axis_angle_diff";
static const char conf_key_start_time_delta    [] = "start_time_delta";
static const char conf_key_end_time_delta      [] = "end_time_delta";

static const char conf_key_nc_output           [] = "nc_output";
static const char conf_key_txt_output          [] = "txt_output";
static const char conf_key_do_polylines_flag   [] = "do_polylines";

//
// PB2NC specific parameter key names
//

static const char conf_key_station_id[]            = "station_id";
static const char conf_key_elevation_range[]       = "elevation_range";
static const char conf_key_pb_report_type[]        = "pb_report_type";
static const char conf_key_in_report_type[]        = "in_report_type";
static const char conf_key_instrument_type[]       = "instrument_type";
static const char conf_key_level_range[]           = "level_range";
static const char conf_key_level_category[]        = "level_category";
static const char conf_key_obs_grib_code[]         = "obs_grib_code";
static const char conf_key_quality_mark_thresh[]   = "quality_mark_thresh";
static const char conf_key_event_stack_flag[]      = "event_stack_flag";
static const char conf_key_use_var_id[]            = "use_var_id";

//
// MODE-Analysis specific parameter key names
//

static const char conf_key_single[]                         = "single";
static const char conf_key_pair[]                           = "pair";
static const char conf_key_simple[]                         = "simple";
static const char conf_key_cluster[]                        = "cluster";
static const char conf_key_matched[]                        = "matched";
static const char conf_key_unmatched[]                      = "unmatched";
static const char conf_key_fcst_thr[]                       = "fcst_thr";
static const char conf_key_obs_thr[]                        = "obs_thr";
static const char conf_key_fcst_accum[]                     = "fcst_accum";
static const char conf_key_obs_accum[]                      = "obs_accum";
static const char conf_key_fcst_rad[]                       = "fcst_rad";
static const char conf_key_obs_rad[]                        = "obs_rad";
static const char conf_key_area_min[]                       = "area_min";
static const char conf_key_area_max[]                       = "area_max";
static const char conf_key_area_thresh_min[]                = "area_thresh_min";
static const char conf_key_area_thresh_max[]                = "area_thresh_max";
static const char conf_key_intersection_area_min[]          = "intersection_area_min";
static const char conf_key_intersection_area_max[]          = "intersection_area_max";
static const char conf_key_union_area_min[]                 = "union_area_min";
static const char conf_key_union_area_max[]                 = "union_area_max";
static const char conf_key_symmetric_diff_min[]             = "symmetric_diff_min";
static const char conf_key_symmetric_diff_max[]             = "symmetric_diff_max";
static const char conf_key_fcst_valid_min[]                 = "fcst_valid_min";
static const char conf_key_fcst_valid_max[]                 = "fcst_valid_max";
static const char conf_key_obs_valid_min[]                  = "obs_valid_min";
static const char conf_key_obs_valid_max[]                  = "obs_valid_max";
static const char conf_key_fcst_init_min[]                  = "fcst_init_min";
static const char conf_key_fcst_init_max[]                  = "fcst_init_max";
static const char conf_key_obs_init_min[]                   = "obs_init_min";
static const char conf_key_obs_init_max[]                   = "obs_init_max";
static const char conf_key_centroid_x_min[]                 = "centroid_x_min";
static const char conf_key_centroid_x_max[]                 = "centroid_x_max";
static const char conf_key_centroid_y_min[]                 = "centroid_y_min";
static const char conf_key_centroid_y_max[]                 = "centroid_y_max";
static const char conf_key_centroid_lat_min[]               = "centroid_lat_min";
static const char conf_key_centroid_lat_max[]               = "centroid_lat_max";
static const char conf_key_centroid_lon_min[]               = "centroid_lon_min";
static const char conf_key_centroid_lon_max[]               = "centroid_lon_max";
static const char conf_key_axis_ang_min[]                   = "axis_ang_min";
static const char conf_key_axis_ang_max[]                   = "axis_ang_max";
static const char conf_key_length_min[]                     = "length_min";
static const char conf_key_length_max[]                     = "length_max";
static const char conf_key_width_min[]                      = "width_min";
static const char conf_key_width_max[]                      = "width_max";
static const char conf_key_aspect_ratio_min[]               = "aspect_ratio_min";
static const char conf_key_aspect_ratio_max[]               = "aspect_ratio_max";
static const char conf_key_curvature_min[]                  = "curvature_min";
static const char conf_key_curvature_max[]                  = "curvature_max";
static const char conf_key_curvature_x_min[]                = "curvature_x_min";
static const char conf_key_curvature_x_max[]                = "curvature_x_max";
static const char conf_key_curvature_y_min[]                = "curvature_y_min";
static const char conf_key_curvature_y_max[]                = "curvature_y_max";
static const char conf_key_complexity_min[]                 = "complexity_min";
static const char conf_key_complexity_max[]                 = "complexity_max";
static const char conf_key_intensity_10_min[]               = "intensity_10_min";
static const char conf_key_intensity_10_max[]               = "intensity_10_max";
static const char conf_key_intensity_25_min[]               = "intensity_25_min";
static const char conf_key_intensity_25_max[]               = "intensity_25_max";
static const char conf_key_intensity_50_min[]               = "intensity_50_min";
static const char conf_key_intensity_50_max[]               = "intensity_50_max";
static const char conf_key_intensity_75_min[]               = "intensity_75_min";
static const char conf_key_intensity_75_max[]               = "intensity_75_max";
static const char conf_key_intensity_90_min[]               = "intensity_90_min";
static const char conf_key_intensity_90_max[]               = "intensity_90_max";
static const char conf_key_intensity_user_min[]             = "intensity_user_min";
static const char conf_key_intensity_user_max[]             = "intensity_user_max";
static const char conf_key_intensity_sum_min[]              = "intensity_sum_min";
static const char conf_key_intensity_sum_max[]              = "intensity_sum_max";
static const char conf_key_centroid_dist_min[]              = "centroid_dist_min";
static const char conf_key_centroid_dist_max[]              = "centroid_dist_max";
static const char conf_key_boundary_dist_min[]              = "boundary_dist_min";
static const char conf_key_boundary_dist_max[]              = "boundary_dist_max";
static const char conf_key_convex_hull_dist_min[]           = "convex_hull_dist_min";
static const char conf_key_convex_hull_dist_max[]           = "convex_hull_dist_max";
static const char conf_key_angle_diff_min[]                 = "angle_diff_min";
static const char conf_key_angle_diff_max[]                 = "angle_diff_max";
static const char conf_key_aspect_diff_min[]                = "aspect_diff_min";
static const char conf_key_aspect_diff_max[]                = "aspect_diff_max";
static const char conf_key_area_ratio_min[]                 = "area_ratio_min";
static const char conf_key_area_ratio_max[]                 = "area_ratio_max";
static const char conf_key_intersection_over_area_min[]     = "intersection_over_area_min";
static const char conf_key_intersection_over_area_max[]     = "intersection_over_area_max";
static const char conf_key_curvature_ratio_min[]            = "curvature_ratio_min";
static const char conf_key_curvature_ratio_max[]            = "curvature_ratio_max";
static const char conf_key_complexity_ratio_min[]           = "complexity_ratio_min";
static const char conf_key_complexity_ratio_max[]           = "complexity_ratio_max";
static const char conf_key_percentile_intensity_ratio_min[] = "percentile_intensity_ratio_min";
static const char conf_key_percentile_intensity_ratio_max[] = "percentile_intensity_ratio_max";
static const char conf_key_interest_min[]                   = "interest_min";
static const char conf_key_interest_max[]                   = "interest_max";

//
// WWMCA specific parameter key names
//

static const char conf_key_variable_name[]   = "variable_name";
static const char conf_key_units[]           = "units";
static const char conf_key_long_name[]       = "long_name";
static const char conf_key_max_minutes[]     = "max_minutes";
static const char conf_key_swap_endian[]     = "swap_endian";
static const char conf_key_write_pixel_age[] = "write_pixel_age";

//
// Series-Analysis specific parameter key names
//

static const char conf_key_output_stats[] = "output_stats";
static const char conf_key_block_size[]   = "block_size";

//
<<<<<<< HEAD
// MET-TC specific parameter key names
=======
// Grid-Diagnostics specific parameter key names
//

static const char conf_key_n_bins[] = "n_bins";

//
// TC-Pairs, TC-RMW, and TC-Stat specific parameter key names
>>>>>>> 846bd936
//

static const char conf_key_storm_id[]                 = "storm_id";
static const char conf_key_basin[]                    = "basin";
static const char conf_key_cyclone[]                  = "cyclone";
static const char conf_key_storm_name[]               = "storm_name";
static const char conf_key_init_beg[]                 = "init_beg";
static const char conf_key_init_end[]                 = "init_end";
static const char conf_key_init_inc[]                 = "init_inc";
static const char conf_key_init_exc[]                 = "init_exc";
static const char conf_key_init_hour[]                = "init_hour";
static const char conf_key_valid_beg[]                = "valid_beg";
static const char conf_key_valid_end[]                = "valid_end";
static const char conf_key_valid_inc[]                = "valid_inc";
static const char conf_key_valid_exc[]                = "valid_exc";
static const char conf_key_valid_hour[]               = "valid_hour";
static const char conf_key_lead[]                     = "lead";
static const char conf_key_lead_req[]                 = "lead_req";
static const char conf_key_init_mask[]                = "init_mask";
static const char conf_key_valid_mask[]               = "valid_mask";
static const char conf_key_check_dup[]                = "check_dup";
static const char conf_key_interp12[]                 = "interp12";
static const char conf_key_consensus[]                = "consensus";
static const char conf_key_members[]                  = "members";
static const char conf_key_required[]                 = "required";
static const char conf_key_min_req[]                  = "min_req";
static const char conf_key_lag_time[]                 = "lag_time";
static const char conf_key_best_technique[]           = "best_technique";
static const char conf_key_best_baseline[]            = "best_baseline";
static const char conf_key_oper_technique[]           = "oper_technique";
static const char conf_key_oper_baseline[]            = "oper_baseline";
static const char conf_key_anly_track[]               = "anly_track";
static const char conf_key_match_points[]             = "match_points";
static const char conf_key_dland_file[]               = "dland_file";
static const char conf_key_track_watch_warn[]         = "track_watch_warn";
static const char conf_key_watch_warn[]               = "watch_warn";
static const char conf_key_time_offset[]              = "time_offset";
static const char conf_key_amodel[]                   = "amodel";
static const char conf_key_bmodel[]                   = "bmodel";
static const char conf_key_column_thresh_name[]       = "column_thresh_name";
static const char conf_key_column_thresh_val[]        = "column_thresh_val";
static const char conf_key_column_str_name[]          = "column_str_name";
static const char conf_key_column_str_val[]           = "column_str_val";
static const char conf_key_init_thresh_name[]         = "init_thresh_name";
static const char conf_key_init_thresh_val[]          = "init_thresh_val";
static const char conf_key_init_str_name[]            = "init_str_name";
static const char conf_key_init_str_val[]             = "init_str_val";
static const char conf_key_water_only[]               = "water_only";
static const char conf_key_rirw_track[]               = "rirw.track";
static const char conf_key_rirw_time_adeck[]          = "rirw.adeck.time";
static const char conf_key_rirw_time_bdeck[]          = "rirw.bdeck.time";
static const char conf_key_rirw_exact_adeck[]         = "rirw.adeck.exact";
static const char conf_key_rirw_exact_bdeck[]         = "rirw.bdeck.exact";
static const char conf_key_rirw_thresh_adeck[]        = "rirw.adeck.thresh";
static const char conf_key_rirw_thresh_bdeck[]        = "rirw.bdeck.thresh";
static const char conf_key_landfall[]                 = "landfall";
static const char conf_key_landfall_beg[]             = "landfall_beg";
static const char conf_key_landfall_end[]             = "landfall_end";
static const char conf_key_event_equal[]              = "event_equal";
static const char conf_key_out_init_mask[]            = "out_init_mask";
static const char conf_key_out_valid_mask[]           = "out_valid_mask";
static const char conf_key_filter[]                   = "filter";
static const char conf_key_dland_thresh[]             = "dland_thresh";

// TC-Gen config options
static const char conf_key_init_freq[]                = "init_freq";
static const char conf_key_lead_window[]              = "lead_window";
static const char conf_key_min_duration[]             = "min_duration";
static const char conf_key_fcst_genesis[]             = "fcst_genesis";
static const char conf_key_best_genesis[]             = "best_genesis";
static const char conf_key_oper_genesis[]             = "oper_genesis";
static const char conf_key_technique[]                = "technique";
static const char conf_key_category[]                 = "category";
static const char conf_key_vmax_thresh[]              = "vmax_thresh";
static const char conf_key_mslp_thresh[]              = "mslp_thresh";
static const char conf_key_genesis_window[]           = "genesis_window";
static const char conf_key_genesis_radius[]           = "genesis_radius";

//
// TC-RMW specific parameter key names
//
static const char conf_key_n_range[]     = "n_range";
static const char conf_key_n_azimuth[]   = "n_azimuth";
static const char conf_key_max_range[]   = "max_range_km";
static const char conf_key_delta_range[] = "delta_range_km";
static const char conf_key_rmw_scale[]   = "rmw_scale";

//
// Parameter value names common to multiple tools
//

// File types
static const char conf_val_grib1         [] = "GRIB1";
static const char conf_val_grib2         [] = "GRIB2";
static const char conf_val_netcdf_met    [] = "NETCDF_MET";
static const char conf_val_netcdf_pint   [] = "NETCDF_PINT";
static const char conf_val_netcdf_nccf   [] = "NETCDF_NCCF";
static const char conf_val_python_numpy  [] = "PYTHON_NUMPY";
static const char conf_val_python_xarray [] = "PYTHON_XARRAY";

// Output flag values: NONE, BOTH, STAT
static const char conf_val_none[] = "NONE";
static const char conf_val_both[] = "BOTH";
static const char conf_val_stat[] = "STAT";

// Field types: NONE, BOTH, FCST, OBS
static const char conf_val_fcst[] = "FCST";
static const char conf_val_obs[]  = "OBS";

// Grid shapes:
static const char conf_val_circle[] = "CIRCLE";
static const char conf_val_square[] = "SQUARE";

// Set Logic types: NONE, UNION, INTERSECTION, SYMDIFF
static const char conf_val_union[]        = "UNION";
static const char conf_val_intersection[] = "INTERSECTION";
static const char conf_val_symdiff[]      = "SYMDIFF";

// Track types: NONE, BOTH, ADECK, BDECK
static const char conf_val_adeck[] = "ADECK";
static const char conf_val_bdeck[] = "BDECK";

// Interp12 Types: NONE, FILL, REPLACE
static const char conf_val_fill[]    = "FILL";
static const char conf_val_replace[] = "REPLACE";

// Bootstrapping interval type
static const char conf_val_pctile[] = "PCTILE";
static const char conf_val_bca[]    = "BCA";

// Grid weight flag values
static const char conf_val_cos_lat[] = "COS_LAT";
static const char conf_val_area[]    = "AREA";

// Duplicate flag values
static const char conf_val_unique[] = "UNIQUE";

// Obs Summary values
static const char conf_val_nearest[] = "NEAREST";
static const char conf_val_single[]  = "SINGLE";
static const char conf_val_min[]     = "MIN";
static const char conf_val_max[]     = "MAX";
static const char conf_val_uw_mean[] = "UW_MEAN";
static const char conf_val_dw_mean[] = "DW_MEAN";
static const char conf_val_median[]  = "MEDIAN";
static const char conf_val_perc[]    = "PERC";

//
// Wavelet-Stat specific parameter value names
//

// Grid decomposition flag values
static const char conf_val_auto[] = "AUTO";
static const char conf_val_tile[] = "TILE";
static const char conf_val_pad[]  = "PAD";

// Supported wavelet types
static const char conf_val_haar[]         = "HAAR";
static const char conf_val_haar_cntr[]    = "HAAR_CNTR";
static const char conf_val_daub[]         = "DAUB";
static const char conf_val_daub_cntr[]    = "DAUB_CNTR";
static const char conf_val_bspline[]      = "BSPLINE";
static const char conf_val_bspline_cntr[] = "BSPLINE_CNTR";

//
// MODE specific parameter value names
//

// Merging options
static const char conf_val_thresh[] = "THRESH";
static const char conf_val_engine[] = "ENGINE";

// Matching options
static const char conf_val_merge_both[] = "MERGE_BOTH";
static const char conf_val_merge_fcst[] = "MERGE_FCST";
static const char conf_val_no_merge[]   = "NO_MERGE";

////////////////////////////////////////////////////////////////////////

// Default GRIB version 1 parameters
// For details, refer to:
//    http://www.nco.ncep.noaa.gov/pmb/docs/on388/table2.html
static const int default_grib1_ptv = 2;
static const int default_grib1_center = 7;
static const int default_grib1_subcenter = 1;


////////////////////////////////////////////////////////////////////////

#endif   //  __CONFIG_CONSTANTS_H__

////////////////////////////////////////////////////////////////////////<|MERGE_RESOLUTION|>--- conflicted
+++ resolved
@@ -933,19 +933,10 @@
 static const char conf_key_block_size[]   = "block_size";
 
 //
-<<<<<<< HEAD
 // MET-TC specific parameter key names
-=======
-// Grid-Diagnostics specific parameter key names
-//
-
-static const char conf_key_n_bins[] = "n_bins";
-
-//
-// TC-Pairs, TC-RMW, and TC-Stat specific parameter key names
->>>>>>> 846bd936
-//
-
+//
+
+static const char conf_key_n_bins[]                   = "n_bins";
 static const char conf_key_storm_id[]                 = "storm_id";
 static const char conf_key_basin[]                    = "basin";
 static const char conf_key_cyclone[]                  = "cyclone";

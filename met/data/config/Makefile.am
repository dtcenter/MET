--- conflicted
+++ resolved
@@ -42,13 +42,8 @@
 	WaveletStatConfig_default \
 	WWMCARegridConfig_default \
 	PlotModeFieldConfig_default \
-<<<<<<< HEAD
 	Point2GridConfig_default \
-	PlotPointObsConfig_default \
-	README_TC
-=======
-	Point2GridConfig_default
->>>>>>> cbf10e6b
+	PlotPointObsConfig_default
 
 EXTRA_DIST = ${config_DATA}
 

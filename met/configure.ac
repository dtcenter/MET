#                                               -*- Autoconf -*-
# Process this file with autoconf to produce a configure script.

AC_PREREQ([2.69])
AC_INIT([MET], [m4_esyscmd_s(echo ${MET_BUILD_VERSION:-8.1})], [met_help@ucar.edu], [], [http://www.dtcenter.org/met/users])
AC_CONFIG_SRCDIR([src/tools/tc_utils/tc_dland/tc_dland.cc])
AC_CONFIG_HEADERS([config.h])

AM_INIT_AUTOMAKE([1.9 foreign])

#
# Look for the NetCDF library
#

# Configure the variables.  The help text will appear if the user uses "configure --help".

AC_ARG_VAR([MET_NETCDF], [Where netcdf lib and include subdirectories are located.  If they are installed in /usr/local, you don't have to specify them.])
AC_ARG_VAR([MET_NETCDFINC], [Where netcdf include files are located. Use if the libraries and include files are not under the same main netcdf directory.  If used, MET_NETCDFLIB must also be defined and MET_NETCDF will be ignored.])
AC_ARG_VAR([MET_NETCDFLIB], [Where netcdf libraries are located. Use if the libraries and include files are not under the same main netcdf directory.  If used, MET_NETCDFINC must also be defined and MET_NETCDF will be ignored.])

# Ensure that both or neither are specified.

if (test -n "$MET_NETCDFLIB" && test -z "$MET_NETCDFINC") || \
   (test -n "$MET_NETCDFINC" && test -z "$MET_NETCDFLIB"); then
  if test -n "$MET_NETCDFLIB"; then
    AC_MSG_ERROR([MET_NETCDFLIB environment variable set, but MET_NETCDFINC not set.  If one of these variables is set, then both must be set.])
  else
    AC_MSG_ERROR([MET_NETCDFINC environment variable set, but MET_NETCDFLIB not set.  If one of these variables is set, then both must be set.])
  fi
fi

# If the individual locations weren't specified, then the main NetCDF directory
# must be specified.  If it isn't, let the user know they need to supply one.

if test -z "$MET_NETCDFLIB" && test -n "$MET_NETCDF"; then
   MET_NETCDFINC='${MET_NETCDF}/include'
   MET_NETCDFLIB='${MET_NETCDF}/lib'
fi

# We don't currently look for the NetCDF libraries in "known"
# locations.  If we want to, this example code might be
# helpful.
## Not specified? Check for FTK in standard places.
#if test -z "$FTKLIB"; then
#  # Check for flaim tool kit as a sub-project.
#  if test -d "$srcdir/ftk"; then
#    AC_CONFIG_SUBDIRS([ftk])
#    FTKINC='$(top_srcdir)/ftk/src'
#    FTKLIB='$(top_builddir)/ftk/src'
#  else
#    # Check for flaim tool kit as a super-project.
#    if test -d "$srcdir/../ftk"; then
#      FTKINC='$(top_srcdir)/../ftk/src'
#      FTKLIB='$(top_builddir)/../ftk/src'
#    fi
#  fi
#fi
#
## Still empty? Check for installed flaim tool kit.
#if test -z "$FTKLIB"; then
#  AC_CHECK_LIB([flaimtk], [ftkFastChecksum],
#    [AC_CHECK_HEADERS([flaimtk.h])
#     LIBS="-lflaimtk $LIBS"],
#    [AC_MSG_ERROR([No FLAIM Took Kit found.])])
#fi

# AC_SUBST command line variables.  If we get here, the NetCDF
# libraries were found so no need to check

if test -n "$MET_NETCDFLIB"; then
   CPPFLAGS="${CPPFLAGS} -I${MET_NETCDFINC}"
   LDFLAGS="${LDFLAGS} -L${MET_NETCDFLIB}"
fi

#
# Look for the HDF5 library
#

# Configure the variables.  The help text will appear if the user uses "configure --help".

AC_ARG_VAR([MET_HDF5], [Where hdf5 lib and include subdirectories are located.  If they are installed in /usr/local, you don't have to specify them.])
AC_ARG_VAR([MET_HDF5INC], [Where hdf5 include files are located. Use if the libraries and include files are not under the same main hdf5 directory.  If used, MET_HDF5LIB must also be defined and MET_HDF5 will be ignored.])
AC_ARG_VAR([MET_HDF5LIB], [Where hdf5 libraries are located. Use if the libraries and include files are not under the same main hdf5 directory.  If used, MET_HDF5INC must also be defined and MET_HDF5 will be ignored.])

# Ensure that both or neither are specified.

if (test -n "$MET_HDF5LIB" && test -z "$MET_HDF5INC") || \
   (test -n "$MET_HDF5INC" && test -z "$MET_HDF5LIB"); then
  if test -n "$MET_HDF5LIB"; then
    AC_MSG_ERROR([MET_HDF5LIB environment variable set, but MET_HDF5INC not set.  If one of these variables is set, then both must be set.])
  else
    AC_MSG_ERROR([MET_HDF5INC environment variable set, but MET_HDF5LIB not set.  If one of these variables is set, then both must be set.])
  fi
fi

# If the individual locations weren't specified, then the main HDF5 directory
# must be specified.  If it isn't, let the user know they need to supply one.

if test -z "$MET_HDF5LIB" && test -n "$MET_HDF5"; then
   MET_HDF5INC='${MET_HDF5}/include'
   MET_HDF5LIB='${MET_HDF5}/lib'
fi

# AC_SUBST command line variables.  If we get here, the HDF5
# libraries were found so no need to check

if test -n "$MET_HDF5LIB"; then
   CPPFLAGS="${CPPFLAGS} -I${MET_HDF5INC}"
   LDFLAGS="${LDFLAGS} -L${MET_HDF5LIB}"
fi

#
# Look for the GRIB2C library
#

# Configure the variables.  The help text will appear if the user uses "configure --help".

AC_ARG_VAR([MET_GRIB2C], [Where grib2c lib and include subdirectories are located.  If they are installed in /usr/local, you don't have to specify them.])
AC_ARG_VAR([MET_GRIB2CINC], [Where grib2c include files are located. Use if the libraries and include files are not under the same main grib2c directory.  If used, MET_GRIB2CLIB must also be defined and MET_GRIB2C will be ignored.])
AC_ARG_VAR([MET_GRIB2CLIB], [Where grib2c libraries are located. Use if the libraries and include files are not under the same main grib2c directory.  If used, MET_GRIB2CINC must also be defined and MET_GRIB2C will be ignored.])

# Ensure that both or neither are specified.

if (test -n "$MET_GRIB2CLIB" && test -z "$MET_GRIB2CINC") || \
   (test -n "$MET_GRIB2CINC" && test -z "$MET_GRIB2CLIB"); then
  if test -n "$MET_GRIB2CLIB"; then
    AC_MSG_ERROR([MET_GRIB2CLIB environment variable set, but MET_GRIB2CINC not set.  If one of these variables is set, then both must be set.])
  else
    AC_MSG_ERROR([MET_GRIB2CINC environment variable set, but MET_GRIB2CLIB not set.  If one of these variables is set, then both must be set.])
  fi
fi

# If the individual locations weren't specified, then the main Grib2c directory
# must be specified.  If it isn't, let the user know they need to supply one.

if test -z "$MET_GRIB2CLIB" && test -n "$MET_GRIB2C"; then
   MET_GRIB2CINC='${MET_GRIB2C}/include'
   MET_GRIB2CLIB='${MET_GRIB2C}/lib'
fi

# AC_SUBST command line variables.  If we get here, the Grib2c
# libraries were found so no need to check

if test -n "$MET_GRIB2CLIB"; then
   CPPFLAGS="${CPPFLAGS} -I${MET_GRIB2CINC}"
   LDFLAGS="${LDFLAGS} -L${MET_GRIB2CLIB}"
fi

#
# Look for the PYTHON library
#

# Configure the variables.  The help text will appear if the user uses "configure --help".

AC_ARG_VAR([MET_PYTHON_CC], [Where the python header files are located, e.g. -I<include dir>. Set to the output of 'python-config --cflags'.])
AC_ARG_VAR([MET_PYTHON_LD], [Where the python library files are located, e.g. -L<lib dir>, followed by the python library names, e.g. -l<library>. Set to the output of 'python-config --ldflags'.])

if test -n "$MET_PYTHON_CC"; then
   CPPFLAGS="${CPPFLAGS} -I../../basic/vx_log -I../../basic/vx_util ${MET_PYTHON_CC}"
fi

if test -n "$MET_PYTHON_LD"; then
   LDFLAGS="${LDFLAGS} ${MET_PYTHON_LD}"
fi

#
# Look for the GSL library
#

# Configure the variables.  The help text will appear if the user uses "configure --help".

AC_ARG_VAR([MET_GSL], [Where gsl lib and include subdirectories are located.  If they are installed in /usr/local, you don't have to specify them.])
AC_ARG_VAR([MET_GSLINC], [Where gsl include files are located. Use if the libraries and include files are not under the same main gsl directory.  If used, MET_GSLLIB must also be defined and MET_GSL will be ignored.])
AC_ARG_VAR([MET_GSLLIB], [Where gsl libraries are located. Use if the libraries and include files are not under the same main gsl directory.  If used, MET_GSLINC must also be defined and MET_GSL will be ignored.])

# Ensure that both or neither are specified.

if (test -n "$MET_GSLLIB" && test -z "$MET_GSLINC") || \
   (test -n "$MET_GSLINC" && test -z "$MET_GSLLIB"); then
  if test -n "$MET_GSLLIB"; then
    AC_MSG_ERROR([MET_GSLLIB environment variable set, but MET_GSLINC not set.  If one of these variables is set, then both must be set.])
  else
    AC_MSG_ERROR([MET_GSLINC environment variable set, but MET_GSLLIB not set.  If one of these variables is set, then both must be set.])
  fi
fi

# If the individual locations weren't specified, then the main Gsl directory
# must be specified.  If it isn't, let the user know they need to supply one.

if test -z "$MET_GSLLIB" && test -n "$MET_GSL"; then
   MET_GSLINC='${MET_GSL}/include'
   MET_GSLLIB='${MET_GSL}/lib'
fi

# AC_SUBST command line variables.  If we get here, the Gsl
# libraries were found so no need to check

if test -n "$MET_GSLLIB"; then
   CPPFLAGS="${CPPFLAGS} -I${MET_GSLINC}"
   LDFLAGS="${LDFLAGS} -L${MET_GSLLIB}"
fi

#
# Look for the BUFR library
#

# Configure the variables.  The help text will appear if the user uses "configure --help".

AC_ARG_VAR([MET_BUFR], [Where bufr lib subdirectory is located.  If it is installed in /usr/local, you don't have to specify it.])
AC_ARG_VAR([MET_BUFRLIB], [Where bufr libraries are located. Use if the library files are not in a bin subdirectory.  If used MET_BUFR will be ignored.])

# If the individual locations weren't specified, then the main Bufr directory
# must be specified.  If it isn't, let the user know they need to supply one.

if test -z "$MET_BUFRLIB" && test -n "$MET_BUFR"; then
   MET_BUFRLIB='${MET_BUFR}/lib'
fi

# AC_SUBST command line variables.  If we get here, the Bufr
# libraries were found so no need to check

if test -n "$MET_BUFRLIB"; then
   LDFLAGS="${LDFLAGS} -L${MET_BUFRLIB}"
fi

# Configure the variables.  The help text will appear if the user uses "configure --help".

AC_ARG_VAR([BUFRLIB_NAME], [Name of bufr library to link with. For example, -lbufr_v11.3.0_4_64 or -lbufr, etc.  If it is -lbufr, you don't have to specify it.])

AC_SUBST([BUFRLIB_NAME])
AM_CONDITIONAL([BUFRLIB_NAME_SET], [test ! -z "$BUFRLIB_NAME"])


#
# Look for the HDF library
#

# Configure the variables.  The help text will appear if the user uses "configure --help".

AC_ARG_VAR([MET_HDF], [Where hdf version 4 lib and include subdirectories are located.  If they are installed in /usr/local, you don't have to specify them. HDF version 4 is only needed if you are building the MODIS utility.])
AC_ARG_VAR([MET_HDFINC], [Where hdf version 4 include files are located. Use if the libraries and include files are not under the same main hdf directory.  If used, MET_HDFLIB must also be defined and MET_HDF will be ignored.])
AC_ARG_VAR([MET_HDFLIB], [Where hdf version 4 libraries are located. Use if the libraries and include files are not under the same main hdf directory.  If used, MET_HDFINC must also be defined and MET_HDF will be ignored.])

# Ensure that both or neither are specified.

if (test -n "$MET_HDFLIB" && test -z "$MET_HDFINC") || \
   (test -n "$MET_HDFINC" && test -z "$MET_HDFLIB"); then
  if test -n "$MET_HDFLIB"; then
    AC_MSG_ERROR([MET_HDFLIB environment variable set, but MET_HDFINC not set.  If one of these variables is set, then both must be set.])
  else
    AC_MSG_ERROR([MET_HDFINC environment variable set, but MET_HDFLIB not set.  If one of these variables is set, then both must be set.])
  fi
fi

# If the individual locations weren't specified, then the main HDF directory
# must be specified.  If it isn't, let the user know they need to supply one.

if test -z "$MET_HDFLIB" && test -n "$MET_HDF"; then
   MET_HDFINC='${MET_HDF}/include'
   MET_HDFLIB='${MET_HDF}/lib'
fi

# AC_SUBST command line variables.  If we get here, the HDF
# libraries were found so no need to check

if test -n "$MET_HDFLIB"; then
   CPPFLAGS="${CPPFLAGS} -I${MET_HDFINC}"
   LDFLAGS="${LDFLAGS} -L${MET_HDFLIB}"
fi

#
# Look for the HDFEOS library
#

# Configure the variables.  The help text will appear if the user uses "configure --help".

AC_ARG_VAR([MET_HDFEOS], [Where hdfeos version 2 lib and include subdirectories are located.  If they are installed in /usr/local, you don't have to specify them. HDF-EOS version 2 is only needed if you are building the MODIS utility.])
AC_ARG_VAR([MET_HDFEOSINC], [Where hdfeos version 2 include files are located. Use if the libraries and include files are not under the same main hdfeos directory.  If used, MET_HDFEOSLIB must also be defined and MET_HDFEOS will be ignored.])
AC_ARG_VAR([MET_HDFEOSLIB], [Where hdfeos version 2 libraries are located. Use if the libraries and include files are not under the same main hdfeos directory.  If used, MET_HDFEOSINC must also be defined and MET_HDFEOS will be ignored.])

# Ensure that both or neither are specified.

if (test -n "$MET_HDFEOSLIB" && test -z "$MET_HDFEOSINC") || \
   (test -n "$MET_HDFEOSINC" && test -z "$MET_HDFEOSLIB"); then
  if test -n "$MET_HDFEOSLIB"; then
    AC_MSG_ERROR([MET_HDFEOSLIB environment variable set, but MET_HDFEOSINC not set.  If one of these variables is set, then both must be set.])
  else
    AC_MSG_ERROR([MET_HDFEOSINC environment variable set, but MET_HDFEOSLIB not set.  If one of these variables is set, then both must be set.])
  fi
fi

# If the individual locations weren't specified, then the main HDFEOS directory
# must be specified.  If it isn't, let the user know they need to supply one.

if test -z "$MET_HDFEOSLIB" && test -n "$MET_HDFEOS"; then
   MET_HDFEOSINC='${MET_HDFEOS}/include'
   MET_HDFEOSLIB='${MET_HDFEOS}/lib'
fi

# AC_SUBST command line variables.  If we get here, the HDFEOS
# libraries were found so no need to check

if test -n "$MET_HDFEOSLIB"; then
   CPPFLAGS="${CPPFLAGS} -I${MET_HDFEOSINC}"
   LDFLAGS="${LDFLAGS} -L${MET_HDFEOSLIB}"
fi

#
# Look for the Cairo library
#

# Configure the variables.  The help text will appear if the user uses "configure --help".

AC_ARG_VAR([MET_CAIRO], [Where cairo lib and include subdirectories are located.  If they are installed in /usr/local, you don't have to specify them. Cairo is only needed if you are building the mode_graphics utility.])
AC_ARG_VAR([MET_CAIROINC], [Where cairo include files are located. Use if the libraries and include files are not under the same main cairo directory.  If used, MET_CAIROLIB must also be defined and MET_CAIRO will be ignored.])
AC_ARG_VAR([MET_CAIROLIB], [Where cairo libraries are located. Use if the libraries and include files are not under the same main cairo directory.  If used, MET_CAIROINC must also be defined and MET_CAIRO will be ignored.])

# Ensure that both or neither are specified.

if (test -n "$MET_CAIROLIB" && test -z "$MET_CAIROINC") || \
   (test -n "$MET_CAIROINC" && test -z "$MET_CAIROLIB"); then
  if test -n "$MET_CAIROLIB"; then
    AC_MSG_ERROR([MET_CAIROLIB environment variable set, but MET_CAIROINC not set.  If one of these variables is set, then both must be set.])
  else
    AC_MSG_ERROR([MET_CAIROINC environment variable set, but MET_CAIROLIB not set.  If one of these variables is set, then both must be set.])
  fi
fi

# If the individual locations weren't specified, then the main Cairo directory
# must be specified.  If it isn't, let the user know they need to supply one.

if test -z "$MET_CAIROLIB" && test -n "$MET_CAIRO"; then
   MET_CAIROINC='${MET_CAIRO}/include'
   MET_CAIROLIB='${MET_CAIRO}/lib'
fi

# AC_SUBST command line variables.  If we get here, the Cairo
# libraries were found so no need to check

if test -n "$MET_CAIROLIB"; then
   CPPFLAGS="${CPPFLAGS} -I${MET_CAIROINC}"
   LDFLAGS="${LDFLAGS} -L${MET_CAIROLIB}"
fi

#
# Look for the Freetype library
#

# Configure the variables.  The help text will appear if the user uses "configure --help".

AC_ARG_VAR([MET_FREETYPE], [Where freetype lib and include subdirectories are located.  If they are installed in /usr/local, you don't have to specify them. Freetype is only needed if you are building the mode_graphics utility.])
AC_ARG_VAR([MET_FREETYPEINC], [Where freetype include files are located. Use if the libraries and include files are not under the same main freetype directory.  If used, MET_FREETYPELIB must also be defined and MET_FREETYPE will be ignored.])
AC_ARG_VAR([MET_FREETYPELIB], [Where freetype libraries are located. Use if the libraries and include files are not under the same main freetype directory.  If used, MET_FREETYPEINC must also be defined and MET_FREETYPE will be ignored.])

# Ensure that both or neither are specified.

if (test -n "$MET_FREETYPELIB" && test -z "$MET_FREETYPEINC") || \
   (test -n "$MET_FREETYPEINC" && test -z "$MET_FREETYPELIB"); then
  if test -n "$MET_FREETYPELIB"; then
    AC_MSG_ERROR([MET_FREETYPELIB environment variable set, but MET_FREETYPEINC not set.  If one of these variables is set, then both must be set.])
  else
    AC_MSG_ERROR([MET_FREETYPEINC environment variable set, but MET_FREETYPELIB not set.  If one of these variables is set, then both must be set.])
  fi
fi

# If the individual locations weren't specified, then the main Freetype directory
# must be specified.  If it isn't, let the user know they need to supply one.

if test -z "$MET_FREETYPELIB" && test -n "$MET_FREETYPE"; then
   MET_FREETYPEINC='${MET_FREETYPE}/include'
   MET_FREETYPELIB='${MET_FREETYPE}/lib'
fi

# AC_SUBST command line variables.  If we get here, the Freetype
# libraries were found so no need to check

if test -n "$MET_FREETYPELIB"; then
   CPPFLAGS="${CPPFLAGS} -I${MET_FREETYPEINC}"
   LDFLAGS="${LDFLAGS} -L${MET_FREETYPELIB}"
fi

#
# Process any enable flags specified by the user
#

# BLOCK4

AC_ARG_ENABLE(block4,
	  [AS_HELP_STRING([--disable-block4], [Disable use of BLOCK4 in the compilation. Use this if you have trouble using PrepBufr files.])],
  [case "${enableval}" in
     yes | no ) ENABLE_BLOCK4="${enableval}" ;;
     *) AC_MSG_ERROR(bad value ${enableval} for --disable-block4) ;;
   esac],
  [ENABLE_BLOCK4="yes"]
)

AM_CONDITIONAL([ENABLE_BLOCK4], [test "x$ENABLE_BLOCK4" = "xyes"])

if test "x$ENABLE_BLOCK4" = "xyes"; then
    CPPFLAGS="${CPPFLAGS} -DBLOCK4"
    AC_MSG_NOTICE([-DBLOCK4 will be used in the compiles])
else
    AC_MSG_NOTICE([-DBLOCK4 will not be used in the compiles])
fi

# static linking

AC_ARG_ENABLE(static_linking,
	  [AS_HELP_STRING([--enable-static_linking], [Enable static linking of the applications])],
  [case "${enableval}" in
     yes | no ) ENABLE_STATIC_LINKING="${enableval}" ;;
     *) AC_MSG_ERROR(bad value ${enableval} for --enable-static_linking) ;;
   esac],
  [ENABLE_STATIC_LINKING="no"]
)

AM_CONDITIONAL([ENABLE_STATIC_LINKING], [test "x$ENABLE_STATIC_LINKING" = "xyes"])

if test "x$ENABLE_STATIC_LINKING" = "xyes"; then
    LDFLAGS="${LDFLAGS} -static"
    AC_MSG_NOTICE([Static linking will be used in the compiles])
else
    AC_MSG_NOTICE([Dynamic linking will not be used in the compiles])
fi

# ascii2nc

AC_ARG_ENABLE(ascii2nc,
	  [AS_HELP_STRING([--disable-ascii2nc], [Disable compilation of ascii2nc])],
  [case "${enableval}" in
     yes | no ) ENABLE_ASCII2NC="${enableval}" ;;
     *) AC_MSG_ERROR(bad value ${enableval} for --disable-ascii2nc) ;;
   esac],
  [ENABLE_ASCII2NC="yes"]
)

AM_CONDITIONAL([ENABLE_ASCII2NC], [test "x$ENABLE_ASCII2NC" = "xyes"])

if test "x$ENABLE_ASCII2NC" = "xyes"; then
    AC_DEFINE([ENABLE_ASCII2NC], [], ["build ascii2nc"])
    AC_MSG_NOTICE([ascii2nc will be compiled])
else
    AC_MSG_NOTICE([ascii2nc will not be compiled])
fi

# lidar2nc

AC_ARG_ENABLE(lidar2nc,
     [AS_HELP_STRING([--enable-lidar2nc], [Enable compilation of lidar2nc])],
  [case "${enableval}" in
     yes | no ) ENABLE_LIDAR2NC="${enableval}" ;;
     *) AC_MSG_ERROR(bad value ${enableval} for --disable-lidar2nc) ;;
   esac],
  [ENABLE_LIDAR2NC="no"]
)

AM_CONDITIONAL([ENABLE_LIDAR2NC], [test "x$ENABLE_LIDAR2NC" = "xyes"])

if test "x$ENABLE_LIDAR2NC" = "xyes"; then
    AC_DEFINE([ENABLE_LIDAR2NC], [], ["build lidar2nc"])
    AC_MSG_NOTICE([lidar2nc will be compiled])
else
    AC_MSG_NOTICE([lidar2nc will not be compiled])
fi

# ensemble_stat

AC_ARG_ENABLE(ensemble_stat,
	  [AS_HELP_STRING([--disable-ensemble_stat], [Disable compilation of ensemble_stat])],
  [case "${enableval}" in
     yes | no ) ENABLE_ENSEMBLE_STAT="${enableval}" ;;
     *) AC_MSG_ERROR(bad value ${enableval} for --disable-ensemble_stat) ;;
   esac],
  [ENABLE_ENSEMBLE_STAT="yes"]
)

AM_CONDITIONAL([ENABLE_ENSEMBLE_STAT], [test "x$ENABLE_ENSEMBLE_STAT" = "xyes"])

if test "x$ENABLE_ENSEMBLE_STAT" = "xyes"; then
    AC_DEFINE([ENABLE_ENSEMBLE_STAT], [], ["build ensemble_stat"])
    AC_MSG_NOTICE([ensemble_stat will be compiled])
else
    AC_MSG_NOTICE([ensemble_stat will not be compiled])
fi

# gen_vx_mask

AC_ARG_ENABLE(gen_vx_mask,
	  [AS_HELP_STRING([--disable-gen_vx_mask], [Disable compilation of gen_vx_mask])],
  [case "${enableval}" in
     yes | no ) ENABLE_GEN_VX_MASK="${enableval}" ;;
     *) AC_MSG_ERROR(bad value ${enableval} for --disable-gen_vx_mask) ;;
   esac],
  [ENABLE_GEN_VX_MASK="yes"]
)

AM_CONDITIONAL([ENABLE_GEN_VX_MASK], [test "x$ENABLE_GEN_VX_MASK" = "xyes"])

if test "x$ENABLE_GEN_VX_MASK" = "xyes"; then
    AC_DEFINE([ENABLE_GEN_VX_MASK], [], ["build gen_vx_mask"])
    AC_MSG_NOTICE([gen_vx_mask will be compiled])
else
    AC_MSG_NOTICE([gen_vx_mask will not be compiled])
fi


# gis_utils

AC_ARG_ENABLE(gis_utils,
       [AS_HELP_STRING([--disable-gis_utils], [Disable compilation of gis_utils])],
  [case "${enableval}" in
     yes | no ) ENABLE_GIS_UTILS="${enableval}" ;;
     *) AC_MSG_ERROR(bad value ${enableval} for --disable-gis_utils) ;;
   esac],
  [ENABLE_GIS_UTILS="yes"]
)

AM_CONDITIONAL([ENABLE_GIS_UTILS], [test "x$ENABLE_GIS_UTILS" = "xyes"])

if test "x$ENABLE_GIS_UTILS" = "xyes"; then
    AC_DEFINE([ENABLE_GIS_UTILS], [], ["build gis_utils"])
    AC_MSG_NOTICE([gis_utils will be compiled])
else
    AC_MSG_NOTICE([gis_utils will not be compiled])
fi


# grid_stat

AC_ARG_ENABLE(grid_stat,
	  [AS_HELP_STRING([--disable-grid_stat], [Disable compilation of grid_stat])],
  [case "${enableval}" in
     yes | no ) ENABLE_GRID_STAT="${enableval}" ;;
     *) AC_MSG_ERROR(bad value ${enableval} for --disable-grid_stat) ;;
   esac],
  [ENABLE_GRID_STAT="yes"]
)

AM_CONDITIONAL([ENABLE_GRID_STAT], [test "x$ENABLE_GRID_STAT" = "xyes"])

if test "x$ENABLE_GRID_STAT" = "xyes"; then
    AC_DEFINE([ENABLE_GRID_STAT], [], ["build grid_stat"])
    AC_MSG_NOTICE([grid_stat will be compiled])
else
    AC_MSG_NOTICE([grid_stat will not be compiled])
fi

# madis2nc

AC_ARG_ENABLE(madis2nc,
	  [AS_HELP_STRING([--disable-madis2nc], [Disable compilation of madis2nc])],
  [case "${enableval}" in
     yes | no ) ENABLE_MADIS2NC="${enableval}" ;;
     *) AC_MSG_ERROR(bad value ${enableval} for --disable-madis2nc) ;;
   esac],
  [ENABLE_MADIS2NC="yes"]
)

AM_CONDITIONAL([ENABLE_MADIS2NC], [test "x$ENABLE_MADIS2NC" = "xyes"])

if test "x$ENABLE_MADIS2NC" = "xyes"; then
    AC_DEFINE([ENABLE_MADIS2NC], [], ["build madis2nc"])
    AC_MSG_NOTICE([madis2nc will be compiled])
else
    AC_MSG_NOTICE([madis2nc will not be compiled])
fi

# mode

AC_ARG_ENABLE(mode,
	  [AS_HELP_STRING([--disable-mode], [Disable compilation of mode])],
  [case "${enableval}" in
     yes | no ) ENABLE_MODE="${enableval}" ;;
     *) AC_MSG_ERROR(bad value ${enableval} for --disable-mode) ;;
   esac],
  [ENABLE_MODE="yes"]
)

AM_CONDITIONAL([ENABLE_MODE], [test "x$ENABLE_MODE" = "xyes"])

if test "x$ENABLE_MODE" = "xyes"; then
    AC_DEFINE([ENABLE_MODE], [], ["build mode"])
    AC_MSG_NOTICE([mode will be compiled])
else
    AC_MSG_NOTICE([mode will not be compiled])
fi

# mode_analysis

AC_ARG_ENABLE(mode_analysis,
	  [AS_HELP_STRING([--disable-mode_analysis], [Disable compilation of mode_analysis])],
  [case "${enableval}" in
     yes | no ) ENABLE_MODE_ANALYSIS="${enableval}" ;;
     *) AC_MSG_ERROR(bad value ${enableval} for --disable-mode_analysis) ;;
   esac],
  [ENABLE_MODE_ANALYSIS="yes"]
)

AM_CONDITIONAL([ENABLE_MODE_ANALYSIS], [test "x$ENABLE_MODE_ANALYSIS" = "xyes"])

if test "x$ENABLE_MODE_ANALYSIS" = "xyes"; then
    AC_DEFINE([ENABLE_MODE_ANALYSIS], [], ["build mode_analysis"])
    AC_MSG_NOTICE([mode_analysis will be compiled])
else
    AC_MSG_NOTICE([mode_analysis will not be compiled])
fi

# pb2nc

AC_ARG_ENABLE(pb2nc,
	  [AS_HELP_STRING([--disable-pb2nc], [Disable compilation of pb2nc])],
  [case "${enableval}" in
     yes | no ) ENABLE_PB2NC="${enableval}" ;;
     *) AC_MSG_ERROR(bad value ${enableval} for --disable-pb2nc) ;;
   esac],
  [ENABLE_PB2NC="yes"]
)

AM_CONDITIONAL([ENABLE_PB2NC], [test "x$ENABLE_PB2NC" = "xyes"])

if test "x$ENABLE_PB2NC" = "xyes"; then
    AC_DEFINE([ENABLE_PB2NC], [], ["build pb2nc"])
    AC_MSG_NOTICE([pb2nc will be compiled])
else
    AC_MSG_NOTICE([pb2nc will not be compiled])
fi

# pcp_combine

AC_ARG_ENABLE(pcp_combine,
	  [AS_HELP_STRING([--disable-pcp_combine], [Disable compilation of pcp_combine])],
  [case "${enableval}" in
     yes | no ) ENABLE_PCP_COMBINE="${enableval}" ;;
     *) AC_MSG_ERROR(bad value ${enableval} for --disable-pcp_combine) ;;
   esac],
  [ENABLE_PCP_COMBINE="yes"]
)

AM_CONDITIONAL([ENABLE_PCP_COMBINE], [test "x$ENABLE_PCP_COMBINE" = "xyes"])

if test "x$ENABLE_PCP_COMBINE" = "xyes"; then
    AC_DEFINE([ENABLE_PCP_COMBINE], [], ["build pcp_combine"])
    AC_MSG_NOTICE([pcp_combine will be compiled])
else
    AC_MSG_NOTICE([pcp_combine will not be compiled])
fi

# plot_data_plane

AC_ARG_ENABLE(plot_data_plane,
	  [AS_HELP_STRING([--disable-plot_data_plane], [Disable compilation of plot_data_plane])],
  [case "${enableval}" in
     yes | no ) ENABLE_PLOT_DATA_PLANE="${enableval}" ;;
     *) AC_MSG_ERROR(bad value ${enableval} for --disable-plot_data_plane) ;;
   esac],
  [ENABLE_PLOT_DATA_PLANE="yes"]
)

AM_CONDITIONAL([ENABLE_PLOT_DATA_PLANE], [test "x$ENABLE_PLOT_DATA_PLANE" = "xyes"])

if test "x$ENABLE_PLOT_DATA_PLANE" = "xyes"; then
    AC_DEFINE([ENABLE_PLOT_DATA_PLANE], [], ["build plot_data_plane"])
    AC_MSG_NOTICE([plot_data_plane will be compiled])
else
    AC_MSG_NOTICE([plot_data_plane will not be compiled])
fi

# regrid_data_plane

AC_ARG_ENABLE(regrid_data_plane,
          [AS_HELP_STRING([--disable-regrid_data_plane], [Disable compilation of regrid_data_plane])],
  [case "${enableval}" in
     yes | no ) ENABLE_REGRID_DATA_PLANE="${enableval}" ;;
     *) AC_MSG_ERROR(bad value ${enableval} for --disable-regrid_data_plane) ;;
   esac],
  [ENABLE_REGRID_DATA_PLANE="yes"]
)

AM_CONDITIONAL([ENABLE_REGRID_DATA_PLANE], [test "x$ENABLE_REGRID_DATA_PLANE" = "xyes"])

if test "x$ENABLE_REGRID_DATA_PLANE" = "xyes"; then
    AC_DEFINE([ENABLE_REGRID_DATA_PLANE], [], ["build regrid_data_plane"])
    AC_MSG_NOTICE([regrid_data_plane will be compiled])
else
    AC_MSG_NOTICE([regrid_data_plane will not be compiled])
fi

# point2grid

AC_ARG_ENABLE(point2grid,
          [AS_HELP_STRING([--disable-point2grid], [Disable compilation of point2grid])],
  [case "${enableval}" in
     yes | no ) ENABLE_POINT2GRID="${enableval}" ;;
     *) AC_MSG_ERROR(bad value ${enableval} for --disable-point2grid) ;;
   esac],
  [ENABLE_POINT2GRID="yes"]
)

AM_CONDITIONAL([ENABLE_POINT2GRID], [test "x$ENABLE_POINT2GRID" = "xyes"])

if test "x$ENABLE_POINT2GRID" = "xyes"; then
    AC_DEFINE([ENABLE_POINT2GRID], [], ["build point2grid"])
    AC_MSG_NOTICE([point2grid will be compiled])
else
    AC_MSG_NOTICE([point2grid will not be compiled])
fi

# shift_data_plane

AC_ARG_ENABLE(shift_data_plane,
          [AS_HELP_STRING([--disable-shift_data_plane], [Disable compilation of shift_data_plane])],
  [case "${enableval}" in
     yes | no ) ENABLE_SHIFT_DATA_PLANE="${enableval}" ;;
     *) AC_MSG_ERROR(bad value ${enableval} for --disable-shift_data_plane) ;;
   esac],
  [ENABLE_SHIFT_DATA_PLANE="yes"]
)

AM_CONDITIONAL([ENABLE_SHIFT_DATA_PLANE], [test "x$ENABLE_SHIFT_DATA_PLANE" = "xyes"])

if test "x$ENABLE_SHIFT_DATA_PLANE" = "xyes"; then
    AC_DEFINE([ENABLE_SHIFT_DATA_PLANE], [], ["build shift_data_plane"])
    AC_MSG_NOTICE([shift_data_plane will be compiled])
else
    AC_MSG_NOTICE([shift_data_plane will not be compiled])
fi

# plot_point_obs

AC_ARG_ENABLE(plot_point_obs,
	  [AS_HELP_STRING([--disable-plot_point_obs], [Disable compilation of plot_point_obs])],
  [case "${enableval}" in
     yes | no ) ENABLE_PLOT_POINT_OBS="${enableval}" ;;
     *) AC_MSG_ERROR(bad value ${enableval} for --disable-plot_point_obs) ;;
   esac],
  [ENABLE_PLOT_POINT_OBS="yes"]
)

AM_CONDITIONAL([ENABLE_PLOT_POINT_OBS], [test "x$ENABLE_PLOT_POINT_OBS" = "xyes"])

if test "x$ENABLE_PLOT_POINT_OBS" = "xyes"; then
    AC_DEFINE([ENABLE_PLOT_POINT_OBS], [], ["build plot_point_obs"])
    AC_MSG_NOTICE([plot_point_obs will be compiled])
else
    AC_MSG_NOTICE([plot_point_obs will not be compiled])
fi

# point_stat

AC_ARG_ENABLE(point_stat,
	  [AS_HELP_STRING([--disable-point_stat], [Disable compilation of point_stat])],
  [case "${enableval}" in
     yes | no ) ENABLE_POINT_STAT="${enableval}" ;;
     *) AC_MSG_ERROR(bad value ${enableval} for --disable-point_stat) ;;
   esac],
  [ENABLE_POINT_STAT="yes"]
)

AM_CONDITIONAL([ENABLE_POINT_STAT], [test "x$ENABLE_POINT_STAT" = "xyes"])

if test "x$ENABLE_POINT_STAT" = "xyes"; then
    AC_DEFINE([ENABLE_POINT_STAT], [], ["build point_stat"])
    AC_MSG_NOTICE([point_stat will be compiled])
else
    AC_MSG_NOTICE([point_stat will not be compiled])
fi

# stat_analysis

AC_ARG_ENABLE(stat_analysis,
	  [AS_HELP_STRING([--disable-stat_analysis], [Disable compilation of stat_analysis])],
  [case "${enableval}" in
     yes | no ) ENABLE_STAT_ANALYSIS="${enableval}" ;;
     *) AC_MSG_ERROR(bad value ${enableval} for --disable-stat_analysis) ;;
   esac],
  [ENABLE_STAT_ANALYSIS="yes"]
)

AM_CONDITIONAL([ENABLE_STAT_ANALYSIS], [test "x$ENABLE_STAT_ANALYSIS" = "xyes"])

if test "x$ENABLE_STAT_ANALYSIS" = "xyes"; then
    AC_DEFINE([ENABLE_STAT_ANALYSIS], [], ["build stat_analysis"])
    AC_MSG_NOTICE([stat_analysis will be compiled])
else
    AC_MSG_NOTICE([stat_analysis will not be compiled])
fi

# wavelet_stat

AC_ARG_ENABLE(wavelet_stat,
	  [AS_HELP_STRING([--disable-wavelet_stat], [Disable compilation of wavelet_stat])],
  [case "${enableval}" in
     yes | no ) ENABLE_WAVELET_STAT="${enableval}" ;;
     *) AC_MSG_ERROR(bad value ${enableval} for --disable-wavelet_stat) ;;
   esac],
  [ENABLE_WAVELET_STAT="yes"]
)

AM_CONDITIONAL([ENABLE_WAVELET_STAT], [test "x$ENABLE_WAVELET_STAT" = "xyes"])

if test "x$ENABLE_WAVELET_STAT" = "xyes"; then
    AC_DEFINE([ENABLE_WAVELET_STAT], [], ["build wavelet_stat"])
    AC_MSG_NOTICE([wavelet_stat will be compiled])
else
    AC_MSG_NOTICE([wavelet_stat will not be compiled])
fi

# series_analysis

AC_ARG_ENABLE(series_analysis,
	  [AS_HELP_STRING([--disable-series_analysis], [Disable compilation of series_analysis])],
  [case "${enableval}" in
     yes | no ) ENABLE_SERIES_ANALYSIS="${enableval}" ;;
     *) AC_MSG_ERROR(bad value ${enableval} for --disable-series_analysis) ;;
   esac],
  [ENABLE_SERIES_ANALYSIS="yes"]
)

AM_CONDITIONAL([ENABLE_SERIES_ANALYSIS], [test "x$ENABLE_SERIES_ANALYSIS" = "xyes"])

if test "x$ENABLE_SERIES_ANALYSIS" = "xyes"; then
    AC_DEFINE([ENABLE_SERIES_ANALYSIS], [], ["build series_analysis"])
    AC_MSG_NOTICE([series_analysis will be compiled])
else
    AC_MSG_NOTICE([series_analysis will not be compiled])
fi

# wwmca

AC_ARG_ENABLE(wwmca,
	  [AS_HELP_STRING([--disable-wwmca], [Disable compilation of wwmca])],
  [case "${enableval}" in
     yes | no ) ENABLE_WWMCA="${enableval}" ;;
     *) AC_MSG_ERROR(bad value ${enableval} for --disable-wwmca) ;;
   esac],
  [ENABLE_WWMCA="yes"]
)

AM_CONDITIONAL([ENABLE_WWMCA], [test "x$ENABLE_WWMCA" = "xyes"])

if test "x$ENABLE_WWMCA" = "xyes"; then
    AC_DEFINE([ENABLE_WWMCA], [], ["build wwmca"])
    AC_MSG_NOTICE([wwmca will be compiled])
else
    AC_MSG_NOTICE([wwmca will not be compiled])
fi

# modis

AC_ARG_ENABLE(modis,
	  [AS_HELP_STRING([--enable-modis], [Enable compilation of modis])],
  [case "${enableval}" in
     yes | no ) ENABLE_MODIS="${enableval}" ;;
     *) AC_MSG_ERROR(bad value ${enableval} for --disable-modis) ;;
   esac],
  [ENABLE_MODIS="no"]
)

AM_CONDITIONAL([ENABLE_MODIS], [test "x$ENABLE_MODIS" = "xyes"])

if test "x$ENABLE_MODIS" = "xyes"; then
    AC_DEFINE([ENABLE_MODIS], [], ["build modis"])
    AC_MSG_NOTICE([modis will be compiled])
else
    AC_MSG_NOTICE([modis will not be compiled])
fi

# mode_graphics

AC_ARG_ENABLE(mode_graphics,
	  [AS_HELP_STRING([--enable-mode_graphics], [Enable compilation of mode_graphics])],
  [case "${enableval}" in
     yes | no ) ENABLE_MODE_GRAPHICS="${enableval}" ;;
     *) AC_MSG_ERROR(bad value ${enableval} for --enable-mode_graphics) ;;
   esac],
  [ENABLE_MODE_GRAPHICS="no"]
)

AM_CONDITIONAL([ENABLE_MODE_GRAPHICS], [test "x$ENABLE_MODE_GRAPHICS" = "xyes"])

if test "x$ENABLE_MODE_GRAPHICS" = "xyes"; then
    AC_DEFINE([ENABLE_MODE_GRAPHICS], [], ["build mode_graphics"])
    AC_MSG_NOTICE([mode_graphics will be compiled])
else
    AC_MSG_NOTICE([mode_graphics will not be compiled])
fi

# mode_time_domain

AC_ARG_ENABLE(mode_time_domain,
          [AS_HELP_STRING([--disable-mode_time_domain], [Disable compilation of mode_time_domain])],
  [case "${enableval}" in
     yes | no ) ENABLE_MODE_TIME_DOMAIN="${enableval}" ;;
     *) AC_MSG_ERROR(bad value ${enableval} for --disable-mode_time_domain) ;;
   esac],
  [ENABLE_MODE_TIME_DOMAIN="yes"]
)

AM_CONDITIONAL([ENABLE_MODE_TIME_DOMAIN], [test "x$ENABLE_MODE_TIME_DOMAIN" = "xyes"])

if test "x$ENABLE_MODE_TIME_DOMAIN" = "xyes"; then
    AC_DEFINE([ENABLE_MODE_TIME_DOMAIN], [], ["build mode_time_domain"])
    AC_MSG_NOTICE([mode_time_domain will be compiled])
else
    AC_MSG_NOTICE([mode_time_domain will not be compiled])
fi

# tc_utils

AC_ARG_ENABLE(tc_utils,
	  [AS_HELP_STRING([--disable-tc_utils], [Disable compilation of tc_utils])],
  [case "${enableval}" in
     yes | no ) ENABLE_TC_UTILS="${enableval}" ;;
     *) AC_MSG_ERROR(bad value ${enableval} for --disable-tc_utils) ;;
   esac],
  [ENABLE_TC_UTILS="yes"]
)

AM_CONDITIONAL([ENABLE_TC_UTILS], [test "x$ENABLE_TC_UTILS" = "xyes"])

if test "x$ENABLE_TC_UTILS" = "xyes"; then
    AC_DEFINE([ENABLE_TC_UTILS], [], ["build tc_utils"])
    AC_MSG_NOTICE([tc_utils will be compiled])
else
    AC_MSG_NOTICE([tc_utils will not be compiled])
fi

# gsi_tools

AC_ARG_ENABLE(gsi_tools,
	  [AS_HELP_STRING([--disable-gsi_tools], [Disable compilation of gsi_tools])],
  [case "${enableval}" in
     yes | no ) ENABLE_GSI_TOOLS="${enableval}" ;;
     *) AC_MSG_ERROR(bad value ${enableval} for --disable-gsi_tools) ;;
   esac],
  [ENABLE_GSI_TOOLS="yes"]
)

AM_CONDITIONAL([ENABLE_GSI_TOOLS], [test "x$ENABLE_GSI_TOOLS" = "xyes"])

if test "x$ENABLE_GSI_TOOLS" = "xyes"; then
    AC_DEFINE([ENABLE_GSI_TOOLS], [], ["build gsi_tools"])
    AC_MSG_NOTICE([gsi_tools will be compiled])
else
    AC_MSG_NOTICE([gsi_tools will not be compiled])
fi

# GRIB2

AC_ARG_ENABLE(grib2,
	  [AS_HELP_STRING([--enable-grib2], [Enable compilation of utilities using GRIB2])],
  [case "${enableval}" in
     yes | no ) ENABLE_GRIB2="${enableval}" ;;
     *) AC_MSG_ERROR(bad value ${enableval} for --enable-grib2) ;;
   esac],
  [ENABLE_GRIB2="no"]
)

AM_CONDITIONAL([ENABLE_GRIB2], [test "x$ENABLE_GRIB2" = "xyes"])

if test "x$ENABLE_GRIB2" = "xyes"; then
    AC_DEFINE([ENABLE_GRIB2], [], ["build GRIB2 utilities"])
    AC_MSG_NOTICE([GRIB2 utilites will be compiled])
    CPPFLAGS="${CPPFLAGS} -DWITH_GRIB2"
    GRIB2_LIBS="-lvx_data2d_grib2 -lgrib2c -ljasper -lpng -lz"
else
    AC_MSG_NOTICE([GRIB2 utilities will not be compiled])
    GRIB2_LIBS=
fi
AC_SUBST([GRIB2_LIBS])

# Python

AC_ARG_ENABLE(python,
	  [AS_HELP_STRING([--enable-python], [Enable python embedding])],
  [case "${enableval}" in
     yes | no ) ENABLE_PYTHON="${enableval}" ;;
     *) AC_MSG_ERROR(bad value ${enableval} for --enable-python) ;;
   esac],
  [ENABLE_PYTHON="no"]
)

AM_CONDITIONAL([ENABLE_PYTHON], [test "x$ENABLE_PYTHON" = "xyes"])

if test "x$ENABLE_PYTHON" = "xyes"; then
    AC_DEFINE([ENABLE_PYTHON], [], ["build python embedding"])
    AC_MSG_NOTICE([python embedding will be compiled])
    CPPFLAGS="${CPPFLAGS} -DWITH_PYTHON"
    PYTHON_LIBS="-lvx_data2d_python -lvx_python3_utils ${MET_PYTHON_LD}"
else
    AC_MSG_NOTICE([python embedding will not be compiled])
    PYTHON_LIBS=
fi
AC_SUBST([PYTHON_LIBS])

########################################################################




########################################################################

# Check for the MET_DEVELOPMENT environment variable

AM_CONDITIONAL([ENABLE_DEVELOPMENT], [test -n "$MET_DEVELOPMENT"])

# Add MET_BASE to the CPPFLAGS

CPPFLAGS=$CPPFLAGS' -DMET_BASE="\"$(pkgdatadir)\""'

# Define other variables for the makefiles

AC_SUBST(FC_LIBS, [-lgfortran])

# The CXXFLAGS default to "-O2 -g".  The optimization is causing
# problems so just set it to "-g" if the user hasn't overridden it
# themselves.

: ${CXXFLAGS="-g"}

# Checks for programs.

AC_PROG_YACC
AC_PROG_CXX
AC_PROG_CC
AC_PROG_F77(gfortran g77 xlf f77 frt pgf77 cf77 fort77 fl32 af77 xlf90 f90 pgf90 pghpf epcf90)
AC_PROG_LEX
AC_PROG_RANLIB

# Checks for libraries.

AC_F77_LIBRARY_LDFLAGS

# Checks for header files.

AC_CHECK_HEADERS([errno.h fcntl.h inttypes.h limits.h memory.h stddef.h stdlib.h string.h strings.h sys/file.h sys/param.h unistd.h])

# Checks for typedefs, structures, and compiler characteristics.

AC_CHECK_HEADER_STDBOOL
AC_C_INLINE
AC_TYPE_INT16_T
AC_TYPE_INT32_T
AC_TYPE_INT8_T
AC_TYPE_OFF_T
AC_TYPE_SIZE_T
AC_TYPE_UINT16_T
AC_TYPE_UINT32_T
AC_TYPE_UINT8_T

# Checks for library functions.

AC_FUNC_ERROR_AT_LINE
# AC_FUNC_MALLOC
# AC_FUNC_REALLOC
AC_CHECK_FUNCS([dup2 floor gethostname memset mkdir pow regcomp select setenv sqrt strcasecmp strchr strcspn strerror strncasecmp strrchr strstr isatty])


#AC_CHECK_LIB(netcdf, nc_inq_libvers, [
#        echo "NetCDF library found"
#        ], [
#        echo "Error! Couldn't find the NetCDF library."
#        echo "Check your MET_NETCDF environment variable settings and try again."
#        exit -1
#        ])
#
#if test "x$ENABLE_GRIB2" = "xyes"; then
#  AC_CHECK_LIB(grib2c, seekgb, [
#          echo "GRIB2C library found"
#          ], [
#          echo "Error! Couldn't find the GRIB2C library."
#          echo "Check your MET_GRIB2C environment variable settings and try again."
#          exit -1
#          ])
#
#AC_CHECK_LIB([m],[cos])
#AC_CHECK_LIB([gslcblas],[cblas_dgemm])
#AC_CHECK_LIB(gsl, gsl_blas_dgemm, [
#        echo "GSL library found"
#        ], [
#        echo "Error! Couldn't find the GSL library."
#        echo "Check your MET_GSL environment variable settings and try again."
#        exit -1
#        ], [-lgslcblas -lm])

###########

#AC_CHECK_LIB(bufr, OPENBF, [], [
#        echo "Error! Couldn't find the BUFR library."
#        echo "Check your MET_BUFR environment variable settings and try again."
#        exit -1
#        ], [-lgslcblas -lm])

#if test "x$ENABLE_MODIS" = "xyes"; then
#  AC_CHECK_LIB(mfhdf, hdf_close, [], [
#          echo "Error! Couldn't find the HDF library."
#          echo "Check your MET_HDF environment variable settings and try again."
#          exit -1
#          ])
#  AC_CHECK_LIB(hdfeos, hdf_close, [], [
#          echo "Error! Couldn't find the HDF EOS library."
#          echo "Check your MET_HDFEOS environment variable settings and try again."
#          exit -1
#          ])
#fi

#if test "x$ENABLE_MODE_GRAPHICS" = "xyes"; then
#  AC_CHECK_LIB(cairo, hdf_close, [], [
#          echo "Error! Couldn't find the Cairo library."
#          echo "Check your MET_CAIRO environment variable settings and try again."
#          exit -1
#          ])
#  AC_CHECK_LIB(freetype, hdf_close, [], [
#          echo "Error! Couldn't find the FreeType library."
#          echo "Check your MET_FREETYPE environment variable settings and try again."
#          exit -1
#          ])
#fi

# Create configured files

AC_CONFIG_FILES([Makefile
                 scripts/Rscripts/Makefile
                 scripts/Rscripts/include/Makefile
                 scripts/python/Makefile
                 data/Makefile
                 data/colortables/Makefile
                 data/colortables/NCL_colortables/Makefile
                 data/config/Makefile
                 data/map/Makefile
                 data/map/admin_by_country/Makefile
                 data/poly/Makefile
                 data/poly/HMT_masks/Makefile
                 data/poly/NCEP_masks/Makefile
                 data/wrappers/Makefile
                 data/ps/Makefile
                 data/table_files/Makefile
                 data/tc_data/Makefile
                 src/Makefile
                 src/basic/Makefile
                 src/basic/enum_to_string/Makefile
                 src/basic/vx_cal/Makefile
                 src/basic/vx_config/Makefile
                 src/basic/vx_log/Makefile
                 src/basic/vx_math/Makefile
                 src/basic/vx_util/Makefile
                 src/libcode/Makefile
                 src/libcode/vx_afm/Makefile
                 src/libcode/vx_analysis_util/Makefile
                 src/libcode/vx_color/Makefile
                 src/libcode/vx_data2d/Makefile
                 src/libcode/vx_data2d_factory/Makefile
                 src/libcode/vx_data2d_grib/Makefile
                 src/libcode/vx_data2d_grib2/Makefile
                 src/libcode/vx_data2d_nc_met/Makefile
                 src/libcode/vx_data2d_nc_pinterp/Makefile
                 src/libcode/vx_data2d_nccf/Makefile
                 src/libcode/vx_geodesy/Makefile
                 src/libcode/vx_gis/Makefile
                 src/libcode/vx_gnomon/Makefile
                 src/libcode/vx_grid/Makefile
                 src/libcode/vx_gsl_prob/Makefile
                 src/libcode/vx_nav/Makefile
                 src/libcode/vx_solar/Makefile
                 src/libcode/vx_nc_obs/Makefile
                 src/libcode/vx_nc_util/Makefile
                 src/libcode/vx_pb_util/Makefile
                 src/libcode/vx_plot_util/Makefile
                 src/libcode/vx_ps/Makefile
                 src/libcode/vx_pxm/Makefile
                 src/libcode/vx_render/Makefile
                 src/libcode/vx_shapedata/Makefile
                 src/libcode/vx_stat_out/Makefile
                 src/libcode/vx_statistics/Makefile
                 src/libcode/vx_time_series/Makefile
                 src/libcode/vx_physics/Makefile
                 src/libcode/vx_series_data/Makefile
                 src/libcode/vx_regrid/Makefile
                 src/libcode/vx_tc_util/Makefile
                 src/libcode/vx_summary/Makefile
                 src/libcode/vx_python3_utils/Makefile
                 src/libcode/vx_data2d_python/Makefile
                 src/tools/Makefile
                 src/tools/core/Makefile
                 src/tools/core/ensemble_stat/Makefile
                 src/tools/core/grid_stat/Makefile
                 src/tools/core/mode/Makefile
                 src/tools/core/mode_analysis/Makefile
                 src/tools/core/pcp_combine/Makefile
                 src/tools/core/point_stat/Makefile
                 src/tools/core/series_analysis/Makefile
                 src/tools/core/stat_analysis/Makefile
                 src/tools/core/wavelet_stat/Makefile
                 src/tools/other/Makefile
                 src/tools/other/ascii2nc/Makefile
                 src/tools/other/lidar2nc/Makefile
                 src/tools/other/gen_vx_mask/Makefile
                 src/tools/other/gis_utils/Makefile
                 src/tools/other/madis2nc/Makefile
                 src/tools/other/mode_graphics/Makefile
                 src/tools/other/modis_regrid/Makefile
                 src/tools/other/pb2nc/Makefile
                 src/tools/other/plot_data_plane/Makefile
                 src/tools/other/plot_point_obs/Makefile
                 src/tools/other/wwmca_tool/Makefile
                 src/tools/other/gsi_tools/Makefile
                 src/tools/other/regrid_data_plane/Makefile
                 src/tools/other/point2grid/Makefile
                 src/tools/other/shift_data_plane/Makefile
                 src/tools/other/mode_time_domain/Makefile
                 src/tools/other/grid_diag/Makefile
                 src/tools/tc_utils/Makefile
                 src/tools/tc_utils/tc_dland/Makefile
                 src/tools/tc_utils/tc_pairs/Makefile
<<<<<<< HEAD
                 src/tools/tc_utils/tc_rmw/Makefile
                 src/tools/tc_utils/rmw_analysis/Makefile
                 src/tools/tc_utils/tc_stat/Makefile])
=======
                 src/tools/tc_utils/tc_stat/Makefile
                 src/tools/tc_utils/tc_gen/Makefile
                 src/tools/tc_utils/tc_rmw/Makefile])
>>>>>>> cefffe7d

if test -n "$MET_DEVELOPMENT"; then
   AC_CONFIG_FILES([src/tools/dev_utils/Makefile
                    src/tools/dev_utils/shapefiles/Makefile
                    internal_tests/Makefile
                    internal_tests/basic/Makefile
                    internal_tests/basic/vx_config/Makefile
                    internal_tests/basic/vx_log/Makefile
                    internal_tests/basic/vx_util/Makefile
                    internal_tests/libcode/Makefile
                    internal_tests/libcode/vx_data2d/Makefile
                    internal_tests/libcode/vx_data2d_factory/Makefile
                    internal_tests/libcode/vx_data2d_grib/Makefile
                    internal_tests/libcode/vx_data2d_nc_met/Makefile
                    internal_tests/libcode/vx_data2d_nccf/Makefile
                    internal_tests/libcode/vx_geodesy/Makefile
                    internal_tests/libcode/vx_grid/Makefile
                    internal_tests/libcode/vx_plot_util/Makefile
                    internal_tests/libcode/vx_ps/Makefile
                    internal_tests/libcode/vx_tc_util/Makefile
                    internal_tests/libcode/vx_nc_util/Makefile
                    internal_tests/libcode/vx_physics/Makefile
                    internal_tests/libcode/vx_series_data/Makefile
                    internal_tests/libcode/vx_solar/Makefile
                    internal_tests/tools/Makefile
                    internal_tests/tools/other/Makefile
                    internal_tests/tools/other/mode_time_domain/Makefile])
fi

AC_OUTPUT<|MERGE_RESOLUTION|>--- conflicted
+++ resolved
@@ -1212,15 +1212,10 @@
                  src/tools/tc_utils/Makefile
                  src/tools/tc_utils/tc_dland/Makefile
                  src/tools/tc_utils/tc_pairs/Makefile
-<<<<<<< HEAD
-                 src/tools/tc_utils/tc_rmw/Makefile
-                 src/tools/tc_utils/rmw_analysis/Makefile
-                 src/tools/tc_utils/tc_stat/Makefile])
-=======
                  src/tools/tc_utils/tc_stat/Makefile
                  src/tools/tc_utils/tc_gen/Makefile
+                 src/tools/tc_utils/rmw_analysis/Makefile
                  src/tools/tc_utils/tc_rmw/Makefile])
->>>>>>> cefffe7d
 
 if test -n "$MET_DEVELOPMENT"; then
    AC_CONFIG_FILES([src/tools/dev_utils/Makefile

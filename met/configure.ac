--- conflicted
+++ resolved
@@ -1240,11 +1240,8 @@
                  src/libcode/vx_summary/Makefile
                  src/libcode/vx_python3_utils/Makefile
                  src/libcode/vx_data2d_python/Makefile
-<<<<<<< HEAD
                  src/libcode/vx_bool_calc/Makefile
-=======
                  src/libcode/vx_pointdata_python/Makefile
->>>>>>> de2f9b80
                  src/tools/Makefile
                  src/tools/core/Makefile
                  src/tools/core/ensemble_stat/Makefile

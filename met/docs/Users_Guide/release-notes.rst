--- conflicted
+++ resolved
@@ -5,7 +5,6 @@
 describes the bugfix, enhancement, or new feature:
 `MET GitHub issues. <https://github.com/dtcenter/MET/issues>`_
 
-<<<<<<< HEAD
 MET Version 10.1.0-beta1 release notes (|release_date|)
 ~~~~~~~~~~~~~~~~~~~~~~~~~~~~~~~~~~~~~~~~~~~~~~~~~~~~~~~
 
@@ -18,10 +17,7 @@
 * Add anchors to link directly to configuration items in the MET User's Guide (`#1811 <http://github.com/dtcenter/MET/issues/1811>`_).
 
 MET Version 10.0.0 release notes (20210510)
-=======
-MET Version |version| release notes (|release_date|)
->>>>>>> a44a62a9
-~~~~~~~~~~~~~~~~~~~~~~~~~~~~~~~~~~~~~~~~~~~~~~~~~~~~
+~~~~~~~~~~~~~~~~~~~~~~~~~~~~~~~~~~~~~~~~~~~
 
 * Repository and build:
   
@@ -36,13 +32,8 @@
    * Correct the time offset for tests in unit_plot_data_plane.xml (`#1677 <http://github.com/dtcenter/MET/issues/1677>`_).
    * Enhance the sample plotting R-script to read output from different versions of MET (`#1653 <http://github.com/dtcenter/MET/issues/1653>`_).
    * Update the default configuration options to compile the development code with the debug (-g) option and the production code without it (`#1788 <http://github.com/dtcenter/MET/issues/1788>`_).
-<<<<<<< HEAD
    * Update MET to compile using GCC version 10 (`#1552 <https://github.com/dtcenter/MET/issues/1552>`_).
    * Update MET to compile using PGI version 20 (`#1317 <https://github.com/dtcenter/MET/issues/1317>`_).
-=======
-   * Update MET to compile using GCC version 10 (`#1552 https://github.com/dtcenter/MET/issues/1552`_).
-   * Update MET to compile using PGI version 20 (`#1317 https://github.com/dtcenter/MET/issues/1317`_).
->>>>>>> a44a62a9
      
 * Documentation:
 
@@ -127,7 +118,6 @@
       * Fix intermittent segfault when deriving PBL (`#1715 <http://github.com/dtcenter/MET/issues/1715>`_).
 
    * Point2Grid Tool:
-<<<<<<< HEAD
 
       * **Support additional NetCDF point observation data sources** (`#1345 <http://github.com/dtcenter/MET/issues/1345>`_, `#1509 <http://github.com/dtcenter/MET/issues/1509>`_, and `#1511 <http://github.com/dtcenter/MET/issues/1511>`_).
       * Support the 2-dimensional time variable in Himawari data files (`#1580 <http://github.com/dtcenter/MET/issues/1580>`_).
@@ -180,60 +170,6 @@
       * Fix to report the correct number of lines read from input track data files (`#1725 <http://github.com/dtcenter/MET/issues/1725>`_).
       * Fix to read supported RI edeck input lines and ignore unsupported edeck probability line types (`#1768 <http://github.com/dtcenter/MET/issues/1768>`_).
 
-=======
-
-      * **Support additional NetCDF point observation data sources** (`#1345 <http://github.com/dtcenter/MET/issues/1345>`_, `#1509 <http://github.com/dtcenter/MET/issues/1509>`_, and `#1511 <http://github.com/dtcenter/MET/issues/1511>`_).
-      * Support the 2-dimensional time variable in Himawari data files (`#1580 <http://github.com/dtcenter/MET/issues/1580>`_).
-      * Create empty output files for zero input observations instead of erroring out (`#1630 <http://github.com/dtcenter/MET/issues/1630>`_).
-      * Improve the point2grid runtime performance (`#1421 <http://github.com/dtcenter/MET/issues/1421>`_).
-      * Process point observations by variable name instead of GRIB code (`#1408 <http://github.com/dtcenter/MET/issues/1408>`_).
-
-   * GIS Tools:
-
-      * Fix memory corruption bug in the gis_dump_dbf utility which causes it to abort at runtime (`#1777 <http://github.com/dtcenter/MET/issues/1777>`_).
-
-   * Plot-Point-Obs Tool:
-
-      * **Overhaul Plot-Point-Obs to make it highly configurable** (`#213 <http://github.com/dtcenter/MET/issues/213>`_, `#1528 <http://github.com/dtcenter/MET/issues/1528>`_, and `#1052 <http://github.com/dtcenter/MET/issues/1052>`_).
-      * Support regridding option in the config file (`#1627 <http://github.com/dtcenter/MET/issues/1627>`_).
-
-   * Point-Stat Tool:
-
-      * **Add mpr_column and mpr_thresh configuration options to filter out matched pairs based on large fcst, obs, and climo differences** (`#1575 <http://github.com/dtcenter/MET/issues/1575>`_).
-      * **Print the rejection code reason count log messages at verbosity level 2 for zero matched pairs** (`#1644 <http://github.com/dtcenter/MET/issues/1644>`_).
-      * **Add detailed log messages when discarding observations** (`#1588 <http://github.com/dtcenter/MET/issues/1588>`_).
-      * Update log messages (`#1514 <http://github.com/dtcenter/MET/issues/1514>`_).
-      * Enhance the validation of masking regions to check for non-unique masking region names (`#1439 <http://github.com/dtcenter/MET/issues/1439>`_).
-      * Fix Point-Stat runtime error for some CF-complaint NetCDF files (`#1782 <http://github.com/dtcenter/MET/issues/1782>`_).
-
-   * Grid-Stat Tool:
-
-      * **Add mpr_column and mpr_thresh configuration options to filter out matched pairs based on large fcst, obs, and climo differences** (`#1575 <http://github.com/dtcenter/MET/issues/1575>`_).
-      * Correct the climatological CDF values in the NetCDF matched pairs output files and correct the climatological probability values for climatgological distribution percentile (CDP) threshold types (`#1638 <http://github.com/dtcenter/MET/issues/1638>`_).
-
-   * Stat-Analysis Tool:
-
-      * **Process multiple output thresholds and write multiple output line types in a single aggregate_stat job** (`#1735 <http://github.com/dtcenter/MET/issues/1735>`_).
-      * Skip writing job output to the logfile when the -out_stat option is provided (`#1736 <http://github.com/dtcenter/MET/issues/1736>`_).
-      * Add -fcst_init_inc/_exc and -fcst_valid_inc/_exc job command filtering options to Stat-Analysis (`#1135 <http://github.com/dtcenter/MET/issues/1135>`_).
-      * Add -column_exc job command option to exclude lines based on string values (`#1733 <http://github.com/dtcenter/MET/issues/1733>`_).
-      * Fix Stat-Analysis failure when aggregating ECNT lines (`#1706 <http://github.com/dtcenter/MET/issues/1706>`_).
-
-   * Grid-Diag Tool:
-
-      * Fix bug when reading the same variable name from multiple data sources (`#1694 <http://github.com/dtcenter/MET/issues/1694>`_).
-
-   * MODE Tool:
-
-      * **Update the MODE AREA_RATIO output column to list the forecast area divided by the observation area** (`#1643 <http://github.com/dtcenter/MET/issues/1643>`_).
-      * **Incremental development toward the Multivariate MODE tool** (`#1282 <http://github.com/dtcenter/MET/issues/1282>`_, `#1284 <http://github.com/dtcenter/MET/issues/1284>`_, and `#1290 <http://github.com/dtcenter/MET/issues/1290>`_).
-
-   * TC-Pairs Tool:
-
-      * Fix to report the correct number of lines read from input track data files (`#1725 <http://github.com/dtcenter/MET/issues/1725>`_).
-      * Fix to read supported RI edeck input lines and ignore unsupported edeck probability line types (`#1768 <http://github.com/dtcenter/MET/issues/1768>`_).
-
->>>>>>> a44a62a9
    * TC-Stat Tool:
 
       * Add -column_exc job command option to exclude lines based on string values (`#1733 <http://github.com/dtcenter/MET/issues/1733>`_).

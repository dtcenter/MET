--- conflicted
+++ resolved
@@ -20,19 +20,12 @@
 project = 'MET'
 author = 'UCAR/NCAR, NOAA, CSU/CIRA, and CU/CIRES'
 author_list = 'Newman, K., J. Opatz, T. Jensen, J. Prestopnik, H. Soh, L. Goodrich, B. Brown, R. Bullock, J. Halley Gotway'
-<<<<<<< HEAD
+
 version = '10.1.2'
 verinfo = version
 release = f'{version}'
 release_year = '2022'
 release_date = f'{release_year}-05-16'
-=======
-version = '10.1.1'
-verinfo = version
-release = f'{version}'
-release_year = '2022'
-release_date = f'{release_year}-04-19'
->>>>>>> edc669e0
 copyright = f'{release_year}, {author}'
 
 # -- General configuration ---------------------------------------------------

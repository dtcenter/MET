# Define the development environment for NCAR project machine seneca
# Based on settings in /usr/local/src/met/README.snat

# Top-level MET project directory
MET_PROJ_DIR=/d1/projects/MET

# Variables required to build MET
export MET_DEVELOPMENT=true
export MET_DST=/usr/local
export MET_NETCDF=${MET_DST}/netcdf-4.7.0/gcc-8.3.0
export MET_HDF5=${MET_DST}/hdf5-1.8.21
export MET_HDFINC=${MET_DST}/hdf4-4.2.15/include/hdf
export MET_HDFLIB=${MET_DST}/hdf4-4.2.15/lib
export MET_HDFEOS=${MET_DST}/hdf-eos2-20v1
export MET_BUFR=${MET_DST}
export MET_GRIB2C=${MET_DST}
export MET_GSL=${MET_PROJ_DIR}/MET_releases/external_libs/gnu_8.3.0
export MET_CAIROINC=/usr/include/cairo
export MET_CAIROLIB=/usr/lib/x86_64-linux-gnu
export MET_FREETYPEINC=/usr/include/freetype2
export MET_FREETYPELIB=/usr/lib/x86_64-linux-gnu
export MET_JASPER=${MET_DST}/jasper-1.900.1

# For Python 3 in met-9.0
export MET_PYTHON=/usr/local/met-python3
export MET_PYTHON_CC="-I${MET_PYTHON}/include/python3.8"
export MET_PYTHON_LD="-L${MET_PYTHON}/lib -lpython3.8 -lcrypt -lpthread -ldl -lutil -lm"

# -D__64BIT__ is required because we've compiled libgrib2c.a with that flag
export CFLAGS="-DUNDERSCORE -fPIC -D__64BIT__"
export CXXFLAGS=${CFLAGS}

# Set LDFLAGS to include -rpath settings when compiling MET
export LDFLAGS="-Wl,--disable-new-dtags"
export LDFLAGS="${LDFLAGS} -Wl,-rpath,${MET_DST}/lib:${MET_HDFEOS}/lib:${MET_NETCDF}/lib:${MET_DST}/zlib-1.2.11/lib:${MET_DST}/szip-2.1.1/lib"
export LDFLAGS="${LDFLAGS} -Wl,-rpath,${MET_HDFLIB}:${MET_HDF5}/lib:${MET_GSL}/lib:${MET_PYTHON}/lib:${MET_JASPER}/lib"
export LDFLAGS="${LDFLAGS} -L${MET_JASPER}/lib"

# Variables required to run MET
export MET_TEST_INPUT=${MET_PROJ_DIR}/MET_test_data/unit_test
export MET_FONT_DIR=${MET_TEST_INPUT}/fonts

# Define Rscript to use a version with the ncdf4 package 1.17 or later 
export MET_TEST_RSCRIPT=/usr/local/R-4.1.2/bin/Rscript

# This is a cron script -- create the shell environment for this job
<<<<<<< HEAD
export PATH="/usr/local/sbin:/usr/local/bin:/usr/sbin:/usr/bin:/sbin:/bin:\
             /usr/bin/X11:/opt/bin:${MET_NETCDF}/bin:$PATH"
=======
# - NCO is for ncdiff
# - NetCDF is for ncdump.
export PATH="/usr/local/nco/bin:/usr/local/netcdf/bin:\
             /usr/local/sbin:/usr/local/bin:/usr/sbin:\
             /usr/bin:/sbin:/bin:/usr/bin/X11:/opt/bin"
>>>>>>> 551f92b6
<|MERGE_RESOLUTION|>--- conflicted
+++ resolved
@@ -44,13 +44,8 @@
 export MET_TEST_RSCRIPT=/usr/local/R-4.1.2/bin/Rscript
 
 # This is a cron script -- create the shell environment for this job
-<<<<<<< HEAD
-export PATH="/usr/local/sbin:/usr/local/bin:/usr/sbin:/usr/bin:/sbin:/bin:\
-             /usr/bin/X11:/opt/bin:${MET_NETCDF}/bin:$PATH"
-=======
 # - NCO is for ncdiff
 # - NetCDF is for ncdump.
 export PATH="/usr/local/nco/bin:/usr/local/netcdf/bin:\
              /usr/local/sbin:/usr/local/bin:/usr/sbin:\
-             /usr/bin:/sbin:/bin:/usr/bin/X11:/opt/bin"
->>>>>>> 551f92b6
+             /usr/bin:/sbin:/bin:/usr/bin/X11:/opt/bin:$PATH"
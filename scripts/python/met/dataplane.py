--- conflicted
+++ resolved
@@ -177,17 +177,12 @@
       if met_data is None:
          met_base.quit(f"{method_name} The met_data is None")
          sys.exit(1)
-<<<<<<< HEAD
-      else:
-         nx, ny = met_data.shape
-=======
 
       if hasattr(met_data, 'shape'):
           nx, ny = met_data.shape
       else:
          met_base.quit(f"{method_name} The met_data does not have the shape property")
          sys.exit(1)
->>>>>>> c5cd28d6
 
       met_fill_value = met_base.MET_FILL_VALUE
       if dataplane.is_xarray_dataarray(met_data):

--- conflicted
+++ resolved
@@ -272,15 +272,10 @@
 XML content for all stations that allows lookups of latitude, longitude,
 and, in some cases, elevation for all stations based on stationId.
 
-<<<<<<< HEAD
-This set of stations comes from 2 online sources
-`The active stations website <https://www.ndbc.noaa.gov/activestations.xml>`_
-and `The complete stations website <https://www.airnow.gov>`_.
-=======
 This set of stations comes from 2 online sources: the
 `active stations website <https://www.ndbc.noaa.gov/activestations.xml>`_
 and the `complete stations website <https://www.airnow.gov>`_.
->>>>>>> dce5612b
+
 As these lists can change as a function of time, a script can be run to pull
 down the contents of both websites and merge any changes with the existing stations
 file content, creating an updated stations file locally.
@@ -290,19 +285,6 @@
 
 To run this utility:
 
-<<<<<<< HEAD
-build_ndbc_stations_from_web.py <-d> <-p> <-o OUTPUT_FILE>
-Usage: build_ndbc_stations_from_web.py [options]
-Options:
-  -h, --help            show this help message and exit
-  -d, --diagnostic      Rerun using downlaoded files, skipping download step
-                        (optional, default: False)
-  -p, --prune           Prune files that are no longer online (optional,
-                        default:False)
-  -o OUT_FILE, --out=OUT_FILE
-                         Save the text into the named file (default:
-                        merged.txt )
-=======
 .. code-block:: none
 
   build_ndbc_stations_from_web.py <-d> <-p> <-o OUTPUT_FILE>
@@ -314,18 +296,12 @@
     -p, --prune           Prune files that are no longer online (optional, default: False)
     -o OUT_FILE, --out=OUT_FILE
                           Save the text into the named file (optional, default: merged.txt)
->>>>>>> dce5612b
 
 NOTE: The downloaded files are written to a subdirectory ndbc_temp_data which
 can be deleted once the final output file is created.
 
-<<<<<<< HEAD
-
-=======
->>>>>>> dce5612b
 MET_BASE
 ^^^^^^^^
-
 The MET_BASE variable is defined in the code at compilation time as the path
 to the MET shared data. These are things like the default configuration files,
 common polygons and color scales. MET_BASE may be used in the MET configuration

--- conflicted
+++ resolved
@@ -80,24 +80,14 @@
    return is_eq((double)a, (double)b);
 }
 
-<<<<<<< HEAD
+inline int is_eq(double a, float b) {
+   return is_eq(a, (double)b);
+}
+
 inline int is_eq(float a, double b) {
    return is_eq((double)a, b);
 }
 
-=======
->>>>>>> a0ce82f1
-inline int is_eq(double a, float b) {
-   return is_eq(a, (double)b);
-}
-
-<<<<<<< HEAD
-=======
-inline int is_eq(float a, double b) {
-   return is_eq((double)a, b);
-}
-
->>>>>>> a0ce82f1
 template <typename T>
 inline int is_eq(T a, T b) {
    return (a == b);

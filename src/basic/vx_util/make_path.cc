--- conflicted
+++ resolved
@@ -65,13 +65,8 @@
    mlog << Debug(1) << "\n\n  " << method_name << "subpath = \"" << subpath << "\"\n\n";
 
    if ( m_strlen(subpath) == 0 ) {
-<<<<<<< HEAD
-      if (subpath) { delete [] subpath; subpath = (char *) 0; }
+      if (subpath) { delete [] subpath; subpath = (char *) nullptr; }
       return 0;
-=======
-      if (subpath) { delete [] subpath; subpath = (char *) nullptr; }
-      return ( 0 );
->>>>>>> 5cca97ed
    }
 
    if ( !(path_exists(subpath)) )  {

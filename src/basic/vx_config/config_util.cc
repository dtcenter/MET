// *=*=*=*=*=*=*=*=*=*=*=*=*=*=*=*=*=*=*=*=*=*=*=*=*=*=*=*=*
// ** Copyright UCAR (c) 1992 - 2022
// ** University Corporation for Atmospheric Research (UCAR)
// ** National Center for Atmospheric Research (NCAR)
// ** Research Applications Lab (RAL)
// ** P.O.Box 3000, Boulder, Colorado, 80307-3000, USA
// *=*=*=*=*=*=*=*=*=*=*=*=*=*=*=*=*=*=*=*=*=*=*=*=*=*=*=*=*

///////////////////////////////////////////////////////////////////////////////

using namespace std;

#include <sys/types.h>
#include <dirent.h>
#include <limits.h>

#include "config_util.h"

#include "vx_math.h"
#include "vx_util.h"

#include "GridTemplate.h"

///////////////////////////////////////////////////////////////////////////////

static const double default_vld_thresh = 1.0;
static const char conf_key_prepbufr_map_bad[] = "obs_prefbufr_map";    // for backward compatibility

///////////////////////////////////////////////////////////////////////////////

// MetConfig object containing config value constants
static MetConfig conf_const(replace_path(config_const_filename).c_str());

///////////////////////////////////////////////////////////////////////////////

GaussianInfo::GaussianInfo()
: weights(0)
{
   clear();
}

///////////////////////////////////////////////////////////////////////////////

void GaussianInfo::clear() {
   weight_sum = 0.0;
   if (weights) {
      delete weights;
      weights = (double *)0;
   }
   max_r = weight_cnt = 0;
   radius = dx = bad_data_double;
   trunc_factor = default_trunc_factor;
}

///////////////////////////////////////////////////////////////////////////////

int GaussianInfo::compute_max_r() {
   max_r = nint(radius / dx * trunc_factor);
   return max_r;
}

///////////////////////////////////////////////////////////////////////////////
//
// Compute the Gaussian filter
// g(x,y) = (1 / (2 * pi * sigma**2)) * exp(-(x**2 + y**2) / (2 * sigma**2))
//
///////////////////////////////////////////////////////////////////////////////

void GaussianInfo::compute() {
   double weight, distance_sq;
   const double g_sigma = radius / dx;
   const double g_sigma_sq = g_sigma * g_sigma;
   const double f_sigma_exp_divider = (2 * g_sigma_sq);
   const double f_sigma_divider = (2 * M_PI * g_sigma_sq);
   const double max_r_sq = pow((g_sigma * trunc_factor), 2);

   validate();
   if (0 < max_r && weights) delete weights;
   compute_max_r();

   int index = 0;
   int g_nx = max_r * 2 + 1;
   weight_cnt = 0;
   weight_sum = 0.0;
   weights = new double[g_nx*g_nx];
   for(int idx_x=-max_r; idx_x<=max_r; idx_x++) {
      for(int idx_y=-max_r; idx_y<=max_r; idx_y++) {
         weight = 0.0;
         distance_sq = (double)idx_x*idx_x + idx_y*idx_y;
         if (distance_sq <= max_r_sq) {
            weight_cnt++;
            weight = exp(-(distance_sq) / f_sigma_exp_divider) / f_sigma_divider;
            weight_sum += weight;
         }
         weights[index++] = weight;
      } // end for idx_y
   } // end for idx_x

   mlog << Debug(7) << "GaussianInfo::compute() max_r: "  << max_r << "\n";
}

///////////////////////////////////////////////////////////////////////////////

void GaussianInfo::validate() {
   if (is_eq(radius, bad_data_double) || is_eq(radius, 0.)) {
      mlog << Error << "\nGaussianInfo::validate() -> "
           << "gaussian raduis is missing\n\n";
      exit(1);
   }
   if (is_eq(dx, bad_data_double) || is_eq(dx, 0.)) {
      mlog << Error << "\nGaussianInfo::validate() -> "
           << "gaussian dx is missing\n\n";
      exit(1);
   }
}

///////////////////////////////////////////////////////////////////////////////

void RegridInfo::clear() {
   enable = false;
   field = FieldType_None;
   vld_thresh = bad_data_double;
   name.clear();
   method = InterpMthd_None;
   width = bad_data_int;
   gaussian.clear();
   shape = GridTemplateFactory::GridTemplate_None;
   convert_fx.clear();
   censor_thresh.clear();
   censor_val.clear();
}

///////////////////////////////////////////////////////////////////////////////

RegridInfo::RegridInfo() {
   clear();
}

///////////////////////////////////////////////////////////////////////////////

void RegridInfo::validate() {

   // Check for unsupported regridding options
   if(method == InterpMthd_Best       ||
      method == InterpMthd_Geog_Match ||
      method == InterpMthd_Gaussian   ||
      method == InterpMthd_HiRA) {
      mlog << Error << "\nRegridInfo::validate() -> "
           << "\"" << interpmthd_to_string(method)
           << "\" not valid for regridding, only interpolating.\n\n";
      exit(1);
   }

   // Check the nearest neighbor special case
   if(width  == 1 &&
      method != InterpMthd_None &&
      method != InterpMthd_Nearest &&
      method != InterpMthd_Force &&
      method != InterpMthd_Upper_Left &&
      method != InterpMthd_Upper_Right &&
      method != InterpMthd_Lower_Right &&
      method != InterpMthd_Lower_Left &&
      method != InterpMthd_AW_Mean &&
      method != InterpMthd_MaxGauss) {
      mlog << Warning << "\nRegridInfo::validate() -> "
           << "Resetting the regridding method from \""
           << interpmthd_to_string(method) << "\" to \""
           << interpmthd_nearest_str
           << "\" since the regridding width is 1.\n\n";
      method = InterpMthd_Nearest;
   }

   // Check for some methods, that width is 1
   if((method == InterpMthd_Nearest ||
       method == InterpMthd_Force ||
       method == InterpMthd_Upper_Left ||
       method == InterpMthd_Upper_Right ||
       method == InterpMthd_Lower_Right ||
       method == InterpMthd_Lower_Left ||
       method == InterpMthd_AW_Mean) &&
      width != 1) {
      mlog << Warning << "\nRegridInfo::validate() -> "
           << "Resetting regridding width from "
           << width << " to 1 for interpolation method \""
           << interpmthd_to_string(method) << "\".\n\n";
      width = 1;
   }

   // Check the bilinear and budget special cases
   if((method == InterpMthd_Bilin ||
       method == InterpMthd_Budget) &&
      width != 2) {
      mlog << Warning << "\nRegridInfo::validate() -> "
           << "Resetting the regridding width from "
           << width << " to 2 for regridding method \""
           << interpmthd_to_string(method) << "\".\n\n";
      width = 2;
   }

   // Check the Gaussian filter
   if(method == InterpMthd_MaxGauss) {
      if(gaussian.radius < gaussian.dx) {
         mlog << Error << "\nRegridInfo::validate() -> "
              << "The radius of influence (" << gaussian.radius
              << ") is less than the delta distance (" << gaussian.dx
              << ") for regridding method \"" << interpmthd_to_string(method) << "\".\n\n";
         exit(1);
      }
   }

   // Check for equal number of censor thresholds and values
   if(censor_thresh.n() != censor_val.n()) {
      mlog << Error << "\nRegridInfo::validate() -> "
           << "The number of censor thresholds in \""
           << conf_key_censor_thresh << "\" (" << censor_thresh.n()
           << ") must match the number of replacement values in \""
           << conf_key_censor_val << "\" (" << censor_val.n() << ").\n\n";
      exit(1);
   }

}

///////////////////////////////////////////////////////////////////////////////

void RegridInfo::validate_point() {

   // Check for unsupported regridding options
   if(method != InterpMthd_Max &&
      method != InterpMthd_Min &&
      method != InterpMthd_Median &&
      method != InterpMthd_UW_Mean) {
      mlog << Warning << "\nRegridInfo::validate_point() -> "
           << "Resetting the regridding method from \""
           << interpmthd_to_string(method) << "\" to \""
           << interpmthd_uw_mean_str << ".\n"
           << "\tAvailable methods: "
           << interpmthd_to_string(InterpMthd_UW_Mean) << ", "
           << interpmthd_to_string(InterpMthd_Max) << ", "
           << interpmthd_to_string(InterpMthd_Min) << ", "
           << interpmthd_to_string(InterpMthd_Median) << ".\n\n";
      method = InterpMthd_UW_Mean;
   }

}

///////////////////////////////////////////////////////////////////////////////

ConcatString parse_conf_version(Dictionary *dict) {
   ConcatString s;

   if(!dict) {
      mlog << Error << "\nparse_conf_version() -> "
           << "empty dictionary!\n\n";
      exit(1);
   }

   s = dict->lookup_string(conf_key_version);

   if(dict->last_lookup_status()) {
     check_met_version(s.c_str());
   }

   return(s);
}

///////////////////////////////////////////////////////////////////////////////

ConcatString parse_conf_string(Dictionary *dict, const char *conf_key,
                               bool check_empty) {
   ConcatString s;
   const char *method_name = "parse_conf_string() -> ";

   if(!dict) {
      mlog << Error << "\n" << method_name << "empty dictionary!\n\n";
      exit(1);
   }

   s = dict->lookup_string(conf_key);
   if(dict->last_lookup_status()) {

      // Check for an empty string
      if(check_empty && s.empty()) {
         mlog << Error << "\n" << method_name
              << "The \"" << conf_key << "\" entry (\"" << s
              << "\") cannot be empty.\n\n";
         exit(1);
      }

      // Check for embedded whitespace in non-empty strings
      if(!s.empty() && check_reg_exp(ws_reg_exp, s.c_str()) == true) {
         mlog << Error << "\n" << method_name
              << "The \"" << conf_key << "\" entry (\"" << s
              << "\") cannot contain embedded whitespace.\n\n";
         exit(1);
      }
   }

   return(s);
}

///////////////////////////////////////////////////////////////////////////////

StringArray parse_conf_string_array(Dictionary *dict, const char *conf_key, const char *caller) {
   StringArray sa, cur, sid_sa;
   if(!dict) {
      mlog << Error << "\n" << caller << "empty dictionary!\n\n";
      exit(1);
   }

   return dict->lookup_string_array(conf_key);
}

///////////////////////////////////////////////////////////////////////////////

GrdFileType parse_conf_file_type(Dictionary *dict) {
   GrdFileType t = FileType_None;
   int v;

   if(!dict) {
      mlog << Error << "\nparse_conf_file_type() -> "
           << "empty dictionary!\n\n";
      exit(1);
   }

   // Get the integer flag value for the current entry
   v = dict->lookup_int(conf_key_file_type, false);

   if(dict->last_lookup_status()) {
      // Convert integer to enumerated GrdFileType
           if(v == conf_const.lookup_int(conf_val_grib1))         t = FileType_Gb1;
      else if(v == conf_const.lookup_int(conf_val_grib2))         t = FileType_Gb2;
      else if(v == conf_const.lookup_int(conf_val_netcdf_met))    t = FileType_NcMet;
      else if(v == conf_const.lookup_int(conf_val_netcdf_pint))   t = FileType_NcPinterp;
      else if(v == conf_const.lookup_int(conf_val_netcdf_nccf))   t = FileType_NcCF;
      else if(v == conf_const.lookup_int(conf_val_python_numpy))  t = FileType_Python_Numpy;
      else if(v == conf_const.lookup_int(conf_val_python_xarray)) t = FileType_Python_Xarray;
      else {
         mlog << Error << "\nparse_conf_file_type() -> "
              << "Unexpected config file value of " << v << " for \""
              << conf_key_file_type << "\".\n\n";
         exit(1);
      }
   }

   return(t);
}

///////////////////////////////////////////////////////////////////////////////

map<STATLineType,STATOutputType> parse_conf_output_flag(Dictionary *dict,
                                 const STATLineType *line_type, int n_lty) {
   map<STATLineType,STATOutputType> output_map;
   STATOutputType t = STATOutputType_None;
   ConcatString cs;
   int i, v;

   if(!dict) {
      mlog << Error << "\nparse_conf_output_flag() -> "
           << "empty dictionary!\n\n";
      exit(1);
   }

   // Loop over the requested line types
   for(i=0; i<n_lty; i++) {

      // Build the string
      cs << cs_erase << conf_key_output_flag << "."
         << statlinetype_to_string(line_type[i]);
      cs.set_lower();

      // Get the integer flag value for the current entry
      v = dict->lookup_int(cs.c_str());

      // Convert integer to enumerated STATOutputType
           if(v == conf_const.lookup_int(conf_val_none)) t = STATOutputType_None;
      else if(v == conf_const.lookup_int(conf_val_stat)) t = STATOutputType_Stat;
      else if(v == conf_const.lookup_int(conf_val_both)) t = STATOutputType_Both;
      else {
         mlog << Error << "\nparse_conf_output_flag() -> "
              << "Unexpected config file value of " << v << " for \""
              << cs << "\".\n\n";
         exit(1);
      }

      // Store entry line type and corresponding output type
      output_map[line_type[i]] = t;
   }

   // Make sure the map is the expected size
   if((int) output_map.size() != n_lty) {
      mlog << Error << "\nparse_conf_output_flag() -> "
           << "Unexpected number of entries found in \""
           << conf_key_output_flag << "\" ("
           << (int) output_map.size()
           << " != " << n_lty << ").\n\n";
      exit(1);
   }

   return(output_map);
}

///////////////////////////////////////////////////////////////////////////////

map<STATLineType,StringArray> parse_conf_output_stats(Dictionary *dict) {
   Dictionary *out_dict = (Dictionary *) 0;
   map<STATLineType,StringArray> output_map;
   STATLineType line_type;
   StringArray sa;
   int i;

   if(!dict) {
      mlog << Error << "\nparse_conf_output_stats() -> "
           << "empty dictionary!\n\n";
      exit(1);
   }

   // Get the output flag dictionary
   out_dict = dict->lookup_dictionary(conf_key_output_stats);

   // Loop over the output flag dictionary entries
   for(i=0; i<out_dict->n_entries(); i++) {

      // Get the line type for the current entry
      line_type = string_to_statlinetype((*out_dict)[i]->name().c_str());

      // Get the StringArray value for the current entry
      sa = out_dict->lookup_string_array((*out_dict)[i]->name().c_str());

      // Set ignore case to true
      sa.set_ignore_case(true);

      // Store entry line type and corresponding list of statistics
      output_map[line_type].add(sa);
   }

   return(output_map);
}

///////////////////////////////////////////////////////////////////////////////
//
// Compute the number of verification tasks specified in the current
// dictionary array.
//
///////////////////////////////////////////////////////////////////////////////

int parse_conf_n_vx(Dictionary *dict) {
   int i, total;
   StringArray lvl;

   if(!dict) return(0);

   // Check that this dictionary is an array
   if(!dict->is_array()) {
      mlog << Error << "\nparse_conf_n_vx() -> "
           << "This function must be passed a Dictionary array.\n\n";
      exit(1);
   }

   // Loop over the fields to be verified
   for(i=0,total=0; i<dict->n_entries(); i++) {

      // Get the level array, which may or may not be defined.
      // If defined, use its length.  If not, use a length of 1.
      lvl = (*dict)[i]->dict_value()->lookup_string_array(conf_key_level, false);

      // Increment count by the length of the level array
      total += (lvl.n() > 0 ? lvl.n() : 1);
   }

   return(total);
}

///////////////////////////////////////////////////////////////////////////////
//
// Retrieve the dictionary for the i-th verification task.
//
///////////////////////////////////////////////////////////////////////////////

Dictionary parse_conf_i_vx_dict(Dictionary *dict, int index) {
   Dictionary i_dict;
   DictionaryEntry entry;
   StringArray lvl;
   int i, total, n_lvl;

   if(!dict) {
      mlog << Error << "\nparse_conf_i_vx_dict() -> "
           << "empty dictionary!\n\n";
      exit(1);
   }

   // Check that this dictionary is an array
   if(!dict->is_array()) {
      mlog << Error << "\nparse_conf_i_vx_dict() -> "
           << "This function must be passed a Dictionary array.\n\n";
      exit(1);
   }

   // Loop over the fields to be verified
   for(i=0,total=0; i<dict->n_entries(); i++) {

      // Get the level array, which may or may not be defined.
      // If defined, use its length.  If not, use a length of 1.
      lvl    = (*dict)[i]->dict_value()->lookup_string_array(conf_key_level, false);
      n_lvl  = (lvl.n() > 0 ? lvl.n() : 1);
      total += n_lvl;

      // Check if we're in the correct entry
      if(total > index) {

         // Copy the current entry's dictionary
         i_dict = *((*dict)[i]->dict_value());

         // Set up the new entry, taking only a single level value
         if(lvl.n() > 0) {
            entry.set_string(conf_key_level, lvl[index-(total-n_lvl)].c_str());
            i_dict.store(entry);
         }

         break;
      }
   } // end for i

   return(i_dict);
}

///////////////////////////////////////////////////////////////////////////////

StringArray parse_conf_tc_model(Dictionary *dict, bool error_out) {
   const char *method_name = "parse_conf_tc_model() -> ";

   StringArray sa = parse_conf_string_array(dict, conf_key_model, method_name);

   // Print a warning if AVN appears in the model list
   for(int i=0; i<sa.n(); i++) {
      if(sa[i].find("AVN") != string::npos) {
         mlog << Warning << "\n" << method_name
              << "Requesting tropical cyclone model name \""  << sa[i]
              << "\" will yield no results since \"AVN\" is automatically "
              << "replaced with \"GFS\" when reading ATCF inputs. Please use "
              << "\"GFS\" in the \"" << conf_key_model << "\" entry of the "
              << "configuration file to read/process \"AVN\" entries.\n\n";
      }
   }

   return(sa);
}

///////////////////////////////////////////////////////////////////////////////

StringArray parse_conf_message_type(Dictionary *dict, bool error_out) {
   const char *method_name = "parse_conf_message_type() -> ";

   StringArray sa = parse_conf_string_array(dict, conf_key_message_type, method_name);

   // Check that at least one message type is provided
   if(error_out && sa.n() == 0) {
      mlog << Error << "\n" << method_name
           << "At least one message type must be provided.\n\n";
      exit(1);
   }

   return(sa);
}

///////////////////////////////////////////////////////////////////////////////

StringArray parse_conf_sid_list(Dictionary *dict, const char *conf_key) {
   StringArray sa, cur, sid_sa;
   ConcatString mask_name;
   int i;
   const char *method_name = "parse_conf_sid_list() -> ";

   sa = parse_conf_string_array(dict, conf_key, method_name);

   // Parse station ID's to exclude from each entry
   for(i=0; i<sa.n(); i++) {
     parse_sid_mask(string(sa[i]), cur, mask_name);
      sid_sa.add(cur);
   }

   mlog << Debug(4) << method_name
        << "Station ID \"" << conf_key << "\" list contains "
        << sid_sa.n() << " entries.\n";

   return(sid_sa);
}

///////////////////////////////////////////////////////////////////////////////
//
// This function is passed a string containing either a file name or a list of
// values.  If it's a filename, parse out whitespace-separated values.  The
// first value is the name of the mask and the remaining values are the station
// ID's to be used.  If it's a string, interpret anything before a colon as the
// name of the mask and parse after the colon as a comma-separated list of
// station ID's to be used.  If no colon is present, select a default mask name.
// Store the results in the output StringArray.
//
///////////////////////////////////////////////////////////////////////////////

void parse_sid_mask(const ConcatString &mask_sid_str,
                    StringArray &mask_sid, ConcatString &mask_name) {
   ifstream in;
   ConcatString tmp_file;
   std::string sid_str;

   // Initialize
   mask_sid.clear();
   mask_name = na_str;

   // Check for an empty length string
   if(mask_sid_str.empty()) return;

   // Replace any instances of MET_BASE with it's expanded value
   tmp_file = replace_path(mask_sid_str.c_str());

   // Process file name
   if(file_exists(tmp_file.c_str())) {

      mlog << Debug(4) << "parse_sid_mask() -> "
           << "parsing station ID masking file \"" << tmp_file << "\"\n";

      // Open the mask station id file specified
      in.open(tmp_file.c_str());

      if(!in) {
         mlog << Error << "\nparse_sid_mask() -> "
              << "Can't open the station ID masking file \""
              << tmp_file << "\".\n\n";
         exit(1);
      }

      // Store the first entry as the name of the mask
      in >> sid_str;
      mask_name = sid_str;

      // Store the rest of the entries as masking station ID's
      while(in >> sid_str) mask_sid.add(sid_str.c_str());

      // Close the input file
      in.close();

      mlog << Debug(4) << "parse_sid_mask() -> "
           << "parsed " << mask_sid.n() << " station ID's for the \""
           << mask_name << "\" mask from file \"" << tmp_file << "\"\n";
   }
   // Process list of strings
   else {

      // Print a warning if the string contains a dot which suggests
      // the user was trying to specify a file name.
      if(check_reg_exp("[.]", mask_sid_str.c_str())) {
         mlog << Warning << "\nparse_sid_mask() -> "
              << "unable to process \"" << mask_sid_str
              << "\" as a file name and processing it as a single "
              << "station ID mask instead.\n\n";
      }

      mlog << Debug(4) << "parse_sid_mask() -> "
           << "storing single station ID mask \"" << mask_sid_str << "\"\n";

      // Check for embedded whitespace or slashes
      if(check_reg_exp(ws_reg_exp, mask_sid_str.c_str()) ||
         check_reg_exp("[/]", mask_sid_str.c_str())) {
         mlog << Error << "\nparse_sid_mask() -> "
              << "masking station ID string can't contain whitespace or "
              << "slashes \"" << mask_sid_str << "\".\n\n";
         exit(1);
      }

      // Check for the optional mask name
      StringArray sa;
      sa = mask_sid_str.split(":");

      // One elements means no colon was specified
      if(sa.n() == 1) {
         mask_sid.add_css(sa[0]);
         mask_name = ( mask_sid.n() == 1 ? mask_sid[0] : "MASK_SID" );
      }
      // Two elements means one colon was specified
      else if(sa.n() == 2) {
         mask_name = sa[0];
         mask_sid.add_css(sa[1]);
      }
      else {
         mlog << Error << "\nparse_sid_mask() -> "
              << "masking station ID string may contain at most one colon to "
              << "specify the mask name \"" << mask_sid_str << "\".\n\n";
         exit(1);
      }

   }

   // Sort the mask_sid's
   mask_sid.sort();
   
   return;
}

///////////////////////////////////////////////////////////////////////////////

void MaskLatLon::clear() {
   name.clear();
   lat_thresh.clear();
   lon_thresh.clear();
}

///////////////////////////////////////////////////////////////////////////////

bool MaskLatLon::operator==(const MaskLatLon &v) const {
   bool match = true;

   if(!(name       == v.name      ) ||
      !(lat_thresh == v.lat_thresh) ||
      !(lon_thresh == v.lon_thresh)) {
      match = false;
   }

   return(match);
}

///////////////////////////////////////////////////////////////////////////////

vector<MaskLatLon> parse_conf_llpnt_mask(Dictionary *dict) {
   const DictionaryEntry *entry;
   Dictionary *llpnt_dict;
   vector<MaskLatLon> v;
   MaskLatLon m;
   int i, n_entries;

   if(!dict) {
      mlog << Error << "\nparse_conf_llpnt_mask() -> "
           << "empty dictionary!\n\n";
      exit(1);
   }

   // Lookup the mask.point entry
   entry = dict->lookup(conf_key_mask_llpnt);

   // Process an array of dictionaries
   if(entry->is_array()) {
      llpnt_dict = entry->array_value();
      n_entries  = llpnt_dict->n_entries();
   }
   // Process a single dictionary
   else {
      llpnt_dict = entry->dict_value();
      n_entries  = 1;
   }

   // Loop through the array entries
   for(i=0; i<n_entries; i++) {

      // Get the methods and widths for the current entry
      if(entry->type() == ArrayType) {
         m.name       = (*llpnt_dict)[i]->dict_value()->lookup_string(conf_key_name);
         m.lat_thresh = (*llpnt_dict)[i]->dict_value()->lookup_thresh(conf_key_lat_thresh);
         m.lon_thresh = (*llpnt_dict)[i]->dict_value()->lookup_thresh(conf_key_lon_thresh);
      }
      else {
         m.name       = llpnt_dict->lookup_string(conf_key_name);
         m.lat_thresh = llpnt_dict->lookup_thresh(conf_key_lat_thresh);
         m.lon_thresh = llpnt_dict->lookup_thresh(conf_key_lon_thresh);
      }

      // Add current MaskLatLon to the vector
      v.push_back(m);
   }

   return(v);
}

///////////////////////////////////////////////////////////////////////////////

StringArray parse_conf_obs_qty_inc(Dictionary *dict) {
   StringArray sa;
   const char *method_name = "parse_conf_obs_qty_inc() -> ";

   // Check for old "obs_quality" entry
   sa = dict->lookup_string_array(conf_key_obs_qty, false);

   // Print a warning if the deprecated option was used
   if(dict->last_lookup_status()) {
      mlog << Warning << "\nparse_conf_obs_qty_inc() -> "
           << "Set the \"" << conf_key_obs_qty_inc << "\" value ("
           << write_css(sa) << ") from the deprecated \""
           << conf_key_obs_qty << "\" configuration entry.\n"
           << "Replace \"" << conf_key_obs_qty << "\" with \""
           << conf_key_obs_qty_inc << "\"!\n\n";
   }
   else {
      sa = parse_conf_string_array(dict, conf_key_obs_qty_inc, method_name);
   }

   return(sa);
}

///////////////////////////////////////////////////////////////////////////////

StringArray parse_conf_obs_qty_exc(Dictionary *dict) {
   const char *method_name = "parse_conf_obs_qty_exc() -> ";
   
   StringArray sa = parse_conf_string_array(dict, conf_key_obs_qty_exc, method_name);
   
   return(sa);
}

///////////////////////////////////////////////////////////////////////////////

NumArray parse_conf_ci_alpha(Dictionary *dict) {
   NumArray na;
   int i;

   if(!dict) {
      mlog << Error << "\nparse_conf_ci_alpha() -> "
           << "empty dictionary!\n\n";
      exit(1);
   }

   na = dict->lookup_num_array(conf_key_ci_alpha);

   // Check that at least one alpha value is provided
   if(na.n() == 0) {
      mlog << Error << "\nparse_conf_ci_alpha() -> "
           << "At least one confidence interval alpha value must be "
           << "specified.\n\n";
      exit(1);
   }

   // Check that the values for alpha are between 0 and 1
   for(i=0; i<na.n(); i++) {
      if(na[i] <= 0.0 || na[i] >= 1.0) {
         mlog << Error << "\nparse_conf_ci_alpha() -> "
              << "All confidence interval alpha values ("
              << na[i] << ") must be greater than 0 "
              << "and less than 1.\n\n";
         exit(1);
      }
   }

   return(na);
}

///////////////////////////////////////////////////////////////////////////////

NumArray parse_conf_eclv_points(Dictionary *dict) {
   NumArray na;
   int i;

   if(!dict) {
      mlog << Error << "\nparse_conf_eclv_points() -> "
           << "empty dictionary!\n\n";
      exit(1);
   }

   na = dict->lookup_num_array(conf_key_eclv_points);

   // Check that at least one value is provided
   if(na.n() == 0) {
      mlog << Error << "\nparse_conf_eclv_points() -> "
           << "At least one \"" << conf_key_eclv_points
           << "\" entry must be specified.\n\n";
      exit(1);
   }

   // Intrepet a single value as the step size
   if(na.n() == 1) {
      for(i=2; i*na[0] < 1.0; i++) na.add(na[0]*i);
   }

   // Range check cost/loss ratios
   for(i=0; i<na.n(); i++) {
      if(na[i] <= 0.0 || na[i] >= 1.0) {
         mlog << Error << "\nparse_conf_eclv_points() -> "
              << "All cost/loss ratios (" << na[i]
              << ") must be greater than 0 and less than 1.\n\n";
         exit(1);
      }
   }

   return(na);
}

///////////////////////////////////////////////////////////////////////////////

TimeSummaryInfo parse_conf_time_summary(Dictionary *dict) {
   Dictionary *ts_dict = (Dictionary *) 0;
   TimeSummaryInfo info;
   bool is_correct_type = false;

   if(!dict) {
      mlog << Error << "\nparse_conf_time_summary() -> "
           << "empty dictionary!\n\n";
      exit(1);
   }

   // Conf: time_summary
   ts_dict = dict->lookup_dictionary(conf_key_time_summary);

   // Conf: flag
   info.flag = ts_dict->lookup_bool(conf_key_flag);

   // Conf: flag
   info.raw_data = ts_dict->lookup_bool(conf_key_raw_data);

   // Conf: beg
   info.beg = timestring_to_sec(ts_dict->lookup_string(conf_key_beg).c_str());

   // Conf: end
   info.end = timestring_to_sec(ts_dict->lookup_string(conf_key_end).c_str());

   // Conf: step
   info.step = ts_dict->lookup_int(conf_key_step);
   if(info.step <= 0) {
      mlog << Error << "\nparse_conf_time_summary() -> "
           << "The \"" << conf_key_step << "\" parameter (" << info.step
           << ") must be greater than 0!\n\n";
      exit(1);
   }

   // Conf: width
   const DictionaryEntry * entry = ts_dict->lookup(conf_key_width);

   // Check that width is specified correctly
   if(entry) is_correct_type = (entry->type() == IntegerType ||
                                entry->type() == DictionaryType);

   if(!entry || !is_correct_type) {
      mlog << Error << "\nparse_conf_time_summary() -> "
           << "Lookup failed for name \"" << conf_key_width << "\"\n\n";
      exit(1);
   }

   // Parse width as an integer centered on the current timestamp
   if(entry->type() == IntegerType) {
      if(entry->i_value() <= 0) {
         mlog << Error << "\nparse_conf_time_summary() -> "
              << "The \"" << conf_key_width << "\" parameter ("
              << entry->i_value() << ") must be greater than 0!\n\n";
         exit(1);
      }
      info.width     = entry->i_value();
      info.width_beg = -1.0*nint(info.width/2.0);
      info.width_end = nint(info.width/2.0);
   }
   // Parse width as a dictionary
   else {
      parse_conf_range_int(entry->dict_value(), info.width_beg, info.width_end);
      info.width = info.width_end - info.width_beg;
   }

   // Conf: grib_code
   info.grib_code = ts_dict->lookup_int_array(conf_key_grib_code, false);
   info.obs_var   = ts_dict->lookup_string_array(conf_key_obs_var, false);

   // Conf: type
   info.type = ts_dict->lookup_string_array(conf_key_type);

   // Conf: vld_freq
   info.vld_freq = ts_dict->lookup_int(conf_key_vld_freq);

   // Conf: vld_thresh
   info.vld_thresh = ts_dict->lookup_double(conf_key_vld_thresh);

   // Check that the interpolation threshold is between 0 and 1.
   if(info.vld_thresh < 0.0 || info.vld_thresh > 1.0) {
      mlog << Error << "\nparse_conf_time_summary() -> "
           << "The \"" << conf_key_time_summary << "."
           << conf_key_vld_thresh << "\" parameter (" << info.vld_thresh
           << ") must be set between 0 and 1.\n\n";
      exit(1);
   }

   return(info);
}

///////////////////////////////////////////////////////////////////////////////

void parse_add_conf_key_value_map(
      Dictionary *dict, const char *conf_key_map_name, map<ConcatString,ConcatString> *m) {
   Dictionary *map_dict = (Dictionary *) 0;
   ConcatString key, val;
   int i;

   if(!dict) {
      mlog << Error << "\nparse_conf_key_value_type_map() -> "
           << "empty dictionary!\n\n";
      exit(1);
   }

   // Conf: map_name: message_type_map, obs)var_map, etc
   map_dict = dict->lookup_array(conf_key_map_name);

   // Loop through the array entries
   for(i=0; i<map_dict->n_entries(); i++) {

      // Lookup the key and value
      key = (*map_dict)[i]->dict_value()->lookup_string(conf_key_key);
      val = (*map_dict)[i]->dict_value()->lookup_string(conf_key_val);

      if(m->count(key) >= 1) {
         (*m)[key] = val;
      }
      else {
         // Add entry to the map
         m->insert(pair<ConcatString, ConcatString>(key, val));
      }
   }

   return;
}

///////////////////////////////////////////////////////////////////////////////

map<ConcatString,ConcatString> parse_conf_key_value_map(
      Dictionary *dict, const char *conf_key_map_name, const char *caller) {
   Dictionary *map_dict = (Dictionary *) 0;
   map<ConcatString,ConcatString> m;
   ConcatString key, val;
   int i;
   const char *method_name = (0 != caller) ? caller : "parse_conf_key_value_map() -> ";

   if(!dict) {
      mlog << Error << "\n" << method_name << "empty dictionary!\n\n";
      exit(1);
   }

   // Conf: map_name: message_type_map, obs_var_map, etc
   map_dict = dict->lookup_array(conf_key_map_name);

   // Loop through the array entries
   for(i=0; i<map_dict->n_entries(); i++) {

      // Lookup the key and value
      key = (*map_dict)[i]->dict_value()->lookup_string(conf_key_key);
      val = (*map_dict)[i]->dict_value()->lookup_string(conf_key_val);

      if(m.count(key) >= 1) {
         mlog << Warning << "\n" << method_name
              << "found multiple entries for key \""
              << key << "\"!\n\n";
      }

      // Add entry to the map
      m.insert(pair<ConcatString, ConcatString>(key, val));
   }

   return(m);
}


///////////////////////////////////////////////////////////////////////////////

map<ConcatString,StringArray> parse_conf_key_values_map(
      Dictionary *dict, const char *conf_key, const char *caller) {
   StringArray sa;
   map<ConcatString,ConcatString> cs_map;
   map<ConcatString,ConcatString>::const_iterator it;
   map<ConcatString,StringArray> sa_map;
   const char *method_name = (0 != caller) ? caller : "parse_conf_key_values_map() -> ";

   cs_map = parse_conf_key_value_map(dict, conf_key, method_name);

   // Convert input comma-separated strings to StringArray
   for(it=cs_map.begin(); it!= cs_map.end(); it++) {
      sa.parse_css(it->second);
      sa_map[it->first] = sa;
   }

   return sa_map;
}


///////////////////////////////////////////////////////////////////////////////

map<ConcatString,ConcatString> parse_conf_message_type_map(Dictionary *dict) {
   return parse_conf_key_value_map(dict, conf_key_message_type_map);
}

///////////////////////////////////////////////////////////////////////////////

map<ConcatString,StringArray> parse_conf_message_type_group_map(Dictionary *dict) {
   const char *method_name = "parse_conf_message_type_group_map() -> ";
   return parse_conf_key_values_map(dict, conf_key_message_type_group_map, method_name);
}

///////////////////////////////////////////////////////////////////////////////

map<ConcatString,StringArray> parse_conf_metadata_map(Dictionary *dict) {
   const char *method_name = "parse_conf_metadata_map() -> ";
   return parse_conf_key_values_map(dict, conf_key_metadata_map, method_name);
}

///////////////////////////////////////////////////////////////////////////////

map<ConcatString,ConcatString> parse_conf_obs_name_map(Dictionary *dict) {
   const char *method_name = "parse_conf_obs_name_map() -> ";
   return parse_conf_key_value_map(dict, conf_key_obs_name_map);
}

///////////////////////////////////////////////////////////////////////////////

<<<<<<< HEAD
map<ConcatString,StringArray> parse_conf_obs_to_qc_map(Dictionary *dict) {
   const char *method_name = "parse_conf_obs_to_qc_map() -> ";
   return parse_conf_key_values_map(dict, conf_key_obs_to_qc_map, method_name);
=======
map<ConcatString,UserFunc_1Arg> parse_conf_key_convert_map(
      Dictionary *dict, const char *conf_key_map_name, const char *caller) {
   Dictionary *map_dict = (Dictionary *) 0;
   int i, j;
   StringArray sa;
   ConcatString key;
   UserFunc_1Arg fx;
   map<ConcatString,UserFunc_1Arg> m;
   const char *method_name = (0 != caller) ? caller : "parse_conf_key_convert_map() -> ";

   if(!dict) {
      mlog << Error << "\n" << method_name << "empty dictionary!\n\n";
      exit(1);
   }

   // Conf: tcdiag_convert_map, lsdiag_convert_map, etc
   map_dict = dict->lookup_array(conf_key_map_name);

   // Loop through the array entries
   for(i=0; i<map_dict->n_entries(); i++) {

      // Lookup the key and convert function
      sa =   (*map_dict)[i]->dict_value()->lookup_string_array(conf_key_key);
      fx.clear();
      fx.set((*map_dict)[i]->dict_value()->lookup(conf_key_convert));

      // Check the function
      if(!fx.is_set()) {
         mlog << Error << "\n" << method_name
              << "lookup for \"" << conf_key_convert << "\" failed in the \""
              << conf_key_map_name << "\" map!\n\n";
         exit(1);
      }

      // Add map entry for each string
      for(j=0; j<sa.n(); j++) {

         key = sa[j];

         if(m.count(key) >= 1) {
            mlog << Warning << "\n" << method_name
                 << "found multiple entries for key \"" << key << "\" in the \""
                 << conf_key_map_name << "\" map!\n\n";
         }

         // Add entry to the map
         m.insert(pair<ConcatString,UserFunc_1Arg>(key,fx));

      } // end for j
   } // end for i

   return(m);
>>>>>>> 44c37c29
}

///////////////////////////////////////////////////////////////////////////////

void BootInfo::clear() {
   interval = BootIntervalType_None;
   rep_prop = bad_data_double;
   n_rep    = 0;
   rng.clear();
   seed.clear();
}

///////////////////////////////////////////////////////////////////////////////

BootInfo parse_conf_boot(Dictionary *dict) {
   BootInfo info;
   int v;

   if(!dict) {
      mlog << Error << "\nparse_conf_boot() -> "
           << "empty dictionary!\n\n";
      exit(1);
   }

   // Conf: boot.interval
   v = dict->lookup_int(conf_key_boot_interval);

   // Convert integer to enumerated BootIntervalType
        if(v == conf_const.lookup_int(conf_val_bca))    info.interval = BootIntervalType_BCA;
   else if(v == conf_const.lookup_int(conf_val_pctile)) info.interval = BootIntervalType_Percentile;
   else {
      mlog << Error << "\nparse_conf_boot() -> "
           << "Unexpected config file value of " << v << " for \""
           << conf_key_boot_interval << "\".\n\n";
      exit(1);
   }

   // Conf: boot.rep_prop
   info.rep_prop = dict->lookup_double(conf_key_boot_rep_prop);

   // Check that it is between 0 and 1
   if(info.rep_prop <= 0.0 || info.rep_prop > 1.0) {
      mlog << Error << "\nparse_conf_boot() -> "
           << "The \"" << conf_key_boot_rep_prop
           << "\" parameter (" << info.rep_prop
           << ")must be between 0 and 1!\n\n";
      exit(1);
   }

   // Conf: boot.n_rep
   info.n_rep = dict->lookup_int(conf_key_boot_n_rep);

   // Check n_rep >= 0
   if(info.n_rep < 0) {
      mlog << Error << "\nparse_conf_boot() -> "
           << "The number of bootstrap resamples in the \""
           << conf_key_boot_n_rep << "\" parameter (" << info.n_rep
           << ") must be >= 0.\n\n";
      exit(1);
   }

   // Conf: boot_rng
   info.rng = dict->lookup_string(conf_key_boot_rng);

   // Conf: boot_seed
   info.seed = dict->lookup_string(conf_key_boot_seed);

   return(info);
}

///////////////////////////////////////////////////////////////////////////////

RegridInfo parse_conf_regrid(Dictionary *dict, bool error_out) {
   Dictionary *regrid_dict = (Dictionary *) 0;
   RegridInfo info;
   int v;

   if(!dict) {
      mlog << Error << "\nparse_conf_regrid() -> "
           << "empty dictionary!\n\n";
      exit(1);
   }

   // Conf: regrid
   regrid_dict = dict->lookup_dictionary(conf_key_regrid, false);

   // Check that the regrid dictionary is present
   if(!regrid_dict) {
      if(error_out) {
         mlog << Error << "\nparse_conf_regrid() -> "
              << "can't find the \"regrid\" dictionary!\n\n";
         exit(1);
      }
      else {
         return(info);
      }
   }

   // Parse to_grid as an integer
   v = regrid_dict->lookup_int(conf_key_to_grid, false, false);

   // If integer lookup successful, convert to FieldType.
   if(regrid_dict->last_lookup_status()) {
      info.field  = int_to_fieldtype(v);
      info.enable = (info.field == FieldType_Fcst ||
                     info.field == FieldType_Obs);
   }
   // If integer lookup unsuccessful, parse vx_grid as a string.
   // Do not error out since to_grid isn't specified for climo.regrid.
   else {
      info.name   = regrid_dict->lookup_string(conf_key_to_grid, false);
      info.enable = true;
   }

   // Conf: vld_thresh
   double thr      = regrid_dict->lookup_double(conf_key_vld_thresh, false);
   info.vld_thresh = (is_bad_data(thr) ? default_vld_thresh : thr);

   // Parse the method and width
   info.method = int_to_interpmthd(regrid_dict->lookup_int(conf_key_method));
   info.width  = regrid_dict->lookup_int(conf_key_width);

   // Conf: shape
   v = regrid_dict->lookup_int(conf_key_shape, false);
   if (regrid_dict->last_lookup_status()) {
      info.shape = int_to_gridtemplate(v);
   }
   else {
      // If not specified, use the default square shape
      info.shape = GridTemplateFactory::GridTemplate_Square;
   }

   // Conf: gaussian dx and radius
   double conf_value = regrid_dict->lookup_double(conf_key_gaussian_dx, false);
   info.gaussian.dx = (is_bad_data(conf_value) ? default_gaussian_dx : conf_value);
   conf_value = regrid_dict->lookup_double(conf_key_gaussian_radius, false);
   info.gaussian.radius = (is_bad_data(conf_value) ? default_gaussian_radius : conf_value);
   conf_value = regrid_dict->lookup_double(conf_key_trunc_factor, false);
   info.gaussian.trunc_factor = (is_bad_data(conf_value) ? default_trunc_factor : conf_value);
   if (info.method == InterpMthd_Gaussian || info.method == InterpMthd_MaxGauss) info.gaussian.compute();

   // Conf: convert
   info.convert_fx.set(regrid_dict->lookup(conf_key_convert));

   // Conf: censor_thresh
   info.censor_thresh = regrid_dict->lookup_thresh_array(conf_key_censor_thresh, false);

   // Conf: censor_val
   info.censor_val = regrid_dict->lookup_num_array(conf_key_censor_val, false);

   // Validate the settings
   info.validate();

   return(info);
}

///////////////////////////////////////////////////////////////////////////////

void InterpInfo::clear() {
   field = FieldType_None;
   vld_thresh = bad_data_double;
   n_interp = 0;
   method.clear();
   width.clear();
   gaussian.clear();
   shape = GridTemplateFactory::GridTemplate_None;
}

///////////////////////////////////////////////////////////////////////////////

void InterpInfo::validate() {

   for(int i=0; i<n_interp; i++) {

      InterpMthd methodi = string_to_interpmthd(method[i].c_str());

      // Check the nearest neighbor special case
      if(width[i] == 1 &&
         methodi  != InterpMthd_None &&
         methodi  != InterpMthd_Nearest &&
         methodi  != InterpMthd_Force &&
         methodi  != InterpMthd_Upper_Left &&
         methodi  != InterpMthd_Upper_Right &&
         methodi  != InterpMthd_Lower_Right &&
         methodi  != InterpMthd_Lower_Left &&
         methodi  != InterpMthd_Gaussian &&
         methodi  != InterpMthd_MaxGauss) {
         mlog << Warning << "\nInterpInfo::validate() -> "
              << "Resetting interpolation method " << (int) i << " from \""
              << method[i] << "\" to \""
              << interpmthd_nearest_str
              << "\" since the interpolation width is 1.\n\n";
         method.set(i, interpmthd_nearest_str);
      }

      // Check for some methods, that width is 1
      if((methodi == InterpMthd_Nearest ||
          methodi == InterpMthd_Upper_Left ||
          methodi == InterpMthd_Upper_Right ||
          methodi == InterpMthd_Lower_Right ||
          methodi == InterpMthd_Lower_Left) &&
         width[i] != 1) {
         mlog << Warning << "\nInterpInfo::validate() -> "
              << "Resetting interpolation width " << (int) i << " from "
              << width[i] << " to 1 for interpolation method \""
              << method[i] << "\".\n\n";
         width.set(i, 1);
      }

      // Check the bilinear and budget special cases
      if((methodi == InterpMthd_Bilin ||
          methodi == InterpMthd_Budget) &&
         width[i] != 2) {
         mlog << Warning << "\nInterpInfo::validate() -> "
              << "Resetting interpolation width " << (int) i << " from "
              << width[i] << " to 2 for interpolation method \""
              << method[i] << "\".\n\n";
         width.set(i, 2);
      }

      // Check the Gaussian filter
      if(methodi == InterpMthd_Gaussian ||
         methodi == InterpMthd_MaxGauss) {
         if (gaussian.radius < gaussian.dx) {
            mlog << Error << "\n"
                 << "The radius of influence (" << gaussian.radius
                 << ") is less than the delta distance (" << gaussian.dx
                 << ") for regridding method \"" << method[i] << "\".\n\n";
            exit(1);
         }
      }
   }
}

///////////////////////////////////////////////////////////////////////////////

bool InterpInfo::operator==(const InterpInfo &v) const {
   bool match = true;

   if(!(field      == v.field     ) ||
      !(vld_thresh == v.vld_thresh) ||
      !(n_interp   == v.n_interp  ) ||
      !(method     == v.method    ) ||
      !(width      == v.width     ) ||
      !(shape      == v.shape     )) {
      match = false;
   }

   return(match);
}

///////////////////////////////////////////////////////////////////////////////

InterpInfo parse_conf_interp(Dictionary *dict, const char *conf_key) {
   Dictionary *interp_dict = (Dictionary *) 0;
   Dictionary *type_dict = (Dictionary *) 0;
   InterpInfo info;
   NumArray mthd_na, wdth_na;
   InterpMthd method;

   int i, j, k, v, width, n_entries;
   bool is_correct_type = false;

   if(!dict) {
      mlog << Error << "\nparse_conf_interp() -> "
           << "empty dictionary!\n\n";
      exit(1);
   }

   // Conf: interp
   interp_dict = dict->lookup_dictionary(conf_key);

   // Conf: field - may be missing
   v = interp_dict->lookup_int(conf_key_field, false);

   // If found, interpret value.  Otherwise, set to a default value.
   if(interp_dict->last_lookup_status()) info.field = int_to_fieldtype(v);
   else                                  info.field = FieldType_None;

   // Conf: vld_thresh
   double thr      = interp_dict->lookup_double(conf_key_vld_thresh, false);
   info.vld_thresh = (is_bad_data(thr) ? default_vld_thresh : thr);

   // Check that the interpolation threshold is between 0 and 1.
   if(info.vld_thresh < 0.0 || info.vld_thresh > 1.0) {
      mlog << Error << "\nparse_conf_interp() -> "
           << "The \"" << conf_key << "." << conf_key_vld_thresh
           << "\" parameter (" << info.vld_thresh
           << ") must be set between 0 and 1.\n\n";
      exit(1);
   }

   // Conf: shape
   v = interp_dict->lookup_int(conf_key_shape, false);
   if (interp_dict->last_lookup_status()) {
      info.shape = int_to_gridtemplate(v);
   }
   else {
      // If not specified, use the default square shape
      info.shape = GridTemplateFactory::GridTemplate_Square;
   }

   // Conf: gaussian dx and radius
   double conf_value = interp_dict->lookup_double(conf_key_gaussian_dx, false);
   info.gaussian.dx = (is_bad_data(conf_value) ? default_gaussian_dx : conf_value);
   conf_value = interp_dict->lookup_double(conf_key_gaussian_radius, false);
   info.gaussian.radius = (is_bad_data(conf_value) ? default_gaussian_radius : conf_value);
   conf_value = interp_dict->lookup_double(conf_key_trunc_factor, false);
   info.gaussian.trunc_factor = (is_bad_data(conf_value) ? default_trunc_factor : conf_value);

   // Conf: type
   const DictionaryEntry * type_entry = interp_dict->lookup(conf_key_type);

   if(type_entry) is_correct_type = (type_entry->type() == ArrayType ||
                                     type_entry->type() == DictionaryType);

   // Check that type is a dictionary or array of dictionaries
   if(!type_entry || !is_correct_type) {
      mlog << Error << "\nparse_conf_interp() -> "
           << "Lookup failed for name \"" << conf_key_type << "\"\n\n";
      exit(1);
   }

   if(type_entry->type() == ArrayType) {
      type_dict = type_entry->array_value();
      n_entries = type_dict->n_entries();
   }
   else {
      type_dict = type_entry->dict_value();
      n_entries = 1;
   }

   // Loop over the interpolation type dictionary entries
   for(i=0, info.n_interp=0; i<n_entries; i++) {

      // Get the methods and widths for the current entry
      if(type_entry->type() == ArrayType) {
         mthd_na = (*type_dict)[i]->dict_value()->lookup_num_array(conf_key_method);
         wdth_na = (*type_dict)[i]->dict_value()->lookup_num_array(conf_key_width);
      }
      else {
         mthd_na = type_dict->lookup_num_array(conf_key_method);
         wdth_na = type_dict->lookup_num_array(conf_key_width);
      }

      // Loop over the methods
      for(j=0; j<mthd_na.n(); j++) {

         // Store interpolation method as a string
         method = int_to_interpmthd(mthd_na[j]);

         // Check for unsupported interpolation options
         if(method == InterpMthd_Budget ||
            method == InterpMthd_Force) {
            mlog << Error << "\nparse_conf_interp() -> "
                 << "\"" << interpmthd_to_string(method)
                 << "\" not valid for interpolating, only regridding.\n\n";
            exit(1);
         }

         // Loop over the widths
         for(k=0; k<wdth_na.n(); k++) {

            // Store the current width
            width = nint(wdth_na[k]);

            // Add the current entries
            info.n_interp += 1;
            info.method.add(interpmthd_to_string(method));
            info.width.add(width);

         } // end for k

         if(method == InterpMthd_Gaussian || method == InterpMthd_MaxGauss) {
            info.gaussian.compute();
         }
      } // end for j
   } // end for i

   // Check for at least one interpolation method
   if(info.n_interp == 0) {
      mlog << Error << "\nparse_conf_interp() -> "
           << "Must define at least one interpolation method in the config "
           << "file.\n\n";
      exit(1);
   }

   info.validate();

   return(info);
}

///////////////////////////////////////////////////////////////////////////////

void ClimoCDFInfo::clear() {
   flag = false;
   n_bin = 0;
   cdf_ta.clear();
   write_bins = false;
   direct_prob = false;
}

///////////////////////////////////////////////////////////////////////////////

ClimoCDFInfo::ClimoCDFInfo() {
   clear();
}

///////////////////////////////////////////////////////////////////////////////

void ClimoCDFInfo::set_cdf_ta(int n_bin, bool &center) {

   // Must be greater than 0
   if(n_bin <= 0) {
      mlog << Error << "\nClimoCDFInfo::set_cdf_ta() -> "
           << "The \"" << conf_key_cdf_bins << "\" entry (" << n_bin
           << ") must be greater than zero.\n\n";
      exit(1);
   }

   // Initialize
   cdf_ta.clear();

   // Even number of bins cannot be centered
   if(n_bin%2 == 0 && center) {
      mlog << Warning <<  "\nClimoCDFInfo::set_cdf_ta() -> "
           << "Resetting \"" << conf_key_center_bins
           << "\" to false since the \"" << conf_key_cdf_bins
           << "\" entry (" << n_bin << ") is even.\n\n";
      center = false;
   }

   // For a single bin, set center to false
   if(n_bin == 1) center = false;

   // Add the first threshold for 0.0
   cdf_ta.add(0.0, thresh_ge);

   double cdf_inc = (center ? 1.0/(n_bin - 1.0) : 1.0/n_bin);
   double cdf_val = (center ? cdf_inc/2         : cdf_inc  );

   // Add thresholds between 0.0 and 1.0
   while(cdf_val < 1.0 && !is_eq(cdf_val, 1.0)) {
      cdf_ta.add(cdf_val, thresh_ge);
      cdf_val += cdf_inc;
   }

   // Add the last threshold for 1.0
   cdf_ta.add(1.0, thresh_ge);

   if(n_bin == 1) {
      mlog << Debug(4) << "ClimoCDFInfo::set_cdf_ta() -> "
           << "Since \"" << conf_key_cdf_bins << "\" = 1, "
           << "no climatology CDF bins will be applied.\n";
   }
   else {
      mlog << Debug(4) << "ClimoCDFInfo::set_cdf_ta() -> "
           << "For \"" << conf_key_cdf_bins << "\" (" << n_bin << ") and \""
           << conf_key_center_bins << "\" (" << bool_to_string(center)
           << "), defined climatology CDF thresholds: "
           << write_css(cdf_ta) << "\n";
   }

   return;
}

///////////////////////////////////////////////////////////////////////////////

ClimoCDFInfo parse_conf_climo_cdf(Dictionary *dict) {
   Dictionary *cdf_dict = (Dictionary *) 0;
   ClimoCDFInfo info;
   NumArray bins;
   bool center;
   int i;

   if(!dict) {
      mlog << Error << "\nparse_conf_climo_cdf() -> "
           << "empty dictionary!\n\n";
      exit(1);
   }

   // Conf: climo_cdf
   cdf_dict = dict->lookup_dictionary(conf_key_climo_cdf);

   // Conf: cdf_bins
   bins = cdf_dict->lookup_num_array(conf_key_cdf_bins);

   // Conf: center_bins
   center = cdf_dict->lookup_bool(conf_key_center_bins);

   // Conf: write_bins
   // Used by Grid-Stat and Point-Stat
   // Not used by Ensemble-Stat or Series-Analysis
   info.write_bins = cdf_dict->lookup_bool(conf_key_write_bins, false, false);

   // Conf: direct_prob
   info.direct_prob = cdf_dict->lookup_bool(conf_key_direct_prob, false, false);

   // Check that at least one value is provided
   if(bins.n() == 0) {
      mlog << Error << "\nparse_conf_climo_cdf() -> "
           << "At least one \"" << conf_key_cdf_bins
           << "\" entry must be specified.\n\n";
      exit(1);
   }

   // The bins are explicitly defined
   if(bins.n() > 1) {
      for(i=0; i<bins.n(); i++) info.cdf_ta.add(bins[i], thresh_ge);
   }
   // Interpret a single value as the number of bins
   else {
      info.set_cdf_ta(bins[0], center);
   }

   // Sanity check the end points
   if(!is_eq(info.cdf_ta[0].get_value(), 0.0) ||
      !is_eq(info.cdf_ta[info.cdf_ta.n()-1].get_value(), 1.0)) {
      mlog << Error << "\nparse_conf_climo_cdf() -> "
           << "The \"" << conf_key_cdf_bins << "\" entries must "
           << "start with 0 and end with 1.\n\n";
      exit(1);
   }

   // Sanity check the interior points
   for(i=0; i<info.cdf_ta.n(); i++) {
      if(info.cdf_ta[i].get_value() < 0 ||
         info.cdf_ta[i].get_value() > 1.0) {
         mlog << Error << "\nparse_conf_climo_cdf() -> "
              << "The \"" << conf_key_cdf_bins << "\" entries ("
              << info.cdf_ta[i].get_value()
              << ") must be between 0 and 1.\n\n";
         exit(1);
      }
   }

   // Should be monotonically increasing
   info.cdf_ta.check_bin_thresh();

   // Set the number of bins and the flag
   info.n_bin = info.cdf_ta.n() - 1;
   info.flag  = (info.n_bin > 1);

   return(info);
}

///////////////////////////////////////////////////////////////////////////////

void NbrhdInfo::clear() {
   field = FieldType_None;
   vld_thresh = bad_data_double;
   width.clear();
   cov_ta.clear();
   shape = GridTemplateFactory::GridTemplate_None;
}

///////////////////////////////////////////////////////////////////////////////

NbrhdInfo parse_conf_nbrhd(Dictionary *dict, const char *conf_key) {
   Dictionary *nbrhd_dict = (Dictionary *) 0;
   NbrhdInfo info;
   int i, v;

   if(!dict) {
      mlog << Error << "\nparse_conf_nbrhd() -> "
           << "empty dictionary!\n\n";
      exit(1);
   }

   // Conf: nbrhd
   nbrhd_dict = dict->lookup_dictionary(conf_key);

   // Conf: field - may be missing
   v = nbrhd_dict->lookup_int(conf_key_field, false);

   // If found, interpret value.  Otherwise, default to BOTH
   if(nbrhd_dict->last_lookup_status()) info.field = int_to_fieldtype(v);
   else                                 info.field = FieldType_Both;

   // Conf: vld_thresh
   info.vld_thresh = nbrhd_dict->lookup_double(conf_key_vld_thresh);

   // Check that the interpolation threshold is between 0 and 1.
   if(info.vld_thresh < 0.0 || info.vld_thresh > 1.0) {
      mlog << Error << "\nparse_conf_nbrhd() -> "
           << "The \"" << conf_key << "." << conf_key_vld_thresh
           << "\" parameter (" << info.vld_thresh
           << ") must be set between 0 and 1.\n\n";
      exit(1);
   }

   // Conf: width
   info.width = nbrhd_dict->lookup_num_array(conf_key_width);

   // Check that at least one neighborhood width is provided
   if(info.width.n() == 0) {
      mlog << Error << "\nparse_conf_nbrhd() -> "
           << "At least one neighborhood width must be provided.\n\n";
      exit(1);
   }

   // Check for valid widths
   for(i=0; i<info.width.n(); i++) {

      if(info.width[i] < 1 || info.width[i]%2 == 0) {
         mlog << Error << "\nparse_conf_nbrhd() -> "
              << "The neighborhood widths must be odd values greater "
              << "than or equal to 1 (" << info.width[i] << ").\n\n";
         exit(1);
      }
   }

   // Conf: shape
   v = nbrhd_dict->lookup_int(conf_key_shape, false);
   if (nbrhd_dict->last_lookup_status()) {
      info.shape = int_to_gridtemplate(v);
   }
   else {
      // If not specified, use the default square shape
      info.shape = GridTemplateFactory::GridTemplate_Square;
   }

   // Conf: cov_thresh
   info.cov_ta = nbrhd_dict->lookup_thresh_array(conf_key_cov_thresh, false);

   // Check for valid coverage thresholds
   for(i=0; i<info.cov_ta.n(); i++) {

      if(info.cov_ta[i].get_value() < 0.0 ||
         info.cov_ta[i].get_value() > 1.0) {
         mlog << Error << "\nparse_conf_nbrhd() -> "
              << "The neighborhood coverage threshold value must be set "
              << "between 0 and 1.\n\n";
         exit(1);
      }
   }

   return(info);
}

///////////////////////////////////////////////////////////////////////////////

void HiRAInfo::clear() {
   flag = false;
   width.clear();
   vld_thresh = bad_data_double;
   cov_ta.clear();
   prob_cat_ta.clear();
   shape = GridTemplateFactory::GridTemplate_None;
}

///////////////////////////////////////////////////////////////////////////////

HiRAInfo::HiRAInfo() {
   clear();
}

///////////////////////////////////////////////////////////////////////////////

HiRAInfo parse_conf_hira(Dictionary *dict) {
   Dictionary *hira_dict = (Dictionary *) 0;
   HiRAInfo info;
   int i,v;

   if(!dict) {
      mlog << Error << "\nparse_conf_hira() -> "
           << "empty dictionary!\n\n";
      exit(1);
   }

   // Conf: hira
   hira_dict = dict->lookup_dictionary(conf_key_hira);

   // Conf: flag
   info.flag = hira_dict->lookup_bool(conf_key_flag);

   // If disabled, skip remainder of the dictionary.
   if(!info.flag) return(info);

   // Conf: vld_thresh
   info.vld_thresh = hira_dict->lookup_double(conf_key_vld_thresh);

   // Check that the interpolation threshold is between 0 and 1.
   if(info.vld_thresh < 0.0 || info.vld_thresh > 1.0) {
      mlog << Error << "\nparse_conf_hira() -> "
           << "The \"" << conf_key_hira << "." << conf_key_vld_thresh
           << "\" parameter (" << info.vld_thresh
           << ") must be set between 0 and 1.\n\n";
      exit(1);
   }

   // Conf: width
   info.width = hira_dict->lookup_num_array(conf_key_width);

   // Check that at least one width is provided
   if(info.width.n() == 0) {
      mlog << Error << "\nparse_conf_hira() -> "
           << "At least one HiRA width must be provided.\n\n";
      exit(1);
   }

   // Check for valid widths
   for(i=0; i<info.width.n(); i++) {

      if(info.width[i] < 1) {
         mlog << Error << "\nparse_conf_hira() -> "
              << "The HiRA widths must be greater than or equal to 1 ("
              << info.width[i] << ").\n\n";
         exit(1);
      }
   }

   // Conf: shape
   v = hira_dict->lookup_int(conf_key_shape, false);
   if (hira_dict->last_lookup_status()) {
      info.shape = int_to_gridtemplate(v);
   }
   else {
      // If not specified, use the default square shape
      info.shape = GridTemplateFactory::GridTemplate_Square;
   }

   // Conf: cov_thresh
   info.cov_ta = hira_dict->lookup_thresh_array(conf_key_cov_thresh);

   // Pass coverage thresholds through probaiblity logic
   info.cov_ta = string_to_prob_thresh(info.cov_ta.get_str().c_str());

   // Error check the coverage (probability) thresholds
   check_prob_thresh(info.cov_ta);

   // Conf: prob_cat_thresh
   info.prob_cat_ta = hira_dict->lookup_thresh_array(conf_key_prob_cat_thresh);

   return(info);
}

///////////////////////////////////////////////////////////////////////////////

GridWeightType parse_conf_grid_weight_flag(Dictionary *dict) {
   GridWeightType t = GridWeightType_None;
   int v;

   if(!dict) {
      mlog << Error << "\nparse_conf_grid_weight_flag() -> "
           << "empty dictionary!\n\n";
      exit(1);
   }

   // Get the integer flag value for the current entry
   v = dict->lookup_int(conf_key_grid_weight_flag);

   // Convert integer to enumerated GridWeightType
        if(v == conf_const.lookup_int(conf_val_none))    t = GridWeightType_None;
   else if(v == conf_const.lookup_int(conf_val_cos_lat)) t = GridWeightType_Cos_Lat;
   else if(v == conf_const.lookup_int(conf_val_area))    t = GridWeightType_Area;
   else {
      mlog << Error << "\nparse_conf_grid_weight_flag() -> "
           << "Unexpected config file value of " << v << " for \""
           << conf_key_grid_weight_flag << "\".\n\n";
      exit(1);
   }

   return(t);
}

///////////////////////////////////////////////////////////////////////////////

DuplicateType parse_conf_duplicate_flag(Dictionary *dict) {
   DuplicateType t = DuplicateType_None;
   int v;

   if(!dict) {
      mlog << Error << "\nparse_conf_duplicate_flag() -> "
           << "empty dictionary!\n\n";
      exit(1);
   }

   // Get the integer flag value for the current entry
   v = dict->lookup_int(conf_key_duplicate_flag);

   // Convert integer to enumerated DuplicateType
        if(v == conf_const.lookup_int(conf_val_none))   t = DuplicateType_None;
   else if(v == conf_const.lookup_int(conf_val_unique)) t = DuplicateType_Unique;
   else if(v == conf_const.lookup_int(conf_val_single)) {
     mlog << Error << "\nparse_conf_duplicate_flag() -> "
          << "duplicate_flag = SINGLE has been deprecated\n"
          << "Please use obs_summary = NEAREST;\n\n";
     exit(1);
   }
   else {
      mlog << Error << "\nparse_conf_duplicate_flag() -> "
           << "Unexpected config file value of " << v << " for \""
           << conf_key_duplicate_flag << "\".\n\n";
      exit(1);
   }

   return(t);
}

///////////////////////////////////////////////////////////////////////////////

ObsSummary parse_conf_obs_summary(Dictionary *dict) {
   ObsSummary t = ObsSummary_None;
   int v;

   if(!dict) {
      mlog << Error << "\nparse_conf_obs_summary() -> "
           << "empty dictionary!\n\n";
      exit(1);
   }

   // Get the integer flag value for the current entry
   v = dict->lookup_int(conf_key_obs_summary);

   // Convert integer to enumerated ObsSummary
        if(v == conf_const.lookup_int(conf_val_none))    t = ObsSummary_None;
   else if(v == conf_const.lookup_int(conf_val_nearest)) t = ObsSummary_Nearest;
   else if(v == conf_const.lookup_int(conf_val_min))     t = ObsSummary_Min;
   else if(v == conf_const.lookup_int(conf_val_max))     t = ObsSummary_Max;
   else if(v == conf_const.lookup_int(conf_val_uw_mean)) t = ObsSummary_UW_Mean;
   else if(v == conf_const.lookup_int(conf_val_dw_mean)) t = ObsSummary_DW_Mean;
   else if(v == conf_const.lookup_int(conf_val_median))  t = ObsSummary_Median;
   else if(v == conf_const.lookup_int(conf_val_perc))    t = ObsSummary_Perc;
   else {
      mlog << Error << "\nparse_conf_obs_summary() -> "
           << "Unexpected config file value of " << v << " for \""
           << conf_key_obs_summary << "\".\n\n";
      exit(1);
   }

   return(t);
}

///////////////////////////////////////////////////////////////////////////////

int parse_conf_percentile(Dictionary *dict) {
   int i = bad_data_int;

   if(!dict) {
      mlog << Error << "\nparse_conf_percentile() -> "
           << "empty dictionary!\n\n";
      exit(1);
   }

   i = dict->lookup_int(conf_key_percentile);

   // Check that the values for alpha are between 0 and 1
   if(i <= 0 || i >= 100) {
      mlog << Error << "\nparse_conf_percentile() -> "
           << "Percentile value ("
           << i << ") must be greater than 0 "
           << "and less than 100.\n\n";
         exit(1);
   }

   return(i);
}

///////////////////////////////////////////////////////////////////////////////

ConcatString parse_conf_tmp_dir(Dictionary *dict) {
   DIR* odir = NULL;
   ConcatString tmp_dir_path;

   if(!get_env("MET_TMP_DIR", tmp_dir_path)) {
      if(!dict) {
         mlog << Error << "\nparse_conf_tmp_dir() -> "
              << "empty dictionary!\n\n";
         exit(1);
      }
      // Read the temporary directory
      tmp_dir_path = dict->lookup_string(conf_key_tmp_dir);
   }

   // Make sure that it exists
   if((odir = met_opendir(tmp_dir_path.c_str())) == NULL) {
      mlog << Error << "\nparse_conf_tmp_dir() -> "
           << "Cannot access the \"" << conf_key_tmp_dir << "\" directory: "
           << tmp_dir_path << "\n\n";
      exit(1);
   }
   else {
      met_closedir(odir);
   }

   return(tmp_dir_path);
}

///////////////////////////////////////////////////////////////////////////////

GridDecompType parse_conf_grid_decomp_flag(Dictionary *dict) {
   GridDecompType t = GridDecompType_None;
   int v;

   if(!dict) {
      mlog << Error << "\nparse_conf_grid_decomp_flag() -> "
           << "empty dictionary!\n\n";
      exit(1);
   }

   // Get the integer flag value for the current entry
   v = dict->lookup_int(conf_key_grid_decomp_flag);

   // Convert integer to enumerated GridDecompType
        if(v == conf_const.lookup_int(conf_val_none)) t = GridDecompType_None;
   else if(v == conf_const.lookup_int(conf_val_auto)) t = GridDecompType_Auto;
   else if(v == conf_const.lookup_int(conf_val_tile)) t = GridDecompType_Tile;
   else if(v == conf_const.lookup_int(conf_val_pad))  t = GridDecompType_Pad;
   else {
      mlog << Error << "\nparse_conf_grid_decomp_flag() -> "
           << "Unexpected config file value of " << v << " for \""
           << conf_key_grid_decomp_flag << "\".\n\n";
      exit(1);
   }

   return(t);
}

///////////////////////////////////////////////////////////////////////////////

WaveletType parse_conf_wavelet_type(Dictionary *dict) {
   WaveletType t = WaveletType_None;
   int v;

   if(!dict) {
      mlog << Error << "\nparse_conf_wavelet_type() -> "
           << "empty dictionary!\n\n";
      exit(1);
   }

   // Get the integer flag value for the current entry
   v = dict->lookup_int(conf_key_wavelet_type);

   // Convert integer to enumerated WaveletType
        if(v == conf_const.lookup_int(conf_val_none))         t = WaveletType_None;
   else if(v == conf_const.lookup_int(conf_val_haar))         t = WaveletType_Haar;
   else if(v == conf_const.lookup_int(conf_val_haar_cntr))    t = WaveletType_Haar_Cntr;
   else if(v == conf_const.lookup_int(conf_val_daub))         t = WaveletType_Daub;
   else if(v == conf_const.lookup_int(conf_val_daub_cntr))    t = WaveletType_Daub_Cntr;
   else if(v == conf_const.lookup_int(conf_val_bspline))      t = WaveletType_BSpline;
   else if(v == conf_const.lookup_int(conf_val_bspline_cntr)) t = WaveletType_BSpline_Cntr;
   else {
      mlog << Error << "\nparse_conf_wavelet_type() -> "
           << "Unexpected config file value of " << v << " for \""
           << conf_key_wavelet_type << "\".\n\n";
      exit(1);
   }

   return(t);
}

///////////////////////////////////////////////////////////////////////////////

void PlotInfo::clear() {
   flag = true; // enabled by default
   color_table.clear();
   plot_min = bad_data_double;
   plot_max = bad_data_double;
   colorbar_flag = true; // plot colorbar by default
}

///////////////////////////////////////////////////////////////////////////////

PlotInfo parse_conf_plot_info(Dictionary *dict) {
   PlotInfo info;

   if(!dict) {
      mlog << Error << "\nparse_conf_plot_info() -> "
           << "empty dictionary!\n\n";
      exit(1);
   }

   // Get the flag, true if not present
   info.flag = dict->lookup_bool(conf_key_flag, false);
   if(!dict->last_lookup_status()) info.flag = true;

   // Get the color table
   info.color_table = dict->lookup_string(conf_key_color_table);

   // Get the minimum plot value, 0 if not present
   info.plot_min = dict->lookup_double(conf_key_plot_min, false);
   if(is_bad_data(info.plot_min)) info.plot_min = 0.0;

   // Get the maximum plot value, 0 if not present
   info.plot_max = dict->lookup_double(conf_key_plot_max, false);
   if(is_bad_data(info.plot_max)) info.plot_max = 0.0;

   // Get the colorbar flag, true if not present
   info.colorbar_flag = dict->lookup_bool(conf_key_colorbar_flag, false);
   if(!dict->last_lookup_status()) info.colorbar_flag = true;

   return(info);
}

///////////////////////////////////////////////////////////////////////////////

map<ConcatString,ThreshArray> parse_conf_filter_attr_map(
      Dictionary *dict) {
   map<ConcatString,ThreshArray> m;
   SingleThresh st;
   StringArray sa;
   ThreshArray ta, ta_entry;
   int i;

   if(!dict) {
      mlog << Error << "\nparse_conf_filter_attr_map() -> "
           << "empty dictionary!\n\n";
      exit(1);
   }

   // Conf: filter_attr_name and filter_attr_thresh
   sa = dict->lookup_string_array(conf_key_filter_attr_name);
   ta = dict->lookup_thresh_array(conf_key_filter_attr_thresh);

   // Check for equal number of names and thresholds
   if(sa.n() != ta.n()) {
      mlog << Error << "\nparse_conf_filter_attr_map() -> "
           << "The \"" << conf_key_filter_attr_name << "\" and \""
           << conf_key_filter_attr_thresh
           << "\" arrays must have the same length.\n\n";
      exit(1);
   }

   // Append area_thresh, if present
   st = dict->lookup_thresh(conf_key_area_thresh, false);
   if(dict->last_lookup_status()) {
      sa.add("AREA");
      ta.add(st);
   }

   // Append inten_perc_thresh, if present
   st = dict->lookup_thresh(conf_key_inten_perc_thresh, false);
   if(dict->last_lookup_status()) {
      ConcatString cs;
      cs << "INTENSITY_" << dict->lookup_int(conf_key_inten_perc_value);
      sa.add(cs);
      ta.add(st);
   }

   // Process each array entry
   for(i=0; i<sa.n(); i++) {

      // Add threshold to existing map entry
     if(m.count(string(sa[i])) >= 1) {
       m[string(sa[i])].add(ta[i]);
      }
      // Add a new map entry
      else {
         ta_entry.clear();
         ta_entry.add(ta[i]);
         m[string(sa[i])] = ta_entry;
      }
   }

   return(m);
}

///////////////////////////////////////////////////////////////////////////////

void parse_conf_range_int(Dictionary *dict, int &beg, int &end) {

   if(!dict) {
      mlog << Error << "\nparse_conf_range_int() -> "
           << "empty dictionary!\n\n";
      exit(1);
   }

   // Lookup the integer values
   beg = dict->lookup_int(conf_key_beg);
   end = dict->lookup_int(conf_key_end);

   // Check the range
   if(beg > end) {
      mlog << Error << "\nparse_conf_range_int() -> "
           << "the ending value (" << end
           << ") must be >= the beginning value (" << beg << ").\n\n";
      exit(1);
   }

   return;
}

///////////////////////////////////////////////////////////////////////////////

void parse_conf_range_double(Dictionary *dict, double &beg, double &end) {

   if(!dict) {
      mlog << Error << "\nnparse_conf_range_double -> "
           << "empty dictionary!\n\n";
      exit(1);
   }

   // Lookup the double values
   beg = dict->lookup_double(conf_key_beg);
   end = dict->lookup_double(conf_key_end);

   // Check the range
   if(beg > end) {
      mlog << Error << "\nparse_conf_range_double() -> "
           << "the ending value (" << end
           << ") must be >= the beginning value (" << beg << ").\n\n";
      exit(1);
   }

   return;
}

///////////////////////////////////////////////////////////////////////////////

void check_mask_names(const StringArray &sa) {
   StringArray sa_uniq = sa.uniq();

   // Check for unique mask names
   if(sa_uniq.n() < sa.n()) {
      mlog << Error << "\ncheck_mask_names() -> "
           << "found non-unique strings in the list of masking region names ("
           << write_css(sa) << ")!\n\n";
      exit(1);
   }

   return;
}

///////////////////////////////////////////////////////////////////////////////

void check_climo_n_vx(Dictionary *dict, const int n_vx) {
   int n;

   // Check for a valid number of climatology mean fields
   n = parse_conf_n_vx(dict->lookup_array(conf_key_climo_mean_field, false));
   if(n != 0 && n != n_vx) {
      mlog << Error << "\ncheck_climo_n_vx() -> "
           << "The number of climatology mean fields in \""
           << conf_key_climo_mean_field
           << "\" must be zero or match the number (" << n_vx
           << ") in \"" << conf_key_fcst_field << "\".\n\n";
      exit(1);
   }

   // Check for a valid number of climatology standard deviation fields
   n = parse_conf_n_vx(dict->lookup_array(conf_key_climo_stdev_field, false));
   if(n != 0 && n != n_vx) {
      mlog << Error << "\ncheck_climo_n_vx() -> "
           << "The number of climatology standard deviation fields in \""
           << conf_key_climo_stdev_field
           << "\" must be zero or match the number ("
           << n_vx << ") in \"" << conf_key_fcst_field << "\".\n\n";
      exit(1);
   }

   return;
}

///////////////////////////////////////////////////////////////////////////////

InterpMthd int_to_interpmthd(int i) {
   InterpMthd m = InterpMthd_None;

        if(i == conf_const.lookup_int(interpmthd_none_str))        m = InterpMthd_None;
   else if(i == conf_const.lookup_int(interpmthd_min_str))         m = InterpMthd_Min;
   else if(i == conf_const.lookup_int(interpmthd_max_str))         m = InterpMthd_Max;
   else if(i == conf_const.lookup_int(interpmthd_median_str))      m = InterpMthd_Median;
   else if(i == conf_const.lookup_int(interpmthd_uw_mean_str))     m = InterpMthd_UW_Mean;
   else if(i == conf_const.lookup_int(interpmthd_dw_mean_str))     m = InterpMthd_DW_Mean;
   else if(i == conf_const.lookup_int(interpmthd_aw_mean_str))     m = InterpMthd_AW_Mean;
   else if(i == conf_const.lookup_int(interpmthd_ls_fit_str))      m = InterpMthd_LS_Fit;
   else if(i == conf_const.lookup_int(interpmthd_bilin_str))       m = InterpMthd_Bilin;
   else if(i == conf_const.lookup_int(interpmthd_nbrhd_str))       m = InterpMthd_Nbrhd;
   else if(i == conf_const.lookup_int(interpmthd_nearest_str))     m = InterpMthd_Nearest;
   else if(i == conf_const.lookup_int(interpmthd_budget_str))      m = InterpMthd_Budget;
   else if(i == conf_const.lookup_int(interpmthd_force_str))       m = InterpMthd_Force;
   else if(i == conf_const.lookup_int(interpmthd_best_str))        m = InterpMthd_Best;
   else if(i == conf_const.lookup_int(interpmthd_upper_left_str))  m = InterpMthd_Upper_Left;
   else if(i == conf_const.lookup_int(interpmthd_upper_right_str)) m = InterpMthd_Upper_Right;
   else if(i == conf_const.lookup_int(interpmthd_lower_right_str)) m = InterpMthd_Lower_Right;
   else if(i == conf_const.lookup_int(interpmthd_lower_left_str))  m = InterpMthd_Lower_Left;
   else if(i == conf_const.lookup_int(interpmthd_gaussian_str))    m = InterpMthd_Gaussian;
   else if(i == conf_const.lookup_int(interpmthd_maxgauss_str))    m = InterpMthd_MaxGauss;
   else if(i == conf_const.lookup_int(interpmthd_geog_match_str))  m = InterpMthd_Geog_Match;
   else if(i == conf_const.lookup_int(interpmthd_hira_str))        m = InterpMthd_HiRA;
   else {
      mlog << Error << "\nconf_int_to_interpmthd() -> "
           << "Unexpected value of " << i
           << " for \"" << conf_key_method << "\".\n\n";
      exit(1);
   }

   return(m);
}

///////////////////////////////////////////////////////////////////////////////

void check_mctc_thresh(const ThreshArray &ta) {
   int i;

   // Check that the threshold values are monotonically increasing
   // and the threshold types are inequalities that remain the same
   for(i=0; i<ta.n()-1; i++) {

      if(ta[i].get_value() >  ta[i+1].get_value() ||
         ta[i].get_type()  != ta[i+1].get_type()  ||
        (ta[i].get_type()  != thresh_lt           &&
         ta[i].get_type()  != thresh_le           &&
         ta[i].get_type()  != thresh_gt           &&
         ta[i].get_type()  != thresh_ge)) {
         mlog << Error << "\ncheck_mctc_thresh() -> "
              << "when verifying using multi-category contingency "
              << "tables, the thresholds must be monotonically "
              << "increasing and be of the same inequality type "
              << "(lt, le, gt, or ge).\n\n";
         exit(1);
      }
   }

   return;
}

///////////////////////////////////////////////////////////////////////////////

const char * statlinetype_to_string(const STATLineType t) {
   const char *s = (const char *) 0;

   switch(t) {
      case(stat_sl1l2):        s = stat_sl1l2_str;     break;
      case(stat_sal1l2):       s = stat_sal1l2_str;    break;
      case(stat_vl1l2):        s = stat_vl1l2_str;     break;
      case(stat_val1l2):       s = stat_val1l2_str;    break;
      case(stat_vcnt):         s = stat_vcnt_str;      break;

      case(stat_fho):          s = stat_fho_str;       break;
      case(stat_ctc):          s = stat_ctc_str;       break;
      case(stat_cts):          s = stat_cts_str;       break;
      case(stat_mctc):         s = stat_mctc_str;      break;
      case(stat_mcts):         s = stat_mcts_str;      break;

      case(stat_cnt):          s = stat_cnt_str;       break;
      case(stat_pct):          s = stat_pct_str;       break;
      case(stat_pstd):         s = stat_pstd_str;      break;
      case(stat_pjc):          s = stat_pjc_str;       break;
      case(stat_prc):          s = stat_prc_str;       break;

      case(stat_eclv):         s = stat_eclv_str;      break;
      case(stat_mpr):          s = stat_mpr_str;       break;
      case(stat_seeps):        s = stat_seeps_str;     break;
      case(stat_seeps_mpr):    s = stat_seeps_mpr_str; break;
      case(stat_nbrctc):       s = stat_nbrctc_str;    break;

      case(stat_nbrcts):       s = stat_nbrcts_str;    break;
      case(stat_nbrcnt):       s = stat_nbrcnt_str;    break;
      case(stat_grad):         s = stat_grad_str;      break;
      case(stat_dmap):         s = stat_dmap_str;      break;
      case(stat_isc):          s = stat_isc_str;       break;

      case(stat_wdir):         s = stat_wdir_str;      break;
      case(stat_ecnt):         s = stat_ecnt_str;      break;
      case(stat_rps):          s = stat_rps_str;       break;
      case(stat_rhist):        s = stat_rhist_str;     break;
      case(stat_phist):        s = stat_phist_str;     break;

      case(stat_orank):        s = stat_orank_str;     break;
      case(stat_ssvar):        s = stat_ssvar_str;     break;
      case(stat_relp):         s = stat_relp_str;      break;
      case(stat_genmpr):       s = stat_genmpr_str;    break;
      case(stat_ssidx):        s = stat_ssidx_str;     break;
 
      case(stat_header):       s = stat_header_str;    break;

      case(no_stat_line_type):
      default:                 s = stat_na_str;        break;
   }

   return(s);
}

///////////////////////////////////////////////////////////////////////////////

void statlinetype_to_string(const STATLineType t, char *out) {
   const char *method_name = "statlinetype_to_string() -> ";

   m_strcpy(out, statlinetype_to_string(t), method_name);

   return;
}

///////////////////////////////////////////////////////////////////////////////

STATLineType string_to_statlinetype(const char *s) {
   STATLineType t;

        if(strcasecmp(s, stat_sl1l2_str)     == 0) t = stat_sl1l2;
   else if(strcasecmp(s, stat_sal1l2_str)    == 0) t = stat_sal1l2;
   else if(strcasecmp(s, stat_vl1l2_str)     == 0) t = stat_vl1l2;
   else if(strcasecmp(s, stat_val1l2_str)    == 0) t = stat_val1l2;
   else if(strcasecmp(s, stat_vcnt_str)      == 0) t = stat_vcnt;

   else if(strcasecmp(s, stat_fho_str)       == 0) t = stat_fho;
   else if(strcasecmp(s, stat_ctc_str)       == 0) t = stat_ctc;
   else if(strcasecmp(s, stat_cts_str)       == 0) t = stat_cts;
   else if(strcasecmp(s, stat_mctc_str)      == 0) t = stat_mctc;
   else if(strcasecmp(s, stat_mcts_str)      == 0) t = stat_mcts;

   else if(strcasecmp(s, stat_cnt_str)       == 0) t = stat_cnt;
   else if(strcasecmp(s, stat_pct_str)       == 0) t = stat_pct;
   else if(strcasecmp(s, stat_pstd_str)      == 0) t = stat_pstd;
   else if(strcasecmp(s, stat_pjc_str)       == 0) t = stat_pjc;
   else if(strcasecmp(s, stat_prc_str)       == 0) t = stat_prc;

   else if(strcasecmp(s, stat_eclv_str)      == 0) t = stat_eclv;
   else if(strcasecmp(s, stat_mpr_str)       == 0) t = stat_mpr;
   else if(strcasecmp(s, stat_seeps_str)     == 0) t = stat_seeps;
   else if(strcasecmp(s, stat_seeps_mpr_str) == 0) t = stat_seeps_mpr;
   else if(strcasecmp(s, stat_nbrctc_str)    == 0) t = stat_nbrctc;

   else if(strcasecmp(s, stat_nbrcts_str)    == 0) t = stat_nbrcts;
   else if(strcasecmp(s, stat_nbrcnt_str)    == 0) t = stat_nbrcnt;
   else if(strcasecmp(s, stat_grad_str)      == 0) t = stat_grad;
   else if(strcasecmp(s, stat_dmap_str)      == 0) t = stat_dmap;
   else if(strcasecmp(s, stat_isc_str)       == 0) t = stat_isc;

   else if(strcasecmp(s, stat_wdir_str)      == 0) t = stat_wdir;
   else if(strcasecmp(s, stat_ecnt_str)      == 0) t = stat_ecnt;
   else if(strcasecmp(s, stat_rps_str)       == 0) t = stat_rps;
   else if(strcasecmp(s, stat_rhist_str)     == 0) t = stat_rhist;
   else if(strcasecmp(s, stat_phist_str)     == 0) t = stat_phist;

   else if(strcasecmp(s, stat_orank_str)     == 0) t = stat_orank;
   else if(strcasecmp(s, stat_ssvar_str)     == 0) t = stat_ssvar;
   else if(strcasecmp(s, stat_relp_str)      == 0) t = stat_relp;
   else if(strcasecmp(s, stat_genmpr_str)    == 0) t = stat_genmpr;
   else if(strcasecmp(s, stat_ssidx_str)     == 0) t = stat_ssidx;

   else if(strcasecmp(s, stat_header_str)    == 0) t = stat_header;

   else                                            t = no_stat_line_type;

   return(t);
}

///////////////////////////////////////////////////////////////////////////////

FieldType int_to_fieldtype(int v) {
   FieldType t = FieldType_None;

   // Convert integer to enumerated FieldType
        if(v == conf_const.lookup_int(conf_val_none)) t = FieldType_None;
   else if(v == conf_const.lookup_int(conf_val_both)) t = FieldType_Both;
   else if(v == conf_const.lookup_int(conf_val_fcst)) t = FieldType_Fcst;
   else if(v == conf_const.lookup_int(conf_val_obs))  t = FieldType_Obs;
   else {
      mlog << Error << "\nint_to_fieldtype() -> "
           << "Unexpected value of " << v << ".\n\n";
      exit(1);
   }

   return(t);
}

///////////////////////////////////////////////////////////////////////////////

GridTemplateFactory::GridTemplates int_to_gridtemplate(int v) {
   GridTemplateFactory::GridTemplates t = GridTemplateFactory::GridTemplate_Square;

   // Convert integer to enumerated FieldType
   if(v == conf_const.lookup_int(conf_val_square)) {
      t = GridTemplateFactory::GridTemplate_Square;
   }
   else if(v == conf_const.lookup_int(conf_val_circle)) {
      t = GridTemplateFactory::GridTemplate_Circle;
   }
   else {
      mlog << Error << "\nint_to_gridtemplate() -> "
           << "Unexpected value of " << v << ".\n\n";
      exit(1);
   }

   return(t);
}

///////////////////////////////////////////////////////////////////////////////

ConcatString fieldtype_to_string(FieldType type) {
   ConcatString s;

   // Convert enumerated FieldType to string
   switch(type) {
      case(FieldType_None): s = conf_val_none; break;
      case(FieldType_Both): s = conf_val_both; break;
      case(FieldType_Fcst): s = conf_val_fcst; break;
      case(FieldType_Obs):  s = conf_val_obs; break;
      default:
         mlog << Error << "\nfieldtype_to_string() -> "
              << "Unexpected FieldType value of " << type << ".\n\n";
         exit(1);
   }

   return(s);
}

///////////////////////////////////////////////////////////////////////////////

SetLogic int_to_setlogic(int v) {
   SetLogic t = SetLogic_None;

   // Convert integer to enumerated SetLogic
        if(v == conf_const.lookup_int(conf_val_none))         t = SetLogic_None;
   else if(v == conf_const.lookup_int(conf_val_union))        t = SetLogic_Union;
   else if(v == conf_const.lookup_int(conf_val_intersection)) t = SetLogic_Intersection;
   else if(v == conf_const.lookup_int(conf_val_symdiff))      t = SetLogic_SymDiff;
   else {
      mlog << Error << "\nint_to_setlogic() -> "
           << "Unexpected value of " << v << ".\n\n";
      exit(1);
   }

   return(t);
}

///////////////////////////////////////////////////////////////////////////////

SetLogic string_to_setlogic(const char *s) {
   SetLogic t = SetLogic_None;

   // Convert string to enumerated SetLogic
        if(strcasecmp(s, conf_val_none)                == 0) t = SetLogic_None;

   else if(strcasecmp(s, conf_val_union)               == 0 ||
           strcasecmp(s, setlogic_abbr_union)          == 0 ||
           strcasecmp(s, setlogic_symbol_union)        == 0) t = SetLogic_Union;

   else if(strcasecmp(s, conf_val_intersection)        == 0 ||
           strcasecmp(s, setlogic_abbr_intersection)   == 0 ||
           strcasecmp(s, setlogic_symbol_intersection) == 0) t = SetLogic_Intersection;

   else if(strcasecmp(s, conf_val_symdiff)             == 0 ||
           strcasecmp(s, setlogic_abbr_symdiff)        == 0 ||
           strcasecmp(s, setlogic_symbol_symdiff)      == 0) t = SetLogic_SymDiff;

   else {
      mlog << Error << "\nstring_to_setlogic() -> "
           << "Unexpected SetLogic string \"" << s << "\".\n\n";
      exit(1);
   }

   return(t);
}


///////////////////////////////////////////////////////////////////////////////

ConcatString setlogic_to_string(SetLogic type) {
   ConcatString s;

   // Convert enumerated SetLogic to string
   switch(type) {
      case(SetLogic_None):         s = conf_val_none;         break;
      case(SetLogic_Union):        s = conf_val_union;        break;
      case(SetLogic_Intersection): s = conf_val_intersection; break;
      case(SetLogic_SymDiff):      s = conf_val_symdiff;      break;
      default:
         mlog << Error << "\nsetlogic_to_string() -> "
              << "Unexpected SetLogic value of " << type << ".\n\n";
         exit(1);
   }

   return(s);
}

///////////////////////////////////////////////////////////////////////////////

ConcatString setlogic_to_abbr(SetLogic type) {
   ConcatString s;

   // Convert enumerated SetLogic to an abbreviation
   switch(type) {
      case(SetLogic_None):         s = na_str;                     break;
      case(SetLogic_Union):        s = setlogic_abbr_union;        break;
      case(SetLogic_Intersection): s = setlogic_abbr_intersection; break;
      case(SetLogic_SymDiff):      s = setlogic_abbr_symdiff;      break;
      default:
         mlog << Error << "\nsetlogic_to_abbr() -> "
              << "Unexpected SetLogic value of " << type << ".\n\n";
         exit(1);
   }

   return(s);
}

///////////////////////////////////////////////////////////////////////////////

ConcatString setlogic_to_symbol(SetLogic type) {
   ConcatString s;

   // Convert enumerated SetLogic to a symbol
   switch(type) {
      case(SetLogic_None):         s = na_str;                       break;
      case(SetLogic_Union):        s = setlogic_symbol_union;        break;
      case(SetLogic_Intersection): s = setlogic_symbol_intersection; break;
      case(SetLogic_SymDiff):      s = setlogic_symbol_symdiff;      break;
      default:
         mlog << Error << "\nsetlogic_to_symbol() -> "
              << "Unexpected SetLogic value of " << type << ".\n\n";
         exit(1);
   }

   return(s);
}

///////////////////////////////////////////////////////////////////////////////

SetLogic check_setlogic(SetLogic t1, SetLogic t2) {
   SetLogic t = SetLogic_None;

   // If not equal, select the non-default logic type
        if(t1 == t2)            t = t1;
   else if(t1 == SetLogic_None) t = t2;
   else if(t2 == SetLogic_None) t = t1;
   // If not equal and both non-default, error out
   else {
      mlog << Error << "\ncheck_setlogic() -> "
           << "The forecast and observed logic must be consistent: "
           << setlogic_to_string(t1) << " != " << setlogic_to_string(t2)
           << "\n\n";
      exit(1);
   }

   return(t);
}

///////////////////////////////////////////////////////////////////////////////

TrackType int_to_tracktype(int v) {
   TrackType t = TrackType_None;

   // Convert integer to enumerated TrackType
        if(v == conf_const.lookup_int(conf_val_none))  t = TrackType_None;
   else if(v == conf_const.lookup_int(conf_val_both))  t = TrackType_Both;
   else if(v == conf_const.lookup_int(conf_val_adeck)) t = TrackType_ADeck;
   else if(v == conf_const.lookup_int(conf_val_bdeck)) t = TrackType_BDeck;
   else {
      mlog << Error << "\nint_to_tracktype() -> "
           << "Unexpected value of " << v << ".\n\n";
      exit(1);
   }

   return(t);
}

///////////////////////////////////////////////////////////////////////////////

TrackType string_to_tracktype(const char *s) {
   TrackType t = TrackType_None;

   // Convert string to enumerated TrackType
        if(strcasecmp(s, conf_val_none)  == 0) t = TrackType_None;
   else if(strcasecmp(s, conf_val_both)  == 0) t = TrackType_Both;
   else if(strcasecmp(s, conf_val_adeck) == 0) t = TrackType_ADeck;
   else if(strcasecmp(s, conf_val_bdeck) == 0) t = TrackType_BDeck;
   else {
      mlog << Error << "\nstring_to_tracktype() -> "
           << "Unexpected TrackType string \"" << s << "\".\n\n";
      exit(1);
   }

   return(t);
}

///////////////////////////////////////////////////////////////////////////////

ConcatString tracktype_to_string(TrackType type) {
   ConcatString s;

   // Convert enumerated TrackType to string
   switch(type) {
      case(TrackType_None):  s = conf_val_none; break;
      case(TrackType_Both):  s = conf_val_both; break;
      case(TrackType_ADeck): s = conf_val_adeck; break;
      case(TrackType_BDeck): s = conf_val_bdeck; break;
      default:
         mlog << Error << "\ntracktype_to_string() -> "
              << "Unexpected TrackType value of " << type << ".\n\n";
         exit(1);
   }

   return(s);
}

///////////////////////////////////////////////////////////////////////////////

DiagType string_to_diagtype(const char *s) {
   DiagType t = DiagType_None;

   // Convert string to enumerated DiagType
        if(strcasecmp(s, conf_val_none)  == 0) t = DiagType_None;
   else if(strcasecmp(s, "TCDIAG")       == 0) t = TCDiagType;
   else if(strcasecmp(s, "LSDIAG_RT")    == 0) t = LSDiagRTType;
   else if(strcasecmp(s, "LSDIAG_DEV")   == 0) t = LSDiagDevType;
   else {
      mlog << Error << "\nstring_to_diagtype() -> "
           << "Unexpected DiagType string \"" << s << "\".\n\n";
      exit(1);
   }

   return(t);
}

///////////////////////////////////////////////////////////////////////////////

ConcatString diagtype_to_string(DiagType type) {
   ConcatString s;

   // Convert enumerated DiagType to string
   switch(type) {
      case(DiagType_None):  s = conf_val_none; break;
      case(TCDiagType):     s = "TCDIAG";      break;
      case(LSDiagRTType):   s = "LSDIAG_RT";   break;
      case(LSDiagDevType):  s = "LSDIAG_DEV";  break;
      default:
         mlog << Error << "\ndiagtype_to_string() -> "
              << "Unexpected DiagType value of " << type << ".\n\n";
         exit(1);
   }

   return(s);
}

///////////////////////////////////////////////////////////////////////////////

Interp12Type int_to_interp12type(int v) {
   Interp12Type t = Interp12Type_None;

   // Convert integer to enumerated Interp12Type
        if(v == conf_const.lookup_int(conf_val_none))    t = Interp12Type_None;
   else if(v == conf_const.lookup_int(conf_val_fill))    t = Interp12Type_Fill;
   else if(v == conf_const.lookup_int(conf_val_replace)) t = Interp12Type_Replace;
   else {
      mlog << Error << "\nint_to_interp12type() -> "
           << "Unexpected value of " << v << ".\n\n";
      exit(1);
   }

   return(t);
}

///////////////////////////////////////////////////////////////////////////////

Interp12Type string_to_interp12type(const char *s) {
   Interp12Type t = Interp12Type_None;

   // Convert string to enumerated Interp12Type
        if(strcasecmp(s, conf_val_none)    == 0) t = Interp12Type_None;
   else if(strcasecmp(s, conf_val_fill)    == 0) t = Interp12Type_Fill;
   else if(strcasecmp(s, conf_val_replace) == 0) t = Interp12Type_Replace;
   else {
      mlog << Error << "\nstring_to_interp12type() -> "
           << "Unexpected Interp12Type string \"" << s << "\".\n\n";
      exit(1);
   }

   return(t);
}

///////////////////////////////////////////////////////////////////////////////

ConcatString interp12type_to_string(Interp12Type type) {
   ConcatString s;

   // Convert enumerated Interp12Type to string
   switch(type) {
      case(Interp12Type_None):    s = conf_val_none;    break;
      case(Interp12Type_Fill):    s = conf_val_fill;    break;
      case(Interp12Type_Replace): s = conf_val_replace; break;
      default:
         mlog << Error << "\ninterp12type_to_string() -> "
              << "Unexpected Interp12Type value of " << type << ".\n\n";
         exit(1);
   }

   return(s);
}

///////////////////////////////////////////////////////////////////////////////

MergeType int_to_mergetype(int v) {
   MergeType t = MergeType_None;

   // Convert integer to enumerated MergeType
        if(v == conf_const.lookup_int(conf_val_none))   t = MergeType_None;
   else if(v == conf_const.lookup_int(conf_val_both))   t = MergeType_Both;
   else if(v == conf_const.lookup_int(conf_val_thresh)) t = MergeType_Thresh;
   else if(v == conf_const.lookup_int(conf_val_engine)) t = MergeType_Engine;
   else {
      mlog << Error << "\nint_to_mergetype() -> "
           << "Unexpected value of " << v << ".\n\n";
      exit(1);
   }

   return(t);
}

///////////////////////////////////////////////////////////////////////////////

ConcatString mergetype_to_string(MergeType type) {
   ConcatString s;

   // Convert enumerated MergeType to string
   switch(type) {
      case(MergeType_None):   s = conf_val_none;   break;
      case(MergeType_Both):   s = conf_val_both;   break;
      case(MergeType_Thresh): s = conf_val_thresh; break;
      case(MergeType_Engine): s = conf_val_engine; break;
      default:
         mlog << Error << "\nmergetype_to_string() -> "
              << "Unexpected MergeType value of " << type << ".\n\n";
         exit(1);
   }

   return(s);
}

///////////////////////////////////////////////////////////////////////////////

ConcatString obssummary_to_string(ObsSummary type, int perc_val) {
   ConcatString s;

   // Convert enumerated ObsSummary to string
   switch(type) {
      case(ObsSummary_None):    s = conf_val_none;       break;
      case(ObsSummary_Nearest): s = conf_val_nearest;    break;
      case(ObsSummary_Min):     s = conf_val_min;        break;
      case(ObsSummary_Max):     s = conf_val_max;        break;
      case(ObsSummary_UW_Mean): s = conf_val_uw_mean;    break;
      case(ObsSummary_DW_Mean): s = conf_val_dw_mean;    break;
      case(ObsSummary_Median):  s = conf_val_median;     break;
      case(ObsSummary_Perc):
         s << conf_val_perc << "(" << perc_val << ")";
         break;
      default:
         mlog << Error << "\nobssummary_to_string() -> "
              << "Unexpected ObsSummary value of " << type << ".\n\n";
         exit(1);
   }

   return(s);
}

///////////////////////////////////////////////////////////////////////////////

MatchType int_to_matchtype(int v) {
   MatchType t = MatchType_None;

   // Convert integer to enumerated MatchType
        if(v == conf_const.lookup_int(conf_val_none))       t = MatchType_None;
   else if(v == conf_const.lookup_int(conf_val_merge_both)) t = MatchType_MergeBoth;
   else if(v == conf_const.lookup_int(conf_val_merge_fcst)) t = MatchType_MergeFcst;
   else if(v == conf_const.lookup_int(conf_val_no_merge))   t = MatchType_NoMerge;
   else {
      mlog << Error << "\nint_to_matchtype() -> "
           << "Unexpected value of " << v << ".\n\n";
      exit(1);
   }

   return(t);
}

///////////////////////////////////////////////////////////////////////////////

ConcatString matchtype_to_string(MatchType type) {
   ConcatString s;

   // Convert enumerated MatchType to string
   switch(type) {
      case(MatchType_None):      s = conf_val_none;       break;
      case(MatchType_MergeBoth): s = conf_val_merge_both; break;
      case(MatchType_MergeFcst): s = conf_val_merge_fcst; break;
      case(MatchType_NoMerge):   s = conf_val_no_merge;   break;
      default:
         mlog << Error << "\nmatchtype_to_string() -> "
              << "Unexpected MatchType value of " << type << ".\n\n";
         exit(1);
   }

   return(s);
}

///////////////////////////////////////////////////////////////////////////////

DistType int_to_disttype(int v) {
   DistType t = DistType_None;

   // Convert integer to enumerated DistType
        if(v == conf_const.lookup_int(conf_val_none))        t = DistType_None;
   else if(v == conf_const.lookup_int(conf_val_normal))      t = DistType_Normal;
   else if(v == conf_const.lookup_int(conf_val_exponential)) t = DistType_Exponential;
   else if(v == conf_const.lookup_int(conf_val_chisquared))  t = DistType_ChiSquared;
   else if(v == conf_const.lookup_int(conf_val_gamma))       t = DistType_Gamma;
   else if(v == conf_const.lookup_int(conf_val_uniform))     t = DistType_Uniform;
   else if(v == conf_const.lookup_int(conf_val_beta))        t = DistType_Beta;
   else {
      mlog << Error << "\nint_to_disttype() -> "
           << "Unexpected value of " << v << ".\n\n";
      exit(1);
   }

   return(t);
}

///////////////////////////////////////////////////////////////////////////////

DistType string_to_disttype(const char *s) {
   DistType t = DistType_None;

   // Convert string to enumerated DistType
        if(strcasecmp(s, conf_val_none)        == 0) t = DistType_None;
   else if(strcasecmp(s, conf_val_normal)      == 0) t = DistType_Normal;
   else if(strcasecmp(s, conf_val_exponential) == 0) t = DistType_Exponential;
   else if(strcasecmp(s, conf_val_chisquared)  == 0) t = DistType_ChiSquared;
   else if(strcasecmp(s, conf_val_gamma)       == 0) t = DistType_Gamma;
   else if(strcasecmp(s, conf_val_uniform)     == 0) t = DistType_Uniform;
   else if(strcasecmp(s, conf_val_beta)        == 0) t = DistType_Beta;
   else {
      mlog << Error << "\nstring_to_disttype() -> "
           << "Unexpected DistType string \"" << s << "\".\n\n";
      exit(1);
   }

   return(t);
}

///////////////////////////////////////////////////////////////////////////////

ConcatString disttype_to_string(DistType type) {
   ConcatString s;

   // Convert enumerated DistType to string
   switch(type) {
      case(DistType_None):        s = conf_val_none;        break;
      case(DistType_Normal):      s = conf_val_normal;      break;
      case(DistType_Exponential): s = conf_val_exponential; break;
      case(DistType_ChiSquared):  s = conf_val_chisquared;  break;
      case(DistType_Gamma):       s = conf_val_gamma;       break;
      case(DistType_Uniform):     s = conf_val_uniform;     break;
      case(DistType_Beta):        s = conf_val_beta;        break;
      default:
         mlog << Error << "\ndisttype_to_string() -> "
              << "Unexpected DistType value of " << type << ".\n\n";
         exit(1);
   }

   return(s);
}

///////////////////////////////////////////////////////////////////////////////

ConcatString dist_to_string(DistType type, const NumArray &parm) {
   ConcatString s;

   s = disttype_to_string(type);

   // Append distribution parameters
   if(type != DistType_None && parm.n() == 2) {
      s << "(" << parm[0];
      if(type == DistType_Gamma   ||
         type == DistType_Uniform ||
         type == DistType_Beta) {
         s << ", " << parm[1];
      }
      s << ")";
   }

   return(s);
}

///////////////////////////////////////////////////////////////////////////////

ConcatString griddecomptype_to_string(GridDecompType type) {
   ConcatString s;

   // Convert enumerated GridDecompType to string
   switch(type) {
      case(GridDecompType_None): s = conf_val_none; break;
      case(GridDecompType_Auto): s = conf_val_auto; break;
      case(GridDecompType_Tile): s = conf_val_tile; break;
      case(GridDecompType_Pad):  s = conf_val_pad; break;
      default:
         mlog << Error << "\ngriddecomptype_to_string() -> "
              << "Unexpected GridDecompType value of " << type << ".\n\n";
         exit(1);
   }

   return(s);
}

///////////////////////////////////////////////////////////////////////////////

ConcatString wavelettype_to_string(WaveletType type) {
   ConcatString s;

   // Convert enumerated WaveletType to string
   switch(type) {
      case(WaveletType_None):          s = conf_val_none; break;
      case(WaveletType_Haar):          s = conf_val_haar; break;
      case(WaveletType_Haar_Cntr):     s = conf_val_haar_cntr; break;
      case(WaveletType_Daub):          s = conf_val_daub; break;
      case(WaveletType_Daub_Cntr):     s = conf_val_daub_cntr; break;
      case(WaveletType_BSpline):       s = conf_val_bspline; break;
      case(WaveletType_BSpline_Cntr):  s = conf_val_bspline_cntr; break;
      default:
         mlog << Error << "\nwavlettype_to_string() -> "
              << "Unexpected WaveletType value of " << type << ".\n\n";
         exit(1);
   }

   return(s);
}

///////////////////////////////////////////////////////////////////////////////

StringArray parse_conf_ens_member_ids(Dictionary *dict) {
   const char *method_name = "parse_conf_ens_member_ids() -> ";

   StringArray sa = parse_conf_string_array(dict, conf_key_ens_member_ids, method_name);

   if(sa.n() > 0) {
      mlog << Debug(4) << method_name
           << "Ensemble Member IDs \"" << conf_key_ens_member_ids << "\" list contains "
           << sa.n() << " entries.\n";
   }

   return(sa);
}

///////////////////////////////////////////////////////////////////////////////

NormalizeType parse_conf_normalize(Dictionary *dict) {
   NormalizeType t = NormalizeType_None;
   int v;

   if(!dict) {
      mlog << Error << "\nparse_conf_normalize() -> "
           << "empty dictionary!\n\n";
      exit(1);
   }

   // Get the integer flag value for the current entry
   v = dict->lookup_int(conf_key_normalize);

   // Convert integer to enumerated NormalizeType
        if(v == conf_const.lookup_int(normalizetype_none_str))           t = NormalizeType_None;
   else if(v == conf_const.lookup_int(normalizetype_climo_anom_str))     t = NormalizeType_ClimoAnom;
   else if(v == conf_const.lookup_int(normalizetype_climo_std_anom_str)) t = NormalizeType_ClimoStdAnom;
   else if(v == conf_const.lookup_int(normalizetype_fcst_anom_str))      t = NormalizeType_FcstAnom;
   else if(v == conf_const.lookup_int(normalizetype_fcst_std_anom_str))  t = NormalizeType_FcstStdAnom;
   else {
      mlog << Error << "\nparse_conf_normalize() -> "
           << "Unexpected value of " << v << ".\n\n";
      exit(1);
   }

   return(t);
}

///////////////////////////////////////////////////////////////////////////////<|MERGE_RESOLUTION|>--- conflicted
+++ resolved
@@ -1099,11 +1099,13 @@
 
 ///////////////////////////////////////////////////////////////////////////////
 
-<<<<<<< HEAD
 map<ConcatString,StringArray> parse_conf_obs_to_qc_map(Dictionary *dict) {
    const char *method_name = "parse_conf_obs_to_qc_map() -> ";
    return parse_conf_key_values_map(dict, conf_key_obs_to_qc_map, method_name);
-=======
+}
+
+///////////////////////////////////////////////////////////////////////////////
+
 map<ConcatString,UserFunc_1Arg> parse_conf_key_convert_map(
       Dictionary *dict, const char *conf_key_map_name, const char *caller) {
    Dictionary *map_dict = (Dictionary *) 0;
@@ -1156,7 +1158,6 @@
    } // end for i
 
    return(m);
->>>>>>> 44c37c29
 }
 
 ///////////////////////////////////////////////////////////////////////////////

--- conflicted
+++ resolved
@@ -663,20 +663,12 @@
 SeepsClimoGrid::SeepsClimoGrid(int month, int hour, ConcatString seeps_climo_name)
    : month{month}, hour{hour}, SeepsClimoBase{seeps_climo_name}
 {
-<<<<<<< HEAD
-
    clear();
    p1_buf = p2_buf = t1_buf = t2_buf = nullptr;
    s_odfl_buf = s_odfh_buf = s_olfd_buf = s_olfh_buf = s_ohfd_buf = s_ohfl_buf = nullptr;
 
    ConcatString seeps_name = get_climo_filename();
    if (file_exists(seeps_name.c_str())) read_seeps_climo_grid(seeps_name);
-
-=======
-   init_from_scratch();
-   ConcatString seeps_name = get_climo_filename();
-   if (file_exists(seeps_name.c_str())) read_seeps_scores(seeps_name);
->>>>>>> 8b7d49f3
 }
 
 ////////////////////////////////////////////////////////////////////////

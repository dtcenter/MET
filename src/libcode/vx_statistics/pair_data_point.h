--- conflicted
+++ resolved
@@ -56,32 +56,20 @@
 
       void extend(int);
 
-<<<<<<< HEAD
       bool add_point_pair(const char *, const char *,
                           double, double, double, double,
                           unixtime, double, double, double, double,
                           const char *, const ClimoPntInfo &, double);
-=======
-      bool add_point_pair(const char *, double, double, double, double,
-                          unixtime, double, double, double, double, const char *,
-                          const ClimoPntInfo &, double);
->>>>>>> 7b734396
+
       void load_seeps_climo(const ConcatString &seeps_climo_name);
       void set_seeps_thresh(const SingleThresh &p1_thresh);
       void set_seeps_score(SeepsScore *, int index=-1);
 
-<<<<<<< HEAD
       void set_point_pair(int, const char *, const char *,
                           double, double, double, double,
                           unixtime, double, double, double, double,
                           const char *, const ClimoPntInfo &,
                           double, const SeepsScore *);
-=======
-      void set_point_pair(int, const char *, double, double, double, double,
-                          unixtime, double, double, double, double, const char *,
-                          const ClimoPntInfo &, double,
-                          const SeepsScore *);
->>>>>>> 7b734396
 
       bool add_grid_pair(double, double,
                          const ClimoPntInfo &, double);

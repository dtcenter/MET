// *=*=*=*=*=*=*=*=*=*=*=*=*=*=*=*=*=*=*=*=*=*=*=*=*=*=*=*=*
// ** Copyright UCAR (c) 1992 - 2024
// ** University Corporation for Atmospheric Research (UCAR)
// ** National Center for Atmospheric Research (NCAR)
// ** Research Applications Lab (RAL)
// ** P.O.Box 3000, Boulder, Colorado, 80307-3000, USA
// *=*=*=*=*=*=*=*=*=*=*=*=*=*=*=*=*=*=*=*=*=*=*=*=*=*=*=*=*

////////////////////////////////////////////////////////////////////////

#include <cstdio>
#include <iostream>
#include <unistd.h>
#include <stdlib.h>
#include <string.h>
#include <cmath>

#include "pair_data_point.h"
#include "compute_stats.h"
#include "compute_ci.h"
#include "vx_util.h"
#include "vx_log.h"

using namespace std;

////////////////////////////////////////////////////////////////////////

const int detailed_debug_level = 5;


////////////////////////////////////////////////////////////////////////

void compute_cntinfo(const SL1L2Info &s, bool aflag, CNTInfo &cnt_info) {
   double fbar, obar, ffbar, fobar, oobar, den;
   int n;

   // Set the quantities that can't be derived from SL1L2Info to bad data
   cnt_info.sp_corr.set_bad_data();
   cnt_info.kt_corr.set_bad_data();
   cnt_info.e10.set_bad_data();
   cnt_info.e25.set_bad_data();
   cnt_info.e50.set_bad_data();
   cnt_info.e75.set_bad_data();
   cnt_info.e90.set_bad_data();
   cnt_info.eiqr.set_bad_data();
   cnt_info.mad.set_bad_data();
   cnt_info.n_ranks    = 0;
   cnt_info.frank_ties = 0;
   cnt_info.orank_ties = 0;

   // Get partial sums
   n     = (aflag ? s.sacount : s.scount);
   fbar  = (aflag ? s.fabar   : s.fbar);
   obar  = (aflag ? s.oabar   : s.obar);
   fobar = (aflag ? s.foabar  : s.fobar);
   ffbar = (aflag ? s.ffabar  : s.ffbar);
   oobar = (aflag ? s.ooabar  : s.oobar);

   // Number of matched pairs
   cnt_info.n = n;

   // Forecast mean and standard deviation
   cnt_info.fbar.v   = fbar;
   cnt_info.fstdev.v = compute_stdev(fbar*n, ffbar*n, n);

   // Observation mean and standard deviation
   cnt_info.obar.v   = obar;
   cnt_info.ostdev.v = compute_stdev(obar*n, oobar*n, n);

   // Multiplicative bias
   cnt_info.mbias.v = (is_eq(obar, 0.0) ? bad_data_double : fbar/obar);

   // Correlation coefficient

   // Handle SAL1L2 data
   if(aflag) {
      cnt_info.pr_corr.v          = bad_data_double;
      cnt_info.anom_corr.v        = compute_corr( fbar*n,  obar*n,
                                                 ffbar*n, oobar*n,
                                                 fobar*n, n);
      cnt_info.rmsfa.v            = sqrt(ffbar);
      cnt_info.rmsoa.v            = sqrt(oobar);
      cnt_info.anom_corr_uncntr.v = compute_anom_corr_uncntr(ffbar, oobar,
                                                             fobar);
   }
   // Handle SL1L2 data
   else {
      cnt_info.pr_corr.v          = compute_corr( fbar*n,  obar*n,
                                                 ffbar*n, oobar*n,
                                                 fobar*n, n);
      cnt_info.anom_corr.v        = bad_data_double;
      cnt_info.rmsfa.v            = bad_data_double;
      cnt_info.rmsoa.v            = bad_data_double;
      cnt_info.anom_corr_uncntr.v = bad_data_double;
   }

   // Compute mean error
   cnt_info.me.v = fbar - obar;

   // Compute mean error squared
   cnt_info.me2.v = cnt_info.me.v * cnt_info.me.v;

   // Compute mean absolute error
   cnt_info.mae.v = s.smae;

   // Compute mean squared error
   cnt_info.mse.v = ffbar + oobar - 2.0*fobar;

   // Compute mean squared error skill score
   den = cnt_info.ostdev.v * cnt_info.ostdev.v;
   if(!is_eq(den, 0.0)) {
      cnt_info.msess.v = 1.0 - cnt_info.mse.v / den;
   }
   else {
      cnt_info.msess.v = bad_data_double;
   }

   // Compute standard deviation of the mean error
   cnt_info.estdev.v = compute_stdev(cnt_info.me.v*n,
                                     cnt_info.mse.v*n, n);

   // Compute bias corrected mean squared error (decomposition of MSE)
   cnt_info.bcmse.v = cnt_info.mse.v - (fbar - obar)*(fbar - obar);

   // Compute root mean squared error
   cnt_info.rmse.v = sqrt(cnt_info.mse.v);

   // Compute Scatter Index (SI)
   if(!is_eq(cnt_info.obar.v, 0.0)) {
      cnt_info.si.v = cnt_info.rmse.v / cnt_info.obar.v;
   }
   else {
      cnt_info.si.v = bad_data_double;
   }
   
   // Compute normal confidence intervals
   cnt_info.compute_ci();

   return;
}

////////////////////////////////////////////////////////////////////////
//
// Assume that the input f_na and o_na contain only valid data.
// Assume that c_na is either empty or contains only valid data.
//
////////////////////////////////////////////////////////////////////////

void compute_cntinfo(const PairDataPoint &pd, const NumArray &i_na,
                     bool precip_flag, bool rank_flag, bool normal_ci_flag,
                     CNTInfo &cnt_info) {
   int i, j, n;
   double f, o, fc, oc, wgt, wgt_sum;
   double f_bar, o_bar, ff_bar, oo_bar, fo_bar;
   double fa_bar, oa_bar, ffa_bar, ooa_bar, foa_bar;
   double err, err_bar, abs_err_bar, err_sq_bar, den;

   //
   // Allocate memory to store the differences
   //
   NumArray err_na, dev_na;
   err_na.extend(pd.f_na.n());
   dev_na.extend(pd.f_na.n());

   //
   // Check that the forecast and observation arrays of the same length
   //
   if(pd.f_na.n() != pd.o_na.n() || pd.f_na.n() == 0) {
      mlog << Error << "\ncompute_cntinfo() -> "
           << "the forecast and observation arrays must have the same "
           << "non-zero length!\n\n";
      throw(1);
   }

   //
   // Flag to process climo
   //
   bool cmn_flag = set_climo_flag(pd.f_na, pd.fcmn_na) &&
                   set_climo_flag(pd.f_na, pd.ocmn_na);

   //
   // Get the sum of the weights
   //
   wgt_sum = pd.wgt_na.sum();

   //
   // Compute the continuous statistics from the fcst and obs arrays
   //
   n       = 0;
   f_bar   = o_bar       = ff_bar     = oo_bar  = fo_bar  = 0.0;
   fa_bar  = oa_bar      = ffa_bar    = ooa_bar = foa_bar = 0.0;
   err_bar = abs_err_bar = err_sq_bar = 0.0;
   for(i=0; i<i_na.n(); i++) {

      //
      // Get the index to be used from the index num array
      //
      j = nint(i_na[i]);

      f   = pd.f_na[j];
      o   = pd.o_na[j];
      fc  = (cmn_flag ? pd.fcmn_na[j] : bad_data_double);
      oc  = (cmn_flag ? pd.ocmn_na[j] : bad_data_double);
      wgt = pd.wgt_na[i]/wgt_sum;

      //
      // Should be no bad data, but checking to be sure
      //
      if(is_bad_data(f) ||
         is_bad_data(o) ||
         (cmn_flag && is_bad_data(fc)) ||
         (cmn_flag && is_bad_data(oc))) continue;

      //
      // Compute the error
      //
      err = f-o;
      err_na.add(err);

      f_bar       += wgt*f;
      o_bar       += wgt*o;
      ff_bar      += wgt*f*f;
      oo_bar      += wgt*o*o;
      fo_bar      += wgt*f*o;
      err_bar     += wgt*err;
      abs_err_bar += wgt*fabs(err);
      err_sq_bar  += wgt*err*err;
      n++;

      if(cmn_flag) {
         fa_bar  += wgt*(f-fc);
         oa_bar  += wgt*(o-oc);
         foa_bar += wgt*(f-fc)*(o-oc);
         ffa_bar += wgt*(f-fc)*(f-fc);
         ooa_bar += wgt*(o-oc)*(o-oc);
      }
   } // end for i

   //
   // Store the sample size
   //
   if((cnt_info.n = n) == 0) return;

   //
   // Compute forecast mean and standard deviation
   //
   cnt_info.fbar.v   = f_bar;
   cnt_info.fstdev.v = compute_stdev(f_bar*n, ff_bar*n, n);

   //
   // Compute observation mean and standard deviation
   //
   cnt_info.obar.v   = o_bar;
   cnt_info.ostdev.v = compute_stdev(o_bar*n, oo_bar*n, n);

   //
   // Compute multiplicative bias
   //
   if(is_eq(cnt_info.obar.v, 0.0))
      cnt_info.mbias.v = bad_data_double;
   else
      cnt_info.mbias.v = cnt_info.fbar.v/cnt_info.obar.v;

   //
   // Compute Pearson correlation coefficient
   //
   cnt_info.pr_corr.v = compute_corr( f_bar*n,  o_bar*n,
                                     ff_bar*n, oo_bar*n,
                                     fo_bar*n, n);

   //
   // Process anomaly scores
   //
   if(cmn_flag) {

      //
      // Compute Anomaly Correlation
      //
      cnt_info.anom_corr.v        = compute_corr( fa_bar*n,  oa_bar*n,
                                                 ffa_bar*n, ooa_bar*n,
                                                 foa_bar*n, n);

      //
      // Compute RMSFA and RMSOA
      //
      cnt_info.rmsfa.v            = sqrt(ffa_bar);
      cnt_info.rmsoa.v            = sqrt(ooa_bar);

      //
      // Compute Raw (uncentered) Anomaly Correlation
      //
      cnt_info.anom_corr_uncntr.v = compute_anom_corr_uncntr(ffa_bar, ooa_bar,
                                                             foa_bar);
   }
   else {
      cnt_info.anom_corr.v        = bad_data_double;
      cnt_info.rmsfa.v            = bad_data_double;
      cnt_info.rmsoa.v            = bad_data_double;
      cnt_info.anom_corr_uncntr.v = bad_data_double;
   }

   //
   // Compute percentiles of the error
   //
   cnt_info.e10.v  = err_na.percentile_array(0.10);
   cnt_info.e25.v  = err_na.percentile_array(0.25);
   cnt_info.e50.v  = err_na.percentile_array(0.50);
   cnt_info.e75.v  = err_na.percentile_array(0.75);
   cnt_info.e90.v  = err_na.percentile_array(0.90);
   cnt_info.eiqr.v = cnt_info.e75.v - cnt_info.e25.v;

   //
   // Compute the median absolute deviation
   //
   for(i=0; i<err_na.n(); i++) {
      dev_na.add(fabs(err_na[i] - cnt_info.e50.v));
   }
   cnt_info.mad.v = dev_na.percentile_array(0.50);

   //
   // Compute mean error and standard deviation of the mean error
   //
   cnt_info.me.v     = err_bar;
   cnt_info.estdev.v = compute_stdev(n*err_bar, n*err_sq_bar, n);

   //
   // Compute mean error squared
   //
   cnt_info.me2.v = cnt_info.me.v * cnt_info.me.v;

   //
   // Compute mean absolute error
   //
   cnt_info.mae.v = abs_err_bar;

   //
   // Compute mean squared error
   //
   cnt_info.mse.v = err_sq_bar;

   //
   // Compute mean squared error skill score
   //
   den = cnt_info.ostdev.v * cnt_info.ostdev.v;
   cnt_info.msess.v = (is_eq(den, 0.0) ? bad_data_double :
                       1.0 - (cnt_info.mse.v / den));

   //
   // Compute bias corrected mean squared error (decomposition of MSE)
   //
   f = cnt_info.fbar.v;
   o = cnt_info.obar.v;
   cnt_info.bcmse.v = cnt_info.mse.v - (f-o)*(f-o);

   //
   // Compute root mean squared error
   //
   cnt_info.rmse.v = sqrt(err_sq_bar);

   //
   // Compute Scatter Index (SI)
   //
   if(!is_eq(cnt_info.obar.v, 0.0)) {
      cnt_info.si.v = cnt_info.rmse.v / cnt_info.obar.v;
   }
   else {
      cnt_info.si.v = bad_data_double;
   }

   
   //
   // Only compute the Kendall Tau and Spearman's Rank corrleation
   // coefficients if the rank_flag is set.
   //
   if(rank_flag) {
      int concordant, discordant, extra_f, extra_o;
      int n_f_rank, n_o_rank, n_f_rank_ties, n_o_rank_ties;
      NumArray f_na2, o_na2, f_na_rank, o_na_rank, wgt_na2;

      //
      // Allocate memory
      //
      f_na2.extend(pd.f_na.n());
      o_na2.extend(pd.f_na.n());
      wgt_na2.extend(pd.f_na.n());

      for(i=0; i<n; i++) {

         //
         // Get the index to be used from the index num array
         //
         j = nint(i_na[i]);

         //
         // Skip (0, 0) cases for precipitation
         //
         if(precip_flag &&
            is_eq(pd.f_na[j], 0.0) &&
            is_eq(pd.o_na[j], 0.0)) continue;

         f_na2.add(pd.f_na[j]);
         o_na2.add(pd.o_na[j]);
         wgt_na2.add(pd.wgt_na[j]);
      } // end for i

      //
      // Compute ranks of the remaining raw data values
      // in the fcst and obs arrays
      //
      f_na_rank = f_na2;
      o_na_rank = o_na2;
      n_f_rank  = f_na_rank.rank_array(n_f_rank_ties);
      n_o_rank  = o_na_rank.rank_array(n_o_rank_ties);

      if(n_f_rank != n_o_rank) {
         mlog << Error << "\ncompute_cntinfo() -> "
              << "n_f_rank does not equal n_o_rank!\n\n";
         throw(1);
      }
      else {
         n = n_f_rank;
      }

      //
      // Store the number of ranks and ties
      //
      cnt_info.n_ranks    = n;
      cnt_info.frank_ties = n_f_rank_ties;
      cnt_info.orank_ties = n_o_rank_ties;

      //
      // Get the sum of the weights
      //
      wgt_sum = wgt_na2.sum();

      //
      // Compute sums for the ranks for use in computing Spearman's
      // Rank correlation coefficient
      //
      f_bar = o_bar = ff_bar = oo_bar = fo_bar = 0.0;
      for(i=0; i<n_f_rank; i++) {

         f   = f_na_rank[i];
         o   = o_na_rank[i];
         wgt = wgt_na2[i]/wgt_sum;

         f_bar  += wgt*f;
         o_bar  += wgt*o;
         ff_bar += wgt*f*f;
         oo_bar += wgt*o*o;
         fo_bar += wgt*f*o;
      } // end for i

      //
      // Compute Spearman's Rank correlation coefficient
      //
      cnt_info.sp_corr.v = compute_corr( f_bar*n,  o_bar*n,
                                        ff_bar*n, oo_bar*n,
                                        fo_bar*n, n);

      //
      // Compute Kendall Tau Rank correlation coefficient:
      // For each pair of ranked data points (fi, oi), compare it to all other pairs
      // of ranked data points (fj, oj) where j > i.  If the relative ordering of the
      // ranks of the f's is the same as the relative ordering of the ranks of the o's,
      // count the comparison as concordant.  If the previous is not the case, count
      // the comparison as discordant.  If there is a tie between the o's, count the
      // comparison as extra_f.  A tie between the f's counts as an extra_o.  If there
      // is a tie in both the f's and o's, don't count the comparison as anything.
      //
      concordant = discordant = extra_f = extra_o = 0;
      for(i=0; i<n; i++) {
         for(j=i+1; j<n; j++) {

            //
            // Check for agreement in the relative ordering of ranks
            //
            if(      (f_na_rank[i] > f_na_rank[j] && o_na_rank[i] > o_na_rank[j]) ||
                     (f_na_rank[i] < f_na_rank[j] && o_na_rank[i] < o_na_rank[j]) ) concordant++;
            //
            // Check for disagreement in the relative ordering of ranks
            //
            else if( (f_na_rank[i] > f_na_rank[j] && o_na_rank[i] < o_na_rank[j]) ||
                     (f_na_rank[i] < f_na_rank[j] && o_na_rank[i] > o_na_rank[j]) ) discordant++;
            //
            // Check for ties in the forecast rank
            //
            else if(is_eq(f_na_rank[i], f_na_rank[j]) && !is_eq(o_na_rank[i], o_na_rank[j])) extra_o++;
            //
            // Check for ties in the observation rank
            //
            else if(!is_eq(f_na_rank[i], f_na_rank[j]) && is_eq(o_na_rank[i], o_na_rank[j])) extra_f++;
         }
      }
      den = sqrt((double) concordant+discordant+extra_f)*
            sqrt((double) concordant+discordant+extra_o);
      if(is_eq(den, 0.0)) cnt_info.kt_corr.v = bad_data_double;
      else                cnt_info.kt_corr.v = (concordant - discordant)/den;
   } // end if rank_flag

   //
   // Compute normal confidence intervals if the normal_ci_flag is set
   //
   if(normal_ci_flag) cnt_info.compute_ci();

   return;
}

////////////////////////////////////////////////////////////////////////
//
// Compute the CNTInfo object from the pairs but remove the i-th pair.
//
////////////////////////////////////////////////////////////////////////

void compute_i_cntinfo(const PairDataPoint &pd, int skip,
                       bool precip_flag, bool rank_flag,
                       bool normal_ci_flag, CNTInfo &cnt_info) {
   int n;
   NumArray i_na;

   //
   // Check that the forecast and observation arrays of the same length
   //
   if(pd.f_na.n() != pd.o_na.n()) {
      mlog << Error << "\ncompute_i_cntinfo() -> "
           << "the forecast and observation arrays must have the same "
           << "length!\n\n";
      throw(1);
   }
   else {
      n = pd.f_na.n();
   }

   if(skip < 0 || skip > n) {
      mlog << Error << "\ncompute_i_cntinfo() -> "
           << "the skip index (" << skip << ") is out of bounds!\n\n";
      throw(1);
   }

   //
   // Exclude the i-th element
   //
   i_na.add_seq(0, skip-1);
   i_na.add_seq(skip+1, n-1);

   compute_cntinfo(pd, i_na, precip_flag, rank_flag, normal_ci_flag,
                   cnt_info);

   return;
}

////////////////////////////////////////////////////////////////////////

void compute_ctsinfo(const PairDataPoint &pd, const NumArray &i_na,
                     bool cts_flag, bool normal_ci_flag,
                     CTSInfo &cts_info) {
   int i, j, n;

   //
   // Check that the forecast and observation arrays of the same length
   //
   if(pd.f_na.n() != pd.o_na.n()) {
      mlog << Error << "\ncompute_ctsinfo() -> "
           << "the forecast and observation arrays must have the same "
           << "length!\n\n";
      throw(1);
   }

   //
   // Loop over the length of the index array
   //
   n = i_na.n();

   //
   // Reset the CTS object
   //
   cts_info.cts.zero_out();

   //
   // Loop through the pair data and fill in the contingency table
   //
   for(i=0; i<n; i++) {

      //
      // Get the index to be used from the index num array
      //
      j = nint(i_na[i]);

      //
      // Add this pair to the contingency table
      //
      ClimoPntInfo cpi(pd.fcmn_na[j], pd.fcsd_na[j],
                       pd.ocmn_na[j], pd.ocsd_na[j]);
      cts_info.add(pd.f_na[j], pd.o_na[j], &cpi);

   } // end for i

   //
   // Only compute the categorical stats if reqeusted
   //
   if(cts_flag) {

      cts_info.compute_stats();

      //
      // Only compute the normal confidence intervals if requested
      //
      if(normal_ci_flag) cts_info.compute_ci();
   }

   return;
}

////////////////////////////////////////////////////////////////////////

void compute_i_ctsinfo(const PairDataPoint &pd, int skip,
                       bool normal_ci_flag, CTSInfo &cts_info) {
   int n;
   NumArray i_na;

   //
   // Check that the forecast and observation arrays of the same length
   //
   if(pd.f_na.n() != pd.o_na.n()) {
      mlog << Error << "\ncompute_i_ctsinfo() -> "
           << "the forecast and observation arrays must have the same "
           << "length!\n\n";
      throw(1);
   }
   else {
      n = pd.f_na.n();
   }

   if(skip < 0 || skip > n) {
      mlog << Error << "\ncompute_i_ctsinfo() -> "
           << "the skip index (" << skip << ") is out of bounds!\n\n";
      throw(1);
   }

   //
   // Exclude the i-th element
   //
   i_na.add_seq(0, skip-1);
   i_na.add_seq(skip+1, n-1);

   compute_ctsinfo(pd, i_na, 1, normal_ci_flag, cts_info);

   return;
}

////////////////////////////////////////////////////////////////////////

void compute_mctsinfo(const PairDataPoint &pd, const NumArray &i_na,
                      bool mcts_flag, bool normal_ci_flag,
                      MCTSInfo &mcts_info) {
   int i, j, n;

   //
   // Check that the forecast and observation arrays of the same length
   //
   if(pd.f_na.n() != pd.o_na.n()) {
      mlog << Error << "\ncompute_mctsinfo() -> "
           << "the forecast and observation arrays must have the same "
           << "length!\n\n";
      throw(1);
   }

   //
   // Loop over the length of the index array
   //
   n = i_na.n();

   //
   // Reset the MCTS object
   //
   mcts_info.cts.zero_out();

   //
   // Loop through the pair data and fill in the contingency table
   //
   for(i=0; i<n; i++) {

      //
      // Get the index to be used from the index num array
      //
      j = nint(i_na[i]);

      //
      // Add this pair to the contingency table
      //
      ClimoPntInfo cpi(pd.fcmn_na[j], pd.fcsd_na[j],
                       pd.ocmn_na[j], pd.ocsd_na[j]);
      mcts_info.add(pd.f_na[j], pd.o_na[j], &cpi);

   } // end for i

   //
   // Only compute the categorical stats if reqeusted
   //
   if(mcts_flag) {

      mcts_info.compute_stats();

      //
      // Only compute the normal confidence intervals if requested
      //
      if(normal_ci_flag) mcts_info.compute_ci();
   }

   return;
}

////////////////////////////////////////////////////////////////////////

void compute_i_mctsinfo(const PairDataPoint &pd, int skip,
                        bool normal_ci_flag, MCTSInfo &mcts_info) {
   int n;
   NumArray i_na;

   //
   // Check that the forecast and observation arrays of the same length
   //
   if(pd.f_na.n() != pd.o_na.n()) {
      mlog << Error << "\ncompute_i_mctsinfo() -> "
           << "the forecast and observation arrays must have the same "
           << "length!\n\n";
      throw(1);
   }
   else {
      n = pd.f_na.n();
   }

   if(skip < 0 || skip > n) {
      mlog << Error << "\ncompute_i_mctsinfo() -> "
           << "the skip index (" << skip << ") is out of bounds!\n\n";
      throw(1);
   }

   //
   // Exclude the i-th element
   //
   i_na.add_seq(0, skip-1);
   i_na.add_seq(skip+1, n-1);

   compute_mctsinfo(pd, i_na, 1, normal_ci_flag, mcts_info);

   return;
}

////////////////////////////////////////////////////////////////////////

void compute_pctinfo(const PairDataPoint &pd, bool pstd_flag,
                     PCTInfo &pct_info, const NumArray *cprob_in) {
   int i, n_thresh, n_pair;
   NumArray p_thresh, climo_prob;
   bool cmn_flag;

   //
   // Check that the forecast and observation arrays of the same length
   //
   if(pd.f_na.n() != pd.o_na.n()) {
      mlog << Error << "\ncompute_pctinfo() -> "
           << "the forecast and observation arrays must have the same "
           << "length!\n\n";
      throw(1);
   }
   n_pair = pd.f_na.n();

   // Flag to process climo
   cmn_flag = (set_climo_flag(pd.f_na, pd.ocmn_na) ||
              (cprob_in && cprob_in->n() > 0));

   // Use input climatological probabilities or derive them
   if(cmn_flag) {
      if(cprob_in) climo_prob = *cprob_in;
      else         climo_prob = derive_climo_prob(pd.cdf_info_ptr,
                                                  pd.ocmn_na, pd.ocsd_na,
                                                  pct_info.othresh);
   }

   //
   // Store the probability threshold values
   //
   n_thresh = pct_info.fthresh.n();
   for(i=0; i<n_thresh; i++) p_thresh.add(pct_info.fthresh[i].get_value());

   //
   // Set up the forecast Nx2ContingencyTable
   //
   pct_info.pct.clear();
   pct_info.pct.set_size(n_thresh-1);
   pct_info.pct.set_thresholds(p_thresh.vals());

   //
   // Set up the climatology Nx2ContingencyTable
   //
   pct_info.climo_pct.clear();
   pct_info.climo_pct.set_size(n_thresh-1);
   pct_info.climo_pct.set_thresholds(p_thresh.vals());

   //
   // Loop through the pair data and fill in the contingency table
   //
   for(i=0; i<n_pair; i++) {

      //
      // Store climatology point data
      //
      ClimoPntInfo cpi(pd.fcmn_na[i], pd.fcsd_na[i],
                       pd.ocmn_na[i], pd.ocsd_na[i]);

      //
      // Check the observation thresholds and increment accordingly
      //
      if(pct_info.othresh.check(pd.o_na[i], &cpi)) {
         pct_info.pct.inc_event(pd.f_na[i]);
         if(cmn_flag) pct_info.climo_pct.inc_event(climo_prob[i]);
      }
      else {
         pct_info.pct.inc_nonevent(pd.f_na[i]);
         if(cmn_flag) pct_info.climo_pct.inc_nonevent(climo_prob[i]);
      }
   } // end for i

   //
   // Only compute the probabilistic stats if reqeusted
   //
   if(pstd_flag) {
      pct_info.compute_stats();
      pct_info.compute_ci();
   }

   return;
}

////////////////////////////////////////////////////////////////////////
//
// Compute partial sums info (n, ffbar, oobar, fobar) for FBS and FSS.
// Compute F_RATE and O_RATE for AFSS and UFSS.
//
////////////////////////////////////////////////////////////////////////

void compute_nbrcntinfo(const PairDataPoint &pd,
                        const PairDataPoint &pd_thr,
                        const NumArray &i_na,
                        NBRCNTInfo &nbrcnt_info, bool nbrcnt_flag) {
   int i, j, n;
   double f, o, wgt, wgt_sum, ff_bar, oo_bar, fo_bar;
   double f_thr_bar, o_thr_bar;

   //
   // Check that the input arrays have the same length
   //
   if(pd.f_na.n() != pd.o_na.n()     ||
      pd.f_na.n() != pd_thr.f_na.n() ||
      pd.f_na.n() != pd_thr.o_na.n() ||
      pd.f_na.n() == 0) {
      mlog << Error << "\ncompute_nbrcntinfo() -> "
           << "the forecast and observation arrays must have the same "
           << "non-zero length!\n\n";
      throw(1);
   }

   //
   // Loop over the length of the index array
   //
   n = i_na.n();

   //
   // Get the sum of the weights
   //
   wgt_sum = pd.wgt_na.sum();

   //
   // Compute the continuous statistics from the fcst and obs arrays
   //
   ff_bar = oo_bar = fo_bar = 0.0;
   f_thr_bar = o_thr_bar = 0.0;
   for(i=0; i<n; i++) {

      //
      // Get the index to be used from the index num array
      //
      j = nint(i_na[i]);

      f   = pd.f_na[j];
      o   = pd.o_na[j];
      wgt = pd.wgt_na[i]/wgt_sum;

      ff_bar += wgt*f*f;
      oo_bar += wgt*o*o;
      fo_bar += wgt*f*o;

      f_thr_bar += wgt*pd_thr.f_na[j];
      o_thr_bar += wgt*pd_thr.o_na[j];
   } // end for i

   //
   // Store the sample size
   //
   nbrcnt_info.sl1l2_info.scount = n;

   //
   // Compute the f*o, f*f, and o*o means
   //
   nbrcnt_info.sl1l2_info.fobar = fo_bar;
   nbrcnt_info.sl1l2_info.ffbar = ff_bar;
   nbrcnt_info.sl1l2_info.oobar = oo_bar;

   //
   // Compute f_rate and o_rate
   //
   nbrcnt_info.f_rate.v = f_thr_bar;
   nbrcnt_info.o_rate.v = o_thr_bar;

   //
   // Only compute stats if requested
   //
   if(nbrcnt_flag) {
      nbrcnt_info.compute_stats();
   }

   return;
}

////////////////////////////////////////////////////////////////////////

void compute_i_nbrcntinfo(const PairDataPoint &pd,
                          const PairDataPoint &pd_thr, int skip,
                          NBRCNTInfo &nbrcnt_info) {
   int n;
   NumArray i_na;

   //
   // Check that the forecast and observation arrays of the same length
   //
   if(pd.f_na.n() != pd.o_na.n()) {
      mlog << Error << "\ncompute_i_nbrcntinfo() -> "
           << "the forecast and observation arrays must have the same "
           << "length!\n\n";
      throw(1);
   }
   else {
      n = pd.f_na.n();
   }

   if(skip < 0 || skip > n) {
      mlog << Error << "\ncompute_i_nbrcntinfo() -> "
           << "the skip index (" << skip << ") is out of bounds!\n\n"
          ;
      throw(1);
   }

   //
   // Exclude the i-th element
   //
   i_na.add_seq(0, skip-1);
   i_na.add_seq(skip+1, n-1);

   compute_nbrcntinfo(pd, pd_thr, i_na, nbrcnt_info, 1);

   return;
}

////////////////////////////////////////////////////////////////////////

void compute_mean_stdev(const NumArray &v_na, const NumArray &i_na,
                        bool normal_ci_flag, double alpha,
                        CIInfo &mean_ci, CIInfo &stdev_ci) {
   int i, j, n;
   double v, sum, sum_sq;
   double cv_normal_l, cv_normal_u;

   //
   // Loop over the length of the index array
   //
   n = i_na.n();

   //
   // Loop over the values provided
   //
   sum = sum_sq = 0.0;
   for(i=0; i<n; i++) {

      //
      // Get the index to be used from the index num array
      //
      j = nint(i_na[i]);

      v = v_na[j];

      sum    += v;
      sum_sq += v*v;
   } // end for i

   //
   // Compute the mean
   //
   if(n == 0) mean_ci.v = bad_data_double;
   else       mean_ci.v = sum/n;

   //
   // Compute the standard deviation
   //
   stdev_ci.v = compute_stdev(sum, sum_sq, n);

   //
   // Compute the normal confidence interval for the mean
   // if the normal_ci_flag is set
   //
   if(normal_ci_flag) {

      //
      // Check for the degenerate case
      //
      if(n <= 1 || is_bad_data(stdev_ci.v)) {
         mean_ci.v_ncl[0] = mean_ci.v_ncu[0] = bad_data_double;
      }
      else {

         //
         // Compute the critical values for the Normal or Student's-T
         // distribution based on the sample size
         //
         if(n >= large_sample_threshold) {
            cv_normal_l = normal_cdf_inv(alpha/2.0, 0.0, 1.0);
            cv_normal_u = normal_cdf_inv(1.0 - (alpha/2.0), 0.0, 1.0);
         }
         //
         // If the number of samples is less than the large sample threshold,
         // use the T-distribution
         //
         else {
            cv_normal_l = students_t_cdf_inv(alpha/2.0, n-1);
            cv_normal_u = students_t_cdf_inv(1.0 - (alpha/2.0), n-1);
         }

         //
         // Compute confidence interval for the mean
         //
         mean_ci.v_ncl[0] = mean_ci.v +
                            cv_normal_l*stdev_ci.v/sqrt((double) n);
         mean_ci.v_ncu[0] = mean_ci.v +
                            cv_normal_u*stdev_ci.v/sqrt((double) n);
      } // end else
   }

   return;
}

////////////////////////////////////////////////////////////////////////

void compute_i_mean_stdev(const NumArray &v_na,
                          bool normal_ci_flag, double alpha, int skip,
                          CIInfo &mean_ci, CIInfo &stdev_ci) {
   int i, n, count;
   NumArray v_na_i, i_na_i;

   n = v_na.n();

   if(skip < 0 || skip > n) {
      mlog << Error << "\ncompute_i_mean_stdev() -> "
           << "the skip index (" << skip << ") is out of bounds!\n\n"
          ;
      exit(1);
   }

   //
   // Copy over the array and index values except for the one to
   // be skipped
   //
   for(i=0, count=0; i<n; i++) {
      if(i == skip) continue;
      v_na_i.add(v_na[i]);
      i_na_i.add(count);
      count++;
   }

   compute_mean_stdev(v_na_i, i_na_i, normal_ci_flag, alpha,
                      mean_ci, stdev_ci);

   return;
}

////////////////////////////////////////////////////////////////////////
//
// Compute an unweighted mean of scalar partial sums.
//
////////////////////////////////////////////////////////////////////////

void compute_sl1l2_mean(const SL1L2Info *sl1l2_info, int n,
                        SL1L2Info &sl1l2_mean) {
   int i, n_sl1l2, n_sal1l2;

   // Initialize
   sl1l2_mean.clear();
   if(n == 0) return;

   // Store thresholds using the first array entry
   sl1l2_mean.fthresh = sl1l2_info[0].fthresh;
   sl1l2_mean.othresh = sl1l2_info[0].othresh;
   sl1l2_mean.logic   = sl1l2_info[0].logic;

   // Compute running sums
   for(i=n_sl1l2=n_sal1l2=0; i<n; i++) {

      if(sl1l2_info[i].scount > 0) {
         n_sl1l2++;
         sl1l2_mean.scount += sl1l2_info[i].scount;
         sl1l2_mean.fbar   += sl1l2_info[i].fbar;
         sl1l2_mean.obar   += sl1l2_info[i].obar;
         sl1l2_mean.ffbar  += sl1l2_info[i].ffbar;
         sl1l2_mean.oobar  += sl1l2_info[i].oobar;
         sl1l2_mean.smae   += sl1l2_info[i].smae;
      }

      if(sl1l2_info[i].sacount > 0) {
         n_sal1l2++;
         sl1l2_mean.sacount += sl1l2_info[i].sacount;
         sl1l2_mean.fabar   += sl1l2_info[i].fabar;
         sl1l2_mean.oabar   += sl1l2_info[i].oabar;
         sl1l2_mean.ffabar  += sl1l2_info[i].ffabar;
         sl1l2_mean.ooabar  += sl1l2_info[i].ooabar;
         sl1l2_mean.samae   += sl1l2_info[i].samae;
      }
   } // end for i

   // Compute means
   if(sl1l2_mean.scount > 0) {
      sl1l2_mean.fbar  /= n_sl1l2;
      sl1l2_mean.obar  /= n_sl1l2;
      sl1l2_mean.ffbar /= n_sl1l2;
      sl1l2_mean.oobar /= n_sl1l2;
      sl1l2_mean.smae  /= n_sl1l2;
   }
   if(sl1l2_mean.sacount > 0) {
      sl1l2_mean.fabar  /= n_sal1l2;
      sl1l2_mean.oabar  /= n_sal1l2;
      sl1l2_mean.ffabar /= n_sal1l2;
      sl1l2_mean.ooabar /= n_sal1l2;
      sl1l2_mean.samae  /= n_sal1l2;
   }

   return;
}

////////////////////////////////////////////////////////////////////////
//
// Compute an unweighted mean of continuous statistics.
//
////////////////////////////////////////////////////////////////////////

void compute_cnt_mean(const CNTInfo *cnt_info, int n,
                      CNTInfo &cnt_mean) {
   int i;
   NumArray na;

   // Initialize
   cnt_mean.clear();
   if(n == 0) return;

   // Store thresholds using the first array entry
   cnt_mean.fthresh = cnt_info[0].fthresh;
   cnt_mean.othresh = cnt_info[0].othresh;
   cnt_mean.logic   = cnt_info[0].logic;

   // Allocate one alpha value but compute no confidence intervals
   cnt_mean.allocate_n_alpha(1);
   cnt_mean.alpha[0] = bad_data_double;

   // Compute the sum of the counts
   for(i=0,na.erase(); i<n; i++) na.add(cnt_info[i].n);
   cnt_mean.n = na.sum();

   // Compute means, skipping n_ranks, frank_ties, and orank_ties

   for(i=0,na.erase(); i<n; i++) na.add(cnt_info[i].fbar.v);
   cnt_mean.fbar.v = na.mean();

   for(i=0,na.erase(); i<n; i++) na.add(cnt_info[i].fstdev.v);
   cnt_mean.fstdev.v = na.mean();

   for(i=0,na.erase(); i<n; i++) na.add(cnt_info[i].obar.v);
   cnt_mean.obar.v = na.mean();

   for(i=0,na.erase(); i<n; i++) na.add(cnt_info[i].ostdev.v);
   cnt_mean.ostdev.v = na.mean();

   for(i=0,na.erase(); i<n; i++) na.add(cnt_info[i].pr_corr.v);
   cnt_mean.pr_corr.v = na.mean();

   for(i=0,na.erase(); i<n; i++) na.add(cnt_info[i].sp_corr.v);
   cnt_mean.sp_corr.v = na.mean();

   for(i=0,na.erase(); i<n; i++) na.add(cnt_info[i].kt_corr.v);
   cnt_mean.kt_corr.v = na.mean();

   for(i=0,na.erase(); i<n; i++) na.add(cnt_info[i].anom_corr.v);
   cnt_mean.anom_corr.v = na.mean();

   for(i=0,na.erase(); i<n; i++) na.add(cnt_info[i].rmsfa.v);
   cnt_mean.rmsfa.v = na.mean();

   for(i=0,na.erase(); i<n; i++) na.add(cnt_info[i].rmsoa.v);
   cnt_mean.rmsoa.v = na.mean();

   for(i=0,na.erase(); i<n; i++) na.add(cnt_info[i].anom_corr_uncntr.v);
   cnt_mean.anom_corr_uncntr.v = na.mean();

   for(i=0,na.erase(); i<n; i++) na.add(cnt_info[i].me.v);
   cnt_mean.me.v = na.mean();

   for(i=0,na.erase(); i<n; i++) na.add(cnt_info[i].me2.v);
   cnt_mean.me2.v = na.mean();

   for(i=0,na.erase(); i<n; i++) na.add(cnt_info[i].estdev.v);
   cnt_mean.estdev.v = na.mean();

   for(i=0,na.erase(); i<n; i++) na.add(cnt_info[i].mbias.v);
   cnt_mean.mbias.v = na.mean();

   for(i=0,na.erase(); i<n; i++) na.add(cnt_info[i].mae.v);
   cnt_mean.mae.v = na.mean();

   for(i=0,na.erase(); i<n; i++) na.add(cnt_info[i].mse.v);
   cnt_mean.mse.v = na.mean();

   for(i=0,na.erase(); i<n; i++) na.add(cnt_info[i].msess.v);
   cnt_mean.msess.v = na.mean();

   for(i=0,na.erase(); i<n; i++) na.add(cnt_info[i].bcmse.v);
   cnt_mean.bcmse.v = na.mean();

   for(i=0,na.erase(); i<n; i++) na.add(cnt_info[i].rmse.v);
   cnt_mean.rmse.v = na.mean();

   for(i=0,na.erase(); i<n; i++) na.add(cnt_info[i].si.v);
   cnt_mean.si.v = na.mean();

   for(i=0,na.erase(); i<n; i++) na.add(cnt_info[i].e10.v);
   cnt_mean.e10.v = na.mean();

   for(i=0,na.erase(); i<n; i++) na.add(cnt_info[i].e25.v);
   cnt_mean.e25.v = na.mean();

   for(i=0,na.erase(); i<n; i++) na.add(cnt_info[i].e50.v);
   cnt_mean.e50.v = na.mean();

   for(i=0,na.erase(); i<n; i++) na.add(cnt_info[i].e75.v);
   cnt_mean.e75.v = na.mean();

   for(i=0,na.erase(); i<n; i++) na.add(cnt_info[i].e90.v);
   cnt_mean.e90.v = na.mean();

   for(i=0,na.erase(); i<n; i++) na.add(cnt_info[i].eiqr.v);
   cnt_mean.eiqr.v = na.mean();

   for(i=0,na.erase(); i<n; i++) na.add(cnt_info[i].mad.v);
   cnt_mean.mad.v = na.mean();

   return;
}

////////////////////////////////////////////////////////////////////////
//
// Compute an unweighted mean of probabilistic statistics.
//
////////////////////////////////////////////////////////////////////////

void compute_pct_mean(const PCTInfo *cnt_info, int n,
                      PCTInfo &pct_mean, bool sum_total) {
   int i;
   NumArray na;

   // Initialize
   pct_mean.clear();
   if(n == 0) return;

   // Initialize with the first array entry
   pct_mean.fthresh   = cnt_info[0].fthresh;
   pct_mean.othresh   = cnt_info[0].othresh;
   pct_mean.pct       = cnt_info[0].pct;
   pct_mean.climo_pct = cnt_info[0].climo_pct;

   // Allocate one alpha value but compute no confidence intervals
   pct_mean.allocate_n_alpha(1);
   pct_mean.alpha[0] = bad_data_double;

   // Compute the sum or mean of the totals
   for(i=0,na.erase(); i<n; i++) na.add(cnt_info[i].total);
   if(sum_total) pct_mean.total = na.sum();
   else          pct_mean.total = na.mean();

   // Compute means of statistics

   for(i=0,na.erase(); i<n; i++) na.add(cnt_info[i].baser.v);
   pct_mean.baser.v = na.mean();

   for(i=0,na.erase(); i<n; i++) na.add(cnt_info[i].reliability);
   pct_mean.reliability = na.mean();

   for(i=0,na.erase(); i<n; i++) na.add(cnt_info[i].resolution);
   pct_mean.resolution = na.mean();

   for(i=0,na.erase(); i<n; i++) na.add(cnt_info[i].uncertainty);
   pct_mean.uncertainty = na.mean();

   for(i=0,na.erase(); i<n; i++) na.add(cnt_info[i].roc_auc);
   pct_mean.roc_auc = na.mean();

   for(i=0,na.erase(); i<n; i++) na.add(cnt_info[i].brier.v);
   pct_mean.brier.v = na.mean();

   for(i=0,na.erase(); i<n; i++) na.add(cnt_info[i].briercl.v);
   pct_mean.briercl.v = na.mean();

   for(i=0,na.erase(); i<n; i++) na.add(cnt_info[i].bss);
   pct_mean.bss = na.mean();

   for(i=0,na.erase(); i<n; i++) na.add(cnt_info[i].bss_smpl);
   pct_mean.bss_smpl = na.mean();

   return;
}

////////////////////////////////////////////////////////////////////////
//
// Compute an unweighted mean of continuous ensemble statistics.
//
////////////////////////////////////////////////////////////////////////

void compute_ecnt_mean(const ECNTInfo *ecnt_info, int n,
                       ECNTInfo &ecnt_mean) {
   int i;
   NumArray na;

   // Initialize
   ecnt_mean.clear();
   if(n == 0) return;

   // Store thresholds using the first array entry
   ecnt_mean.othresh = ecnt_info[0].othresh;

   // Store number of ensemble members using the first entry
   ecnt_mean.n_ens = ecnt_info[0].n_ens;

   // Compute the sum of the pairs
   for(i=0,na.erase(); i<n; i++) na.add(ecnt_info[i].n_pair);
   ecnt_mean.n_pair = na.sum();

   // Compute unweighted mean for each statistic
   for(i=0,na.erase(); i<n; i++) na.add(ecnt_info[i].crps_emp);
   ecnt_mean.crps_emp = na.mean();

   for(i=0,na.erase(); i<n; i++) na.add(ecnt_info[i].crpscl_emp);
   ecnt_mean.crpscl_emp = na.mean();

   for(i=0,na.erase(); i<n; i++) na.add(ecnt_info[i].crpss_emp);
   ecnt_mean.crpss_emp = na.mean();

   for(i=0,na.erase(); i<n; i++) na.add(ecnt_info[i].crps_gaus);
   ecnt_mean.crps_gaus = na.mean();

   for(i=0,na.erase(); i<n; i++) na.add(ecnt_info[i].crpscl_gaus);
   ecnt_mean.crpscl_gaus = na.mean();

   for(i=0,na.erase(); i<n; i++) na.add(ecnt_info[i].crpss_gaus);
   ecnt_mean.crpss_gaus = na.mean();

   for(i=0,na.erase(); i<n; i++) na.add(ecnt_info[i].ign);
   ecnt_mean.ign = na.mean();

   for(i=0,na.erase(); i<n; i++) na.add(ecnt_info[i].me);
   ecnt_mean.me = na.mean();

   for(i=0,na.erase(); i<n; i++) na.add(ecnt_info[i].rmse);
   ecnt_mean.rmse = na.mean();

   for(i=0,na.erase(); i<n; i++) na.add(ecnt_info[i].spread);
   ecnt_mean.spread = na.mean();

   for(i=0,na.erase(); i<n; i++) na.add(ecnt_info[i].me_oerr);
   ecnt_mean.me_oerr = na.mean();

   for(i=0,na.erase(); i<n; i++) na.add(ecnt_info[i].rmse_oerr);
   ecnt_mean.rmse_oerr = na.mean();

   for(i=0,na.erase(); i<n; i++) na.add(ecnt_info[i].spread_oerr);
   ecnt_mean.spread_oerr = na.mean();

   for(i=0,na.erase(); i<n; i++) na.add(ecnt_info[i].spread_plus_oerr);
   ecnt_mean.spread_plus_oerr = na.mean();

   for(i=0,na.erase(); i<n; i++) na.add(ecnt_info[i].bias_ratio);
   ecnt_mean.bias_ratio = na.mean();

   for(i=0,na.erase(); i<n; i++) na.add(ecnt_info[i].n_ge_obs);
   ecnt_mean.n_ge_obs = na.mean();

   for(i=0,na.erase(); i<n; i++) na.add(ecnt_info[i].me_ge_obs);
   ecnt_mean.me_ge_obs = na.mean();

   for(i=0,na.erase(); i<n; i++) na.add(ecnt_info[i].n_lt_obs);
   ecnt_mean.n_lt_obs = na.mean();

   for(i=0,na.erase(); i<n; i++) na.add(ecnt_info[i].me_lt_obs);
   ecnt_mean.me_lt_obs = na.mean();

   return;
}

////////////////////////////////////////////////////////////////////////
//
// Compute aggregated SEEPS.
//
////////////////////////////////////////////////////////////////////////

<<<<<<< HEAD
void compute_aggregated_seeps(const PairDataPoint *pd, SeepsAggScore *seeps) {
   static const char *method_name = "compute_aggregated_seeps() -> ";
=======
void compute_aggregated_seeps(const PairDataPoint *pd, SeepsAggScore *seeps_agg) {
   static const char *method_name = "compute_seeps_agg() -> ";
>>>>>>> 8b7d49f3

   //
   // Check that the forecast and observation arrays of the same length
   //
   if(pd->f_na.n() != pd->o_na.n()) {
      mlog << Error << "\n" << method_name
           << "the forecast and observation arrays must have the same "
           << "length!\n\n";
      throw(1);
   }

   SeepsScore *seeps_mpr = nullptr;
   int count, count_diagonal;
   int c_odfl, c_odfh, c_olfd, c_olfh, c_ohfd, c_ohfl;
   double score_sum, weight_obs_sum, weight_fcst_sum, obs_sum, fcst_sum;
   vector<SeepsScore *> seeps_mprs;

   score_sum = obs_sum = weight_obs_sum = fcst_sum = weight_fcst_sum = 0.0;
   count = count_diagonal = c_odfl = c_odfh = c_olfd = c_olfh = c_ohfd = c_ohfl = 0;
   for(int i=0; i<pd->n_obs; i++) {
      if (i >= pd->seeps_mpr.size()) break;
      seeps_mpr = pd->seeps_mpr[i];
      if (!seeps_mpr || is_eq(seeps_mpr->score, bad_data_double)) continue;

      count++;
      obs_sum  += pd->o_na[i];   // Observation Value
      fcst_sum += pd->f_na[i];   // Forecast Value
      score_sum += seeps_mpr->score;
      if (seeps_mpr->fcst_cat == 0) {
         if (seeps_mpr->obs_cat == 1) c_olfd++;
         else if(seeps_mpr->obs_cat == 2) c_ohfd++;
         else count_diagonal++;
      }
      else if (seeps_mpr->fcst_cat == 1) {
         if (seeps_mpr->obs_cat == 0) c_odfl++;
         else if(seeps_mpr->obs_cat == 2) c_ohfl++;
         else count_diagonal++;
      }
      else if (seeps_mpr->fcst_cat == 2) {
         if (seeps_mpr->obs_cat == 0) c_odfh++;
         else if (seeps_mpr->obs_cat == 1) c_olfh++;
         else count_diagonal++;
      }
      seeps_mprs.push_back(seeps_mpr);
   }
   if (count > 0) {
      vector<double> density_vector;
      double pvf[SEEPS_MATRIX_SIZE];
      double svf[SEEPS_MATRIX_SIZE];
      double weighted_score, weight_sum, weight[count];

<<<<<<< HEAD
      mlog << Debug(9) << "Categories c_odfl, c_odfh, c_olfd, c_ohfd, c_ohfl => " << c_odfl << " "
      << c_odfh << " " << c_olfd << " " << c_olfh << " " << c_ohfd << " " << c_ohfl << "\n"; 

      seeps->n_obs = count;
      seeps->mean_fcst = fcst_sum / count;
      seeps->mean_obs = obs_sum / count;
      seeps->score = score_sum / count;
=======
      seeps_agg->n_obs = count;
      seeps_agg->mean_fcst = fcst_sum / count;
      seeps_agg->mean_obs = obs_sum / count;
      seeps_agg->score = score_sum / count;
>>>>>>> 8b7d49f3

      mlog << Debug(9) << "mean_fcst, mean_obs, mean_seeps => " << seeps->mean_fcst << " "
           << seeps->mean_obs << " " << seeps->score << "\n";

      weighted_score = 0.;
      for (int i=0; i<SEEPS_MATRIX_SIZE; i++) pvf[i] = 0.;

      compute_seeps_density_vector(pd, seeps_agg, density_vector);
      int density_cnt = density_vector.size();
      if(density_cnt > count) density_cnt = count;

      //IDL: w = 1/d
      weight_sum = 0.;
      for (int i=0; i<count; i++) weight[i] = 0;
      for (int i=0; i<density_cnt; i++) {
         if (!is_eq(density_vector[i], 0)) {
            weight[i] = 1 / density_vector[i];
            weight_sum += weight[i];
            mlog << Debug(9) << "i, dens_vec(i), weight(i), weight_sum => " << i << " "
                 << density_vector[i] << " "  << weight[i] << " " << weight_sum << "\n"; 

         }
      }
      if (!is_eq(weight_sum, 0)) {
         //IDL: w = w/sum(w)
         for (int i=0; i<count; i++) weight[i] /= weight_sum;

         //IDL: for i=0l, n-1l do begin
         for (int i=0; i<seeps_mprs.size(); i++) {
            seeps_mpr = seeps_mprs[i];
            //IDL: s = s + c(4+cat(i) * w{i)
            if (i < density_cnt) {
               mlog << Debug(9) << "i, seeps_mpr, weight(i), s_idx => "
                    << i << " " << seeps_mpr->score
                    << " " << weight[i] << " " << seeps_mpr->s_idx << "\n"; 
               weighted_score += seeps_mpr->score * weight[i];
               weight_obs_sum += pd->o_na[i] * weight[i];
               weight_fcst_sum += pd->f_na[i] * weight[i];
               mlog << Debug(9) << "weighted_score (seeps_mpr*weight) => " << weighted_score << "\n";
               //IDL: svf(cat{i)) = svf(cat{i)) + c(4+cat(i) * w{i)
               //IDL: pvf(cat{i)) = pvf(cat{i)) + w{i)
               pvf[seeps_mpr->s_idx] += weight[i];
               svf[seeps_mpr->s_idx] += seeps_mpr->score * weight[i];
            }
            else {
               mlog << Debug(1) << method_name
                    << "the length of density vector (" << density_cnt
                    << ") is less than SEEPS MPR (" << seeps_mprs.size() << ").\n";
               break;
            }
         }
      }

      density_vector.clear();

      seeps_mprs.clear();
      seeps->mean_obs = weight_obs_sum;
      seeps->mean_fcst = weight_fcst_sum;

<<<<<<< HEAD
      // The weight for odfl to ohfl come from climo file
      seeps->pv1 = pvf[0] + pvf[3] + pvf[6];    // sum by column for obs
      seeps->pv2 = pvf[1] + pvf[4] + pvf[7];    // sum by column for obs
      seeps->pv3 = pvf[2] + pvf[5] + pvf[8];    // sum by column for obs
      seeps->pf1 = pvf[0] + pvf[1] + pvf[2];    // sum by row for forecast
      seeps->pf2 = pvf[3] + pvf[4] + pvf[5];    // sum by row for forecast
      seeps->pf3 = pvf[6] + pvf[7] + pvf[8];    // sum by row for forecast
      seeps->s_odfl = svf[3];
      seeps->s_odfh = svf[6];
      seeps->s_olfd = svf[1];
      seeps->s_olfh = svf[7];
      seeps->s_ohfd = svf[2];
      seeps->s_ohfl = svf[5];
      seeps->weighted_score = weighted_score;
=======
      // The weight for s12 to s32 should come from climo file, but not available yet
      seeps_agg->pv1 = pvf[0] + pvf[3] + pvf[6];    // sum by column for obs
      seeps_agg->pv2 = pvf[1] + pvf[4] + pvf[7];    // sum by column for obs
      seeps_agg->pv3 = pvf[2] + pvf[5] + pvf[8];    // sum by column for obs
      seeps_agg->pf1 = pvf[0] + pvf[1] + pvf[2];    // sum by row for forecast
      seeps_agg->pf2 = pvf[3] + pvf[4] + pvf[5];    // sum by row for forecast
      seeps_agg->pf3 = pvf[6] + pvf[7] + pvf[8];    // sum by row for forecast
      seeps_agg->s12 = c12 * seeps_agg->pf1 * seeps_agg->pv2;
      seeps_agg->s13 = c13 * seeps_agg->pf1 * seeps_agg->pv3;
      seeps_agg->s21 = c21 * seeps_agg->pf2 * seeps_agg->pv1;
      seeps_agg->s23 = c23 * seeps_agg->pf2 * seeps_agg->pv3;
      seeps_agg->s31 = c31 * seeps_agg->pf3 * seeps_agg->pv1;
      seeps_agg->s32 = c32 * seeps_agg->pf3 * seeps_agg->pv2;
      seeps_agg->weighted_score = weighted_score;
>>>>>>> 8b7d49f3

      mlog << Debug(7) << method_name
           << "SEEPS score=" << seeps_agg->score << " weighted_score=" << weighted_score
           << " pv1=" << seeps_agg->pv1 << " pv2=" << seeps_agg->pv2 << " pv3=" << seeps_agg->pv3
           << " pf1=" << seeps_agg->pf1 << " pf2=" << seeps_agg->pf2 << " pf3=" << seeps_agg->pf3 << "\n";
   }
   else {
      mlog << Debug(5) << method_name
           << "no SEEPS_MPR available\n";
   }
<<<<<<< HEAD
   seeps->c_odfl = c_odfl;
   seeps->c_odfh = c_odfh;
   seeps->c_olfd = c_olfd;
   seeps->c_olfh = c_olfh;
   seeps->c_ohfd = c_ohfd;
   seeps->c_ohfl = c_ohfl;

   if (count != (c_odfl+c_odfh+c_olfd+c_olfh+c_ohfd+c_ohfl+count_diagonal)){
=======
   seeps_agg->c12 = c12;
   seeps_agg->c13 = c13;
   seeps_agg->c21 = c21;
   seeps_agg->c23 = c23;
   seeps_agg->c31 = c31;
   seeps_agg->c32 = c32;

   if (count != (c12+c13+c21+c23+c31+c32+count_diagonal)){
>>>>>>> 8b7d49f3
      mlog << Debug(6) << method_name
           << "INFO check count: all=" << count << " s_odfl=" << c_odfl<< " s_odfh=" << c_odfh
           << " s_olfd=" << c_olfd << " s_olfh=" << c_olfh
           << " s_ohfd=" << c_ohfd << " s_ohfl=" << c_ohfl << "\n";
   }

   return;
}

////////////////////////////////////////////////////////////////////////

void compute_aggregated_seeps_grid(const DataPlane &fcst_dp, const DataPlane &obs_dp,
                                   DataPlane &seeps_dp, DataPlane &seeps_dp_fcat,
                                   DataPlane &seeps_dp_ocat, SeepsAggScore *seeps_agg,
                                   int month, int hour, const SingleThresh &seeps_p1_thresh,
                                   const ConcatString &seeps_climo_name) {
   int fcst_cat, obs_cat;
   int seeps_count, count_diagonal, nan_count, bad_count;
   int nx = fcst_dp.nx();
   int ny = fcst_dp.ny();
   int dp_size = (nx * ny);
   int pvf_cnt[SEEPS_MATRIX_SIZE];
   double pvf[SEEPS_MATRIX_SIZE];
   double svf[SEEPS_MATRIX_SIZE];
   int c_odfl, c_odfh, c_olfd, c_olfh, c_ohfd, c_ohfl;
   double obs_sum, fcst_sum;
   double seeps_score, seeps_score_sum, seeps_score_partial_sum;
   static const char *method_name = "compute_aggregated_seeps_grid() -> ";

   seeps_dp.set_size(nx, ny);
   seeps_dp_fcat.set_size(nx, ny);
   seeps_dp_ocat.set_size(nx, ny);
   obs_sum = fcst_sum = seeps_score_sum = 0.;
   seeps_count = count_diagonal = nan_count = bad_count = 0;
<<<<<<< HEAD
   c_odfl = c_odfh = c_olfd = c_olfh = c_ohfd = c_ohfl = 0;

   seeps->clear();
   mlog << Debug(9) << "month is " << month << "\n";

=======
   c12 = c13 = c21 = c23 = c31 = c32 = 0;
   seeps_agg->clear();
>>>>>>> 8b7d49f3
   SeepsClimoGrid *seeps_climo = get_seeps_climo_grid(month, seeps_climo_name);
   seeps_climo->set_p1_thresh(seeps_p1_thresh);
   for (int i=0; i<SEEPS_MATRIX_SIZE; i++) {
      pvf[i] = 0.;
      pvf_cnt[i] = 0;
   }
   for (int ix=0; ix<nx; ix++) {
      seeps_score_partial_sum = 0.;
      for (int iy=0; iy<ny; iy++) {
         float fcst_value = fcst_dp.get(ix, iy);
         float obs_value = obs_dp.get(ix, iy);
         fcst_cat = obs_cat = bad_data_int;
         seeps_score = bad_data_double;
         mlog << Debug(9) << "obs_value, fcst_value: " << obs_value << " " << fcst_value << "\n";
         if (!is_eq(fcst_value, -9999.0) && !is_eq(obs_value, -9999.0)) {
            SeepsScore *seeps_mpr = seeps_climo->get_record(ix, iy, fcst_value, obs_value);
            if (seeps_mpr != nullptr) {
               fcst_cat = seeps_mpr->fcst_cat;
               obs_cat = seeps_mpr->obs_cat;
               if (fcst_cat == 0) {
                  if (obs_cat == 1) c_olfd++;
                  else if(obs_cat == 2) c_odfh++;
                  else count_diagonal++;
               }
               else if (fcst_cat == 1) {
                  if (obs_cat == 0) c_odfl++;
                  else if(obs_cat == 2) c_ohfd++;
                  else count_diagonal++;
               }
               else if (fcst_cat == 2) {
                  if (obs_cat == 0) c_odfh++;
                  else if (obs_cat == 1) c_olfh++;
                  else count_diagonal++;
               }
               seeps_score = seeps_mpr->score;
               mlog << Debug(9) << "ix, iy, obs_cat, fcst_cat, seeps_score:" << ix << " " << iy << " " << obs_cat << " " << fcst_cat << " " << seeps_score << "\n";

               if (std::isnan(seeps_score)) {
                  nan_count++;
                  seeps_score = bad_data_double;
               }
               else if (is_eq(seeps_score, bad_data_double)) bad_count++;
               else {
                  seeps_count++;
                  obs_sum += obs_value;
                  fcst_sum += fcst_value;
                  seeps_score_partial_sum += seeps_score;
                  //IDL: s = s + c(4+cat(i) * w{i)  <-- this is done by summing scores
                  //IDL: svf(cat{i)) = svf(cat{i)) + c(4+cat(i) * w{i)
                  //IDL: pvf(cat{i)) = pvf(cat{i)) + w{i)
                  //pvf[seeps_mpr->s_idx] += weight;
                  pvf_cnt[seeps_mpr->s_idx] += 1;
                  mlog << Debug(9) << "obs_sum, fcst_sum, seeps_score_partial_sum, category: " << obs_sum << " " << fcst_sum << " " << seeps_score_partial_sum << " " << seeps_mpr->s_idx << "\n";

               }

               if(seeps_mpr) { delete seeps_mpr; seeps_mpr = nullptr; }
            }
         }
         seeps_dp.set(seeps_score, ix, iy);
         seeps_dp_fcat.set(fcst_cat, ix, iy);
         seeps_dp_ocat.set(obs_cat, ix, iy);
      }
      seeps_score_sum += seeps_score_partial_sum;
   }
   mlog << Debug(9) << "compute_stats.cc 1660: " << dp_size << " " << nan_count << " " << bad_count << "\n";
   int cell_count = dp_size - nan_count - bad_count;
   if (cell_count > 0) {
      seeps_agg->weighted_score = seeps_score_sum/cell_count;
      for (int i=0; i<SEEPS_MATRIX_SIZE; i++) {
         pvf[i] = ((double)pvf_cnt[i]) / cell_count;
      }
   }

<<<<<<< HEAD
   seeps->n_obs = seeps_count;
   seeps->c_odfl = c_odfl;
   seeps->c_odfh = c_odfh;
   seeps->c_olfd = c_olfd;
   seeps->c_olfh = c_olfh;
   seeps->c_ohfd = c_ohfd;
   seeps->c_ohfl = c_ohfl;
   if (seeps_count > 0) {
      seeps->mean_fcst = fcst_sum / seeps_count;
      seeps->mean_obs = obs_sum / seeps_count;

      seeps->pv1 = pvf[0] + pvf[3] + pvf[6];    // sum by column for obs
      seeps->pv2 = pvf[1] + pvf[4] + pvf[7];    // sum by column for obs
      seeps->pv3 = pvf[2] + pvf[5] + pvf[8];    // sum by column for obs
      seeps->pf1 = pvf[0] + pvf[1] + pvf[2];    // sum by row for forecast
      seeps->pf2 = pvf[3] + pvf[4] + pvf[5];    // sum by row for forecast
      seeps->pf3 = pvf[6] + pvf[7] + pvf[8];    // sum by row for forecast
      seeps->s_odfl = svf[3];
      seeps->s_odfh = svf[6];
      seeps->s_olfd = svf[1];
      seeps->s_olfh = svf[7];
      seeps->s_ohfd = svf[2];
      seeps->s_ohfl = svf[5];
      seeps->score = seeps_score_sum / seeps_count;
=======
   seeps_agg->n_obs = seeps_count;
   seeps_agg->c12 = c12;
   seeps_agg->c13 = c13;
   seeps_agg->c21 = c21;
   seeps_agg->c23 = c23;
   seeps_agg->c31 = c31;
   seeps_agg->c32 = c32;
   if (seeps_count > 0) {
      seeps_agg->mean_fcst = fcst_sum / seeps_count;
      seeps_agg->mean_obs = obs_sum / seeps_count;

      seeps_agg->pv1 = pvf[0] + pvf[3] + pvf[6];    // sum by column for obs
      seeps_agg->pv2 = pvf[1] + pvf[4] + pvf[7];    // sum by column for obs
      seeps_agg->pv3 = pvf[2] + pvf[5] + pvf[8];    // sum by column for obs
      seeps_agg->pf1 = pvf[0] + pvf[1] + pvf[2];    // sum by row for forecast
      seeps_agg->pf2 = pvf[3] + pvf[4] + pvf[5];    // sum by row for forecast
      seeps_agg->pf3 = pvf[6] + pvf[7] + pvf[8];    // sum by row for forecast
      seeps_agg->s12 = c12 * seeps_agg->pf1 * seeps_agg->pv2;
      seeps_agg->s13 = c13 * seeps_agg->pf1 * seeps_agg->pv3;
      seeps_agg->s21 = c21 * seeps_agg->pf2 * seeps_agg->pv1;
      seeps_agg->s23 = c23 * seeps_agg->pf2 * seeps_agg->pv3;
      seeps_agg->s31 = c31 * seeps_agg->pf3 * seeps_agg->pv1;
      seeps_agg->s32 = c32 * seeps_agg->pf3 * seeps_agg->pv2;
      seeps_agg->score = seeps_score_sum / seeps_count;
>>>>>>> 8b7d49f3
   }
   mlog << Debug(6) << method_name
        << "SEEPS score=" << seeps_agg->score << " weighted_score=" << seeps_agg->weighted_score
        << " pv1=" << seeps_agg->pv1 << " pv2=" << seeps_agg->pv2 << " pv3=" << seeps_agg->pv3
        << " pf1=" << seeps_agg->pf1 << " pf2=" << seeps_agg->pf2 << " pf3=" << seeps_agg->pf3 << "\n";
   if(mlog.verbosity_level() >= detailed_debug_level) {
      char buffer[100];
      ConcatString log_message;
      for (int i=0; i<SEEPS_MATRIX_SIZE; i++) {
         snprintf ( buffer, 100, "%f ", pvf[i]);
         log_message.add(buffer);
      }
      if (nan_count > 0) {
         snprintf ( buffer, 100, " nan: %d ", nan_count);
         log_message.add(buffer);
      }
      mlog << Debug(7) << method_name << "pvf = " << log_message
           << " weight=" << (1. / cell_count) << " (1/" << cell_count << ")" << "\n";
   }

}

////////////////////////////////////////////////////////////////////////
// IDL code:
//
// my_pi = 3.1415926
// r0 = density_radius*my_pi/180
// lat =  reform(float(data_geo(0,*)))
// lon =  reform( ((float(data_geo(1,*)+360.) mod 360.)))
// n = n_elements(lat)
// lat = lat * my_pi / 180
// slat = sin(lat)
// clat = cos(lat)
// lon = lon * my_pi / 180
// slon = sin(lon)
// clon = cos(lon)
// r=(clat#transpose(clat))*(slon#transpose(slon)) + (clon#transpose(clon))*(slat#transpose(slat))
// r=r*((r lt 1.) and (r gt -1.)) + (r ge 1.) - (r le -1.)
// r=acos(r)
// if r0 gt 0.0 then r = exp( -(r / r0) ^ 2) * ( r le 4. * r0) else r = (r*0.) + 1
// r=sum(r,1)
//
// SUM function (not built-in)
// PRINT, array2
// ; PV-WAVE prints the following:
// ; 0.00000      1.00000
// ; 2.00000      3.00000
// PRINT, SUM(array2, 0)
// ; PV-WAVE prints: 1.00000      5.00000
// PRINT, SUM(array2, 1)
// ; PV-WAVE prints: 2.00000      4.00000
////////////////////////////////////////////////////////////////////////

void compute_seeps_density_vector(const PairDataPoint *pd, SeepsAggScore *seeps, vector<double> &density_vector) {
   int seeps_idx;
   SeepsScore *seeps_mpr;
   int seeps_cnt = seeps->n_obs;
   vector<double> rlat(seeps_cnt), rlon(seeps_cnt);
   vector<double> clat(seeps_cnt), clon(seeps_cnt);
   vector<double> slat(seeps_cnt), slon(seeps_cnt);
   vector< vector<double> > clat_m(seeps_cnt, vector<double> (seeps_cnt));
   vector< vector<double> > clon_m(seeps_cnt, vector<double> (seeps_cnt));
   vector< vector<double> > slat_m(seeps_cnt, vector<double> (seeps_cnt));
   vector< vector<double> > slon_m(seeps_cnt, vector<double> (seeps_cnt));
   vector< vector<double> > clon_slat(seeps_cnt, vector<double> (seeps_cnt));
   vector< vector<double> > density_m(seeps_cnt, vector<double> (seeps_cnt));
   static const char *method_name = "compute_seeps_density_vector() -> ";

   if (seeps_cnt == 0) {
      mlog << Debug(1) << method_name
           << "no SEEPS_MPR available.\n";
      return;
   }

   // Get lat/lon & convert them to radian and get sin/cos values
   seeps_idx = 0;
   for(int i=0; i<pd->n_obs; i++) {
      if (i >= pd->seeps_mpr.size()) break;
      seeps_mpr = pd->seeps_mpr[i];
      mlog << Debug(9) << "compute_stats.cc: seeps_idx, seeps_mpr => "
           << seeps_idx << " " << seeps_mpr << "\n";

      if (!seeps_mpr || is_eq(seeps_mpr->score, bad_data_double)) continue;
      mlog << Debug(2) << "compute_stats.cc: lat, long => "
           << pd->lat_na[i] << " " << fmod((pd->lon_na[i] + 360.), 360.) << "\n";

      rlat[seeps_idx] = pd->lat_na[i] * rad_per_deg;    // radian of lat
      rlon[seeps_idx] = fmod((pd->lon_na[i] + 360.), 360.) * rad_per_deg;    // radian of long
      clat[seeps_idx] = cos(rlat[seeps_idx]);
      clon[seeps_idx] = cos(rlon[seeps_idx]);
      slat[seeps_idx] = sin(rlat[seeps_idx]);
      slon[seeps_idx] = sin(rlon[seeps_idx]);
      mlog << Debug(9) << "compute_stats.cc: clat, clon, slat, slon => "
           << clat[seeps_idx] << " " << clon[seeps_idx]
           << " " << slat[seeps_idx] << " " << slon[seeps_idx] << "\n"; 

      seeps_idx++;
   }

   // produces n by n matrix by multiplying transposed vector
   int v_count;
   double density, density2, mask1, mask2, mask3, mask4, mask5, mask6, mask7, temp;
   // Initialize
   v_count = 0;
   mlog << Debug(9) << "compute_stats.cc: seeps_idx, seeps_cnt => "
        << seeps_idx << " " << seeps_cnt << "\n";

   if (seeps_idx < seeps_cnt) seeps_cnt = seeps_idx;
   density_vector.reserve(seeps_cnt);
   for(int j=0; j<seeps_cnt; j++) {
      density_vector.push_back(0.);
      for(int i=0; i<seeps_cnt; i++) {
         // Make n by n matrix: clat_m = clat#transpose(clat), slat_m = slat#transpose(slat) by IDL
         clat_m[i][j] = clat[i] * clat[j];
         slat_m[i][j] = slat[i] * slat[j];
         clon_m[i][j] = clon[i] * clon[j];
         slon_m[i][j] = slon[i] * slon[j];
         mlog << Debug(9) << "compute_stats.cc: j, i, clat_m[i][j], slat_m[i][j], clon_m[i][j], slon_m[i][j] => "
              << j << " " << i << " " << clat_m[i][j] << " " << slat_m[i][j] << " "
              << clon_m[i][j] << " " << slon_m[i][j] << "\n";

         //IDL: r=(clat#transpose(clat))*(slon#transpose(slon)) + (clon#transpose(clon))*(slat#transpose(slat))
         density = clat_m[i][j] * slon_m[i][j] + clon_m[i][j] * slat_m[i][j];
         density2 = (clat_m[i][j] * (slon_m[i][j] + clon_m[i][j])) + slat_m[i][j];
         mlog << Debug(9) << "compute_stats.cc: density, density2 => " << density << " " << density2 << "\n";

         //IDL: r * ((r lt 1.) and (r gt -1.)) + (r ge 1.) - (r le -1.)
         mask1 = (density < 1.0 && density > -1.0) ? 1. : 0.;
         mask2 = (density >= 1.0 ) ? 1. : 0.;
         mask3 = (density <= -1.0) ? 1. : 0.;
         mask5 = (density2 < 1.0 && density > -1.0) ? 1. : 0.;
         mask6 = (density2 >= 1.0 ) ? 1. : 0.;
         mask7 = (density2 <= -1.0) ? 1. : 0.;
         density = density * mask1 + mask2 - mask3;
         density2 = density2 * mask5 + mask6 - mask7;
         mlog << Debug(9) << "compute_stats.cc: density, density2 => " << density << " " << density2 << "\n";

         //IDL: r = acos(r)
         density = acos(density);
         //IDL: if r0 gt 0.0 then r = exp(-(r/r0)^2) * (r le 4. * r0) else r = (r*0.)+1.
                  if (density_radius_rad > 0.) {
         if (density < 4.0 * density_radius_rad) {
              //temp = density / density_radius_rad;
              mask3 = (density <= 4.0) ? 1. : 0.;
              temp = density / density_radius_rad;
              density = exp(-(temp * temp)) * mask3 * density_radius_rad;
            }
            else {
              density = 0.;
            }
            if (density2 < 4.0 * density_radius_rad) {
              //temp = density / density_radius_rad;
              density2 = exp(-(pow(density2 / density_radius_rad,2)));
            }
            else {
              density2 = 0.;
            }
            //double dens = exp(-(pow(2,2)));
            mlog << Debug(2) << "compute_stats.cc 1848: final density, density2 => "
             << density << " " << density2 << "\n";
         } else {
            density = 1.;                   
         }
         mlog << Debug(2) << "compute_stats.cc: For Info - Feeding density2 (not density) back as vector"  << "\n"; 
         mlog << Debug(2) << "as density all zeros in final output"  << "\n"; 
         density_vector[j] += density2;
      }
      if (!is_eq(density_vector[j], 0.)) v_count++;
   }
   if (v_count == 0) {
      mlog << Debug(4) << method_name
           << "no non-zero values at density_vector\n";
   }
   if (seeps_cnt > 0) {
      mlog << Debug(9) << method_name
           << " non zero count=" << v_count << " seeps_cnt=" << seeps_cnt
           << " density_vector[0]=" << density_vector[0]
           << " density_vector[" << (seeps_cnt-1) << "]=" << density_vector[seeps_cnt-1] << "\n";
   }

   return;
}

////////////////////////////////////////////////////////////////////////<|MERGE_RESOLUTION|>--- conflicted
+++ resolved
@@ -26,7 +26,6 @@
 ////////////////////////////////////////////////////////////////////////
 
 const int detailed_debug_level = 5;
-
 
 ////////////////////////////////////////////////////////////////////////
 
@@ -1415,13 +1414,8 @@
 //
 ////////////////////////////////////////////////////////////////////////
 
-<<<<<<< HEAD
-void compute_aggregated_seeps(const PairDataPoint *pd, SeepsAggScore *seeps) {
-   static const char *method_name = "compute_aggregated_seeps() -> ";
-=======
 void compute_aggregated_seeps(const PairDataPoint *pd, SeepsAggScore *seeps_agg) {
    static const char *method_name = "compute_seeps_agg() -> ";
->>>>>>> 8b7d49f3
 
    //
    // Check that the forecast and observation arrays of the same length
@@ -1473,23 +1467,21 @@
       double svf[SEEPS_MATRIX_SIZE];
       double weighted_score, weight_sum, weight[count];
 
-<<<<<<< HEAD
-      mlog << Debug(9) << "Categories c_odfl, c_odfh, c_olfd, c_ohfd, c_ohfl => " << c_odfl << " "
-      << c_odfh << " " << c_olfd << " " << c_olfh << " " << c_ohfd << " " << c_ohfl << "\n"; 
-
-      seeps->n_obs = count;
-      seeps->mean_fcst = fcst_sum / count;
-      seeps->mean_obs = obs_sum / count;
-      seeps->score = score_sum / count;
-=======
+      mlog << Debug(9) << method_name
+           << "Categories c_odfl, c_odfh, c_olfd, c_ohfd, c_ohfl => "
+           << c_odfl << " " << c_odfh << " " << c_olfd << " "
+           << c_olfh << " " << c_ohfd << " " << c_ohfl << "\n";
+
       seeps_agg->n_obs = count;
       seeps_agg->mean_fcst = fcst_sum / count;
       seeps_agg->mean_obs = obs_sum / count;
       seeps_agg->score = score_sum / count;
->>>>>>> 8b7d49f3
-
-      mlog << Debug(9) << "mean_fcst, mean_obs, mean_seeps => " << seeps->mean_fcst << " "
-           << seeps->mean_obs << " " << seeps->score << "\n";
+
+      mlog << Debug(9) << method_name
+           << "mean_fcst, mean_obs, mean_seeps => "
+           << seeps->mean_fcst << " "
+           << seeps->mean_obs << " "
+           << seeps->score << "\n";
 
       weighted_score = 0.;
       for (int i=0; i<SEEPS_MATRIX_SIZE; i++) pvf[i] = 0.;
@@ -1505,9 +1497,10 @@
          if (!is_eq(density_vector[i], 0)) {
             weight[i] = 1 / density_vector[i];
             weight_sum += weight[i];
-            mlog << Debug(9) << "i, dens_vec(i), weight(i), weight_sum => " << i << " "
-                 << density_vector[i] << " "  << weight[i] << " " << weight_sum << "\n"; 
-
+            mlog << Debug(9) << method_name
+                 << "i, dens_vec(i), weight(i), weight_sum => "
+                 << i << " " << density_vector[i] << " "
+                 << weight[i] << " " << weight_sum << "\n";
          }
       }
       if (!is_eq(weight_sum, 0)) {
@@ -1519,13 +1512,16 @@
             seeps_mpr = seeps_mprs[i];
             //IDL: s = s + c(4+cat(i) * w{i)
             if (i < density_cnt) {
-               mlog << Debug(9) << "i, seeps_mpr, weight(i), s_idx => "
+               mlog << Debug(9) << method_name
+                    << "i, seeps_mpr, weight(i), s_idx => "
                     << i << " " << seeps_mpr->score
                     << " " << weight[i] << " " << seeps_mpr->s_idx << "\n"; 
                weighted_score += seeps_mpr->score * weight[i];
                weight_obs_sum += pd->o_na[i] * weight[i];
                weight_fcst_sum += pd->f_na[i] * weight[i];
-               mlog << Debug(9) << "weighted_score (seeps_mpr*weight) => " << weighted_score << "\n";
+               mlog << Debug(9) << method_name
+                    << "weighted_score (seeps_mpr*weight) => "
+                    << weighted_score << "\n";
                //IDL: svf(cat{i)) = svf(cat{i)) + c(4+cat(i) * w{i)
                //IDL: pvf(cat{i)) = pvf(cat{i)) + w{i)
                pvf[seeps_mpr->s_idx] += weight[i];
@@ -1546,68 +1542,43 @@
       seeps->mean_obs = weight_obs_sum;
       seeps->mean_fcst = weight_fcst_sum;
 
-<<<<<<< HEAD
       // The weight for odfl to ohfl come from climo file
-      seeps->pv1 = pvf[0] + pvf[3] + pvf[6];    // sum by column for obs
-      seeps->pv2 = pvf[1] + pvf[4] + pvf[7];    // sum by column for obs
-      seeps->pv3 = pvf[2] + pvf[5] + pvf[8];    // sum by column for obs
-      seeps->pf1 = pvf[0] + pvf[1] + pvf[2];    // sum by row for forecast
-      seeps->pf2 = pvf[3] + pvf[4] + pvf[5];    // sum by row for forecast
-      seeps->pf3 = pvf[6] + pvf[7] + pvf[8];    // sum by row for forecast
-      seeps->s_odfl = svf[3];
-      seeps->s_odfh = svf[6];
-      seeps->s_olfd = svf[1];
-      seeps->s_olfh = svf[7];
-      seeps->s_ohfd = svf[2];
-      seeps->s_ohfl = svf[5];
-      seeps->weighted_score = weighted_score;
-=======
-      // The weight for s12 to s32 should come from climo file, but not available yet
       seeps_agg->pv1 = pvf[0] + pvf[3] + pvf[6];    // sum by column for obs
       seeps_agg->pv2 = pvf[1] + pvf[4] + pvf[7];    // sum by column for obs
       seeps_agg->pv3 = pvf[2] + pvf[5] + pvf[8];    // sum by column for obs
       seeps_agg->pf1 = pvf[0] + pvf[1] + pvf[2];    // sum by row for forecast
       seeps_agg->pf2 = pvf[3] + pvf[4] + pvf[5];    // sum by row for forecast
       seeps_agg->pf3 = pvf[6] + pvf[7] + pvf[8];    // sum by row for forecast
-      seeps_agg->s12 = c12 * seeps_agg->pf1 * seeps_agg->pv2;
-      seeps_agg->s13 = c13 * seeps_agg->pf1 * seeps_agg->pv3;
-      seeps_agg->s21 = c21 * seeps_agg->pf2 * seeps_agg->pv1;
-      seeps_agg->s23 = c23 * seeps_agg->pf2 * seeps_agg->pv3;
-      seeps_agg->s31 = c31 * seeps_agg->pf3 * seeps_agg->pv1;
-      seeps_agg->s32 = c32 * seeps_agg->pf3 * seeps_agg->pv2;
+      seeps_agg->s_odfl = svf[3];
+      seeps_agg->s_odfh = svf[6];
+      seeps_agg->s_olfd = svf[1];
+      seeps_agg->s_olfh = svf[7];
+      seeps_agg->s_ohfd = svf[2];
+      seeps_agg->s_ohfl = svf[5];
       seeps_agg->weighted_score = weighted_score;
->>>>>>> 8b7d49f3
 
       mlog << Debug(7) << method_name
            << "SEEPS score=" << seeps_agg->score << " weighted_score=" << weighted_score
            << " pv1=" << seeps_agg->pv1 << " pv2=" << seeps_agg->pv2 << " pv3=" << seeps_agg->pv3
-           << " pf1=" << seeps_agg->pf1 << " pf2=" << seeps_agg->pf2 << " pf3=" << seeps_agg->pf3 << "\n";
+           << " pf1=" << seeps_agg->pf1 << " pf2=" << seeps_agg->pf2 << " pf3=" << seeps_agg->pf3
+           << "\n";
    }
    else {
       mlog << Debug(5) << method_name
            << "no SEEPS_MPR available\n";
    }
-<<<<<<< HEAD
-   seeps->c_odfl = c_odfl;
-   seeps->c_odfh = c_odfh;
-   seeps->c_olfd = c_olfd;
-   seeps->c_olfh = c_olfh;
-   seeps->c_ohfd = c_ohfd;
-   seeps->c_ohfl = c_ohfl;
+
+   seeps_agg->c_odfl = c_odfl;
+   seeps_agg->c_odfh = c_odfh;
+   seeps_agg->c_olfd = c_olfd;
+   seeps_agg->c_olfh = c_olfh;
+   seeps_agg->c_ohfd = c_ohfd;
+   seeps_agg->c_ohfl = c_ohfl;
 
    if (count != (c_odfl+c_odfh+c_olfd+c_olfh+c_ohfd+c_ohfl+count_diagonal)){
-=======
-   seeps_agg->c12 = c12;
-   seeps_agg->c13 = c13;
-   seeps_agg->c21 = c21;
-   seeps_agg->c23 = c23;
-   seeps_agg->c31 = c31;
-   seeps_agg->c32 = c32;
-
-   if (count != (c12+c13+c21+c23+c31+c32+count_diagonal)){
->>>>>>> 8b7d49f3
       mlog << Debug(6) << method_name
-           << "INFO check count: all=" << count << " s_odfl=" << c_odfl<< " s_odfh=" << c_odfh
+           << "INFO check count: all=" << count
+           << " s_odfl=" << c_odfl << " s_odfh=" << c_odfh
            << " s_olfd=" << c_olfd << " s_olfh=" << c_olfh
            << " s_ohfd=" << c_ohfd << " s_ohfl=" << c_ohfl << "\n";
    }
@@ -1640,16 +1611,12 @@
    seeps_dp_ocat.set_size(nx, ny);
    obs_sum = fcst_sum = seeps_score_sum = 0.;
    seeps_count = count_diagonal = nan_count = bad_count = 0;
-<<<<<<< HEAD
    c_odfl = c_odfh = c_olfd = c_olfh = c_ohfd = c_ohfl = 0;
 
-   seeps->clear();
-   mlog << Debug(9) << "month is " << month << "\n";
-
-=======
-   c12 = c13 = c21 = c23 = c31 = c32 = 0;
    seeps_agg->clear();
->>>>>>> 8b7d49f3
+   mlog << Debug(9) << method_name
+        << "month is " << month << "\n";
+
    SeepsClimoGrid *seeps_climo = get_seeps_climo_grid(month, seeps_climo_name);
    seeps_climo->set_p1_thresh(seeps_p1_thresh);
    for (int i=0; i<SEEPS_MATRIX_SIZE; i++) {
@@ -1663,7 +1630,9 @@
          float obs_value = obs_dp.get(ix, iy);
          fcst_cat = obs_cat = bad_data_int;
          seeps_score = bad_data_double;
-         mlog << Debug(9) << "obs_value, fcst_value: " << obs_value << " " << fcst_value << "\n";
+         mlog << Debug(9) << method_name
+              << "obs_value, fcst_value: "
+              << obs_value << " " << fcst_value << "\n";
          if (!is_eq(fcst_value, -9999.0) && !is_eq(obs_value, -9999.0)) {
             SeepsScore *seeps_mpr = seeps_climo->get_record(ix, iy, fcst_value, obs_value);
             if (seeps_mpr != nullptr) {
@@ -1685,7 +1654,10 @@
                   else count_diagonal++;
                }
                seeps_score = seeps_mpr->score;
-               mlog << Debug(9) << "ix, iy, obs_cat, fcst_cat, seeps_score:" << ix << " " << iy << " " << obs_cat << " " << fcst_cat << " " << seeps_score << "\n";
+               mlog << Debug(9) << method_name
+                    << "ix, iy, obs_cat, fcst_cat, seeps_score:"
+                    << ix << " " << iy << " " << obs_cat << " " << fcst_cat
+                    << " " << seeps_score << "\n";
 
                if (std::isnan(seeps_score)) {
                   nan_count++;
@@ -1702,8 +1674,10 @@
                   //IDL: pvf(cat{i)) = pvf(cat{i)) + w{i)
                   //pvf[seeps_mpr->s_idx] += weight;
                   pvf_cnt[seeps_mpr->s_idx] += 1;
-                  mlog << Debug(9) << "obs_sum, fcst_sum, seeps_score_partial_sum, category: " << obs_sum << " " << fcst_sum << " " << seeps_score_partial_sum << " " << seeps_mpr->s_idx << "\n";
-
+                  mlog << Debug(9) << method_name
+                       << "obs_sum, fcst_sum, seeps_score_partial_sum, category: "
+                       << obs_sum << " " << fcst_sum << " "
+                       << seeps_score_partial_sum << " " << seeps_mpr->s_idx << "\n";
                }
 
                if(seeps_mpr) { delete seeps_mpr; seeps_mpr = nullptr; }
@@ -1715,7 +1689,9 @@
       }
       seeps_score_sum += seeps_score_partial_sum;
    }
-   mlog << Debug(9) << "compute_stats.cc 1660: " << dp_size << " " << nan_count << " " << bad_count << "\n";
+   mlog << Debug(9) << method_name
+        << "dp_size, nan_count, bad_count: "
+        << dp_size << " " << nan_count << " " << bad_count << "\n";
    int cell_count = dp_size - nan_count - bad_count;
    if (cell_count > 0) {
       seeps_agg->weighted_score = seeps_score_sum/cell_count;
@@ -1724,39 +1700,14 @@
       }
    }
 
-<<<<<<< HEAD
-   seeps->n_obs = seeps_count;
-   seeps->c_odfl = c_odfl;
-   seeps->c_odfh = c_odfh;
-   seeps->c_olfd = c_olfd;
-   seeps->c_olfh = c_olfh;
-   seeps->c_ohfd = c_ohfd;
-   seeps->c_ohfl = c_ohfl;
-   if (seeps_count > 0) {
-      seeps->mean_fcst = fcst_sum / seeps_count;
-      seeps->mean_obs = obs_sum / seeps_count;
-
-      seeps->pv1 = pvf[0] + pvf[3] + pvf[6];    // sum by column for obs
-      seeps->pv2 = pvf[1] + pvf[4] + pvf[7];    // sum by column for obs
-      seeps->pv3 = pvf[2] + pvf[5] + pvf[8];    // sum by column for obs
-      seeps->pf1 = pvf[0] + pvf[1] + pvf[2];    // sum by row for forecast
-      seeps->pf2 = pvf[3] + pvf[4] + pvf[5];    // sum by row for forecast
-      seeps->pf3 = pvf[6] + pvf[7] + pvf[8];    // sum by row for forecast
-      seeps->s_odfl = svf[3];
-      seeps->s_odfh = svf[6];
-      seeps->s_olfd = svf[1];
-      seeps->s_olfh = svf[7];
-      seeps->s_ohfd = svf[2];
-      seeps->s_ohfl = svf[5];
-      seeps->score = seeps_score_sum / seeps_count;
-=======
    seeps_agg->n_obs = seeps_count;
-   seeps_agg->c12 = c12;
-   seeps_agg->c13 = c13;
-   seeps_agg->c21 = c21;
-   seeps_agg->c23 = c23;
-   seeps_agg->c31 = c31;
-   seeps_agg->c32 = c32;
+   seeps_agg->c_odfl = c_odfl;
+   seeps_agg->c_odfh = c_odfh;
+   seeps_agg->c_olfd = c_olfd;
+   seeps_agg->c_olfh = c_olfh;
+   seeps_agg->c_ohfd = c_ohfd;
+   seeps_agg->c_ohfl = c_ohfl;
+
    if (seeps_count > 0) {
       seeps_agg->mean_fcst = fcst_sum / seeps_count;
       seeps_agg->mean_obs = obs_sum / seeps_count;
@@ -1767,19 +1718,20 @@
       seeps_agg->pf1 = pvf[0] + pvf[1] + pvf[2];    // sum by row for forecast
       seeps_agg->pf2 = pvf[3] + pvf[4] + pvf[5];    // sum by row for forecast
       seeps_agg->pf3 = pvf[6] + pvf[7] + pvf[8];    // sum by row for forecast
-      seeps_agg->s12 = c12 * seeps_agg->pf1 * seeps_agg->pv2;
-      seeps_agg->s13 = c13 * seeps_agg->pf1 * seeps_agg->pv3;
-      seeps_agg->s21 = c21 * seeps_agg->pf2 * seeps_agg->pv1;
-      seeps_agg->s23 = c23 * seeps_agg->pf2 * seeps_agg->pv3;
-      seeps_agg->s31 = c31 * seeps_agg->pf3 * seeps_agg->pv1;
-      seeps_agg->s32 = c32 * seeps_agg->pf3 * seeps_agg->pv2;
+      seeps_agg->s_odfl = svf[3];
+      seeps_agg->s_odfh = svf[6];
+      seeps_agg->s_olfd = svf[1];
+      seeps_agg->s_olfh = svf[7];
+      seeps_agg->s_ohfd = svf[2];
+      seeps_agg->s_ohfl = svf[5];
       seeps_agg->score = seeps_score_sum / seeps_count;
->>>>>>> 8b7d49f3
    }
    mlog << Debug(6) << method_name
-        << "SEEPS score=" << seeps_agg->score << " weighted_score=" << seeps_agg->weighted_score
+        << "SEEPS score=" << seeps_agg->score
+        << " weighted_score=" << seeps_agg->weighted_score
         << " pv1=" << seeps_agg->pv1 << " pv2=" << seeps_agg->pv2 << " pv3=" << seeps_agg->pv3
-        << " pf1=" << seeps_agg->pf1 << " pf2=" << seeps_agg->pf2 << " pf3=" << seeps_agg->pf3 << "\n";
+        << " pf1=" << seeps_agg->pf1 << " pf2=" << seeps_agg->pf2 << " pf3=" << seeps_agg->pf3
+        << "\n";
    if(mlog.verbosity_level() >= detailed_debug_level) {
       char buffer[100];
       ConcatString log_message;
@@ -1791,8 +1743,9 @@
          snprintf ( buffer, 100, " nan: %d ", nan_count);
          log_message.add(buffer);
       }
-      mlog << Debug(7) << method_name << "pvf = " << log_message
-           << " weight=" << (1. / cell_count) << " (1/" << cell_count << ")" << "\n";
+      mlog << Debug(7) << method_name
+           << "pvf = " << log_message << " weight=" << (1. / cell_count)
+           << " (1/" << cell_count << ")" << "\n";
    }
 
 }
@@ -1828,7 +1781,8 @@
 // ; PV-WAVE prints: 2.00000      4.00000
 ////////////////////////////////////////////////////////////////////////
 
-void compute_seeps_density_vector(const PairDataPoint *pd, SeepsAggScore *seeps, vector<double> &density_vector) {
+void compute_seeps_density_vector(const PairDataPoint *pd, SeepsAggScore *seeps,
+                                  vector<double> &density_vector) {
    int seeps_idx;
    SeepsScore *seeps_mpr;
    int seeps_cnt = seeps->n_obs;
@@ -1854,12 +1808,14 @@
    for(int i=0; i<pd->n_obs; i++) {
       if (i >= pd->seeps_mpr.size()) break;
       seeps_mpr = pd->seeps_mpr[i];
-      mlog << Debug(9) << "compute_stats.cc: seeps_idx, seeps_mpr => "
+      mlog << Debug(9) << method_name
+           << "seeps_idx, seeps_mpr => "
            << seeps_idx << " " << seeps_mpr << "\n";
 
       if (!seeps_mpr || is_eq(seeps_mpr->score, bad_data_double)) continue;
-      mlog << Debug(2) << "compute_stats.cc: lat, long => "
-           << pd->lat_na[i] << " " << fmod((pd->lon_na[i] + 360.), 360.) << "\n";
+      mlog << Debug(2) << method_name
+           << "lat, long => " << pd->lat_na[i] << " "
+           << fmod((pd->lon_na[i] + 360.), 360.) << "\n";
 
       rlat[seeps_idx] = pd->lat_na[i] * rad_per_deg;    // radian of lat
       rlon[seeps_idx] = fmod((pd->lon_na[i] + 360.), 360.) * rad_per_deg;    // radian of long
@@ -1867,7 +1823,8 @@
       clon[seeps_idx] = cos(rlon[seeps_idx]);
       slat[seeps_idx] = sin(rlat[seeps_idx]);
       slon[seeps_idx] = sin(rlon[seeps_idx]);
-      mlog << Debug(9) << "compute_stats.cc: clat, clon, slat, slon => "
+      mlog << Debug(9) << method_name
+           << "clat, clon, slat, slon => "
            << clat[seeps_idx] << " " << clon[seeps_idx]
            << " " << slat[seeps_idx] << " " << slon[seeps_idx] << "\n"; 
 
@@ -1879,7 +1836,8 @@
    double density, density2, mask1, mask2, mask3, mask4, mask5, mask6, mask7, temp;
    // Initialize
    v_count = 0;
-   mlog << Debug(9) << "compute_stats.cc: seeps_idx, seeps_cnt => "
+   mlog << Debug(9) << method_name
+        << "seeps_idx, seeps_cnt => "
         << seeps_idx << " " << seeps_cnt << "\n";
 
    if (seeps_idx < seeps_cnt) seeps_cnt = seeps_idx;
@@ -1892,14 +1850,16 @@
          slat_m[i][j] = slat[i] * slat[j];
          clon_m[i][j] = clon[i] * clon[j];
          slon_m[i][j] = slon[i] * slon[j];
-         mlog << Debug(9) << "compute_stats.cc: j, i, clat_m[i][j], slat_m[i][j], clon_m[i][j], slon_m[i][j] => "
+         mlog << Debug(9)  << method_name
+              << "j, i, clat_m[i][j], slat_m[i][j], clon_m[i][j], slon_m[i][j] => "
               << j << " " << i << " " << clat_m[i][j] << " " << slat_m[i][j] << " "
               << clon_m[i][j] << " " << slon_m[i][j] << "\n";
 
          //IDL: r=(clat#transpose(clat))*(slon#transpose(slon)) + (clon#transpose(clon))*(slat#transpose(slat))
          density = clat_m[i][j] * slon_m[i][j] + clon_m[i][j] * slat_m[i][j];
          density2 = (clat_m[i][j] * (slon_m[i][j] + clon_m[i][j])) + slat_m[i][j];
-         mlog << Debug(9) << "compute_stats.cc: density, density2 => " << density << " " << density2 << "\n";
+         mlog << Debug(9) << method_name
+              << "density, density2 => " << density << " " << density2 << "\n";
 
          //IDL: r * ((r lt 1.) and (r gt -1.)) + (r ge 1.) - (r le -1.)
          mask1 = (density < 1.0 && density > -1.0) ? 1. : 0.;
@@ -1910,7 +1870,8 @@
          mask7 = (density2 <= -1.0) ? 1. : 0.;
          density = density * mask1 + mask2 - mask3;
          density2 = density2 * mask5 + mask6 - mask7;
-         mlog << Debug(9) << "compute_stats.cc: density, density2 => " << density << " " << density2 << "\n";
+         mlog << Debug(9) << method_name
+              << "density, density2 => " << density << " " << density2 << "\n";
 
          //IDL: r = acos(r)
          density = acos(density);
@@ -1933,13 +1894,15 @@
               density2 = 0.;
             }
             //double dens = exp(-(pow(2,2)));
-            mlog << Debug(2) << "compute_stats.cc 1848: final density, density2 => "
-             << density << " " << density2 << "\n";
+            mlog << Debug(2) << method_name
+                 << "final density, density2 => "
+                 << density << " " << density2 << "\n";
          } else {
-            density = 1.;                   
+            density = 1.;
          }
-         mlog << Debug(2) << "compute_stats.cc: For Info - Feeding density2 (not density) back as vector"  << "\n"; 
-         mlog << Debug(2) << "as density all zeros in final output"  << "\n"; 
+         mlog << Debug(2) << method_name
+              << "For Info - Feeding density2 (not density) back as vector "
+              << "as density all zeros in final output" << "\n";
          density_vector[j] += density2;
       }
       if (!is_eq(density_vector[j], 0.)) v_count++;

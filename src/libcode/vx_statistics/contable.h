--- conflicted
+++ resolved
@@ -149,20 +149,7 @@
       void set_size(int NR);
       void set_size(int NR, int NC); // NC must be 2
 
-<<<<<<< HEAD
       void set_thresholds(const std::vector<double> &);
-=======
-         //
-         //  set counts
-         //
-
-      void set_event(int row, int count);
-      void set_nonevent(int row, int count);
-
-         //
-         //  increment counts
-         //
->>>>>>> 30fa9663
 
       // Get thresholds
       double threshold(int index) const; // 0 <= index <= Nrows
@@ -177,6 +164,10 @@
 
       double    event_count_by_row(int row) const;
       double nonevent_count_by_row(int row) const;
+
+      // Set counts
+      void set_event(int row, double);
+      void set_nonevent(int row, double);
 
       double n() const;
 
@@ -211,11 +202,11 @@
 
 ////////////////////////////////////////////////////////////////////////
 
+inline double Nx2ContingencyTable::event_count_by_row    (int row) const { return entry(row, nx2_event_column); }
+inline double Nx2ContingencyTable::nonevent_count_by_row (int row) const { return entry(row, nx2_nonevent_column); }
+
 inline double Nx2ContingencyTable::event_col_total    () const { return col_total(nx2_event_column); }
 inline double Nx2ContingencyTable::nonevent_col_total () const { return col_total(nx2_nonevent_column); }
-
-inline double Nx2ContingencyTable::event_count_by_row    (int row) const { return entry(row, nx2_event_column); }
-inline double Nx2ContingencyTable::nonevent_count_by_row (int row) const { return entry(row, nx2_nonevent_column); }
 
 ////////////////////////////////////////////////////////////////////////
 //

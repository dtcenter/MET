--- conflicted
+++ resolved
@@ -46,13 +46,8 @@
    int Nrows;
    int Ncols;
 
-<<<<<<< HEAD
-      int Npairs;
-      double ECvalue;
-=======
    int Npairs;
    double ECvalue;
->>>>>>> ba894e60
 
    ConcatString Name;
 

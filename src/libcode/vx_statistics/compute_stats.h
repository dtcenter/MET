// *=*=*=*=*=*=*=*=*=*=*=*=*=*=*=*=*=*=*=*=*=*=*=*=*=*=*=*=*
// ** Copyright UCAR (c) 1992 - 2022
// ** University Corporation for Atmospheric Research (UCAR)
// ** National Center for Atmospheric Research (NCAR)
// ** Research Applications Lab (RAL)
// ** P.O.Box 3000, Boulder, Colorado, 80307-3000, USA
// *=*=*=*=*=*=*=*=*=*=*=*=*=*=*=*=*=*=*=*=*=*=*=*=*=*=*=*=*

#ifndef  __COMPUTE_STATS_H__
#define  __COMPUTE_STATS_H__

////////////////////////////////////////////////////////////////////////

#include "met_stats.h"
#include "ens_stats.h"
#include "pair_data_point.h"
#include "pair_data_ensemble.h"

#include "vx_util.h"

////////////////////////////////////////////////////////////////////////
//
// Utility functions for computing statistics.
//
////////////////////////////////////////////////////////////////////////

extern void   compute_cntinfo(const SL1L2Info &, bool, CNTInfo &);

extern void   compute_cntinfo(const PairDataPoint &, const NumArray &,
                              bool, bool, bool, CNTInfo &);
extern void   compute_i_cntinfo(const PairDataPoint &, int,
                                bool, bool, bool, CNTInfo &);

extern void   compute_ctsinfo(const PairDataPoint &, const NumArray &,
                              bool, bool, CTSInfo &);
extern void   compute_i_ctsinfo(const PairDataPoint &, int,
                                bool, CTSInfo &);

extern void   compute_mctsinfo(const PairDataPoint &, const NumArray &,
                               bool, bool, MCTSInfo &);
extern void   compute_i_mctsinfo(const PairDataPoint &, int,
                                 bool, MCTSInfo &);

extern void   compute_pctinfo(const PairDataPoint &, bool, PCTInfo &,
                              const NumArray *cprob_in = 0);

extern void   compute_nbrcntinfo(const PairDataPoint &,
                                 const PairDataPoint &,
                                 const NumArray &,
                                 NBRCNTInfo &, bool);
extern void   compute_i_nbrcntinfo(const PairDataPoint &,
                                   const PairDataPoint &,
                                   int, NBRCNTInfo &);

extern void   compute_mean_stdev(const NumArray &, const NumArray &,
                                 bool, double,
                                 CIInfo &, CIInfo &);

extern void   compute_i_mean_stdev(const NumArray &,
                                   bool, double, int,
                                   CIInfo &, CIInfo &);

<<<<<<< HEAD
extern void     compute_aggregated_seeps(const PairDataPoint *pd, SeepsAggScore *seeps);
extern double * compute_seeps_density_vector(const PairDataPoint *pd, SeepsAggScore *seeps);
extern void     compute_aggregated_seeps_grid(const DataPlane &fcst_dp, const DataPlane &obs_dp,
                                              DataPlane &seeps_dp, SeepsAggScore *seeps,
                                              int month, int hour=0);
=======
extern void   compute_aggregated_seeps(const PairDataPoint *pd, SeepsAggScore *seeps);
extern double *compute_seeps_density_vector(const PairDataPoint *pd, SeepsAggScore *seeps);
extern void compute_aggregated_seeps_grid(const DataPlane &fcst_dp, const DataPlane &obs_dp,
                                          DataPlane &seeps_dp, DataPlane &seeps_dp_fcat,
                                          DataPlane &seeps_dp_ocat,SeepsAggScore *seeps,
                                          int month, int hour, bool do_qc);
>>>>>>> 2d5474a9

////////////////////////////////////////////////////////////////////////
//
// Compute means of statistics for climatological bins.
//
////////////////////////////////////////////////////////////////////////

extern void compute_sl1l2_mean(const SL1L2Info *, int, SL1L2Info &);
extern void compute_cnt_mean  (const CNTInfo *,   int, CNTInfo &);
extern void compute_pct_mean  (const PCTInfo *,   int, PCTInfo &, bool sum_total=true);
extern void compute_ecnt_mean (const ECNTInfo *,  int, ECNTInfo &);

////////////////////////////////////////////////////////////////////////

#endif   // __COMPUTE_STATS_H__

////////////////////////////////////////////////////////////////////////<|MERGE_RESOLUTION|>--- conflicted
+++ resolved
@@ -60,20 +60,12 @@
                                    bool, double, int,
                                    CIInfo &, CIInfo &);
 
-<<<<<<< HEAD
-extern void     compute_aggregated_seeps(const PairDataPoint *pd, SeepsAggScore *seeps);
-extern double * compute_seeps_density_vector(const PairDataPoint *pd, SeepsAggScore *seeps);
-extern void     compute_aggregated_seeps_grid(const DataPlane &fcst_dp, const DataPlane &obs_dp,
-                                              DataPlane &seeps_dp, SeepsAggScore *seeps,
-                                              int month, int hour=0);
-=======
 extern void   compute_aggregated_seeps(const PairDataPoint *pd, SeepsAggScore *seeps);
 extern double *compute_seeps_density_vector(const PairDataPoint *pd, SeepsAggScore *seeps);
 extern void compute_aggregated_seeps_grid(const DataPlane &fcst_dp, const DataPlane &obs_dp,
                                           DataPlane &seeps_dp, DataPlane &seeps_dp_fcat,
                                           DataPlane &seeps_dp_ocat,SeepsAggScore *seeps,
                                           int month, int hour, bool do_qc);
->>>>>>> 2d5474a9
 
 ////////////////////////////////////////////////////////////////////////
 //

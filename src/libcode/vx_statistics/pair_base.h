--- conflicted
+++ resolved
@@ -175,16 +175,10 @@
                          unixtime, double, double, double, const char *,
                          const ClimoPntInfo &, double);
 
-<<<<<<< HEAD
       void set_point_obs(int, const char *, const char *,
                          double, double, double, double,
                          unixtime, double, double, double,
                          const char *, const ClimoPntInfo &, double);
-=======
-      void set_point_obs(int, const char *, double, double, double, double,
-                         unixtime, double, double, double, const char *,
-                         const ClimoPntInfo &, double);
->>>>>>> 7b734396
 
       void add_grid_obs(double,
                         const ClimoPntInfo &, double);

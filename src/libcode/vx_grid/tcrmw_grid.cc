--- conflicted
+++ resolved
@@ -213,11 +213,8 @@
 RLLD.rot_lon_ll =  0.0;
 
 RLLD.delta_rot_lat = range_max_deg/(Range_n - 1);
-<<<<<<< HEAD
-=======
 
 // MET #2833 divide by n rather than n-1 for the azimuth increment
->>>>>>> 542b4ba9
 RLLD.delta_rot_lon = 360.0/Azimuth_n;
 
 RLLD.Nlat = Range_n;

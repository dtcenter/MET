--- conflicted
+++ resolved
@@ -40,9 +40,6 @@
    int nx;
    int ny;
 
-<<<<<<< HEAD
-   void dump() const;
-=======
    // ellipsoidal earth
    double eccentricity; // 0 for shperical earth
    double false_east;
@@ -51,7 +48,6 @@
    double dy_km;
 
    void dump();
->>>>>>> dce5612b
 };
 
 

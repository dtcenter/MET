--- conflicted
+++ resolved
@@ -781,10 +781,9 @@
 
 }
 
-////////////////////////////////////////////////////////////////////////
-
-<<<<<<< HEAD
-=======
+
+////////////////////////////////////////////////////////////////////////
+
 
 double stereographic_alpha(double scale_lat, double r_km, double d_km)
 
@@ -816,7 +815,6 @@
 
 ////////////////////////////////////////////////////////////////////////
 
->>>>>>> dce5612b
 
 double stereographic_segment_area(double u0, double v0, double u1, double v1)
 
@@ -844,8 +842,6 @@
 
 ////////////////////////////////////////////////////////////////////////
 
-<<<<<<< HEAD
-=======
 
    //
    //  Grid functions
@@ -893,7 +889,6 @@
 
 ////////////////////////////////////////////////////////////////////////
 
->>>>>>> dce5612b
 
 Grid create_aligned_st(double lat_center,   double lon_center, 
                        double lat_previous, double lon_previous,

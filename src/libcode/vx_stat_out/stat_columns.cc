--- conflicted
+++ resolved
@@ -3380,10 +3380,6 @@
 
 void write_pjc_cols(const PCTInfo &pct_info,
                     AsciiTable &at, int r, int c) {
-<<<<<<< HEAD
-   int i, col;
-=======
->>>>>>> ba894e60
 
    //
    // Nx2 Contingency Table Joint/Continuous Probability
@@ -3404,12 +3400,8 @@
    // Write THRESH, OY, ON for each row of the Nx2 table
    //
    double total = pct_info.pct.total();
-<<<<<<< HEAD
-   for(i=0, col=c+2; i<pct_info.pct.nrows(); i++) {
-=======
    int col = c+2;
    for(int i=0; i<pct_info.pct.nrows(); i++) {
->>>>>>> ba894e60
 
       at.set_entry(r, col, // THRESH
          pct_info.pct.threshold(i));

--- conflicted
+++ resolved
@@ -132,22 +132,12 @@
 
 {
 
-<<<<<<< HEAD
 int k = 0;
 int len = 0;
-=======
-char * s = nullptr;
-char ** av = nullptr;
->>>>>>> 7b734396
 ConcatString c;
 const char *method_name = "Wchar_Argv::set() -> ";
 
 
-<<<<<<< HEAD
-=======
-int len = 0;
-
->>>>>>> 7b734396
 for (int j=0; j<(a.n()); ++j)  {
 
    len += a.length(j);
@@ -162,11 +152,6 @@
 
 memset(s, 0, N);
 
-<<<<<<< HEAD
-=======
-int k = 0;
->>>>>>> 7b734396
-
 for (int j=0; j<(a.n()); ++j)  {
 
    av[j] = s + k;
@@ -203,39 +188,26 @@
 
 {
 
-<<<<<<< HEAD
+clear();
+
 int k;
+int *len = new int [_argc];
+
+
+Argc = _argc;
+
+   //
+   //  total length of the argument string ... 
+   //
+
 int argv_len = 0;
-vector<int> len(_argc, 0);
-=======
-clear();
-
-int * len = nullptr;
->>>>>>> 7b734396
-
-clear();
-
-Argc = _argc;
-
-
-   //
-   //  total length of the argument string ... 
-   //
-
-<<<<<<< HEAD
+
 for (int j=0; j<_argc; ++j)  {
 
-   len[j] = m_strlen(_argv[j]); //  we're using the len array here because
-                                //  we don't want to call m_strlen more than
-=======
-int argv_len = 0;
-
-for (int j=0; j<_argc; ++j)  {
-
-   len[j] = m_strlen(_argv[j]);   //  we're using the len array here because
-                                //  we don't want to call m_strlen more than 
->>>>>>> 7b734396
-                                //  once on each argv value
+   // we're using the len array here because
+   // we don't want to call m_strlen more than
+   // once on each argv value
+   len[j] = (_argv == nullptr) ? 0 : len[j] = m_strlen(_argv[j]);
 
    argv_len += len[j];
 
@@ -264,11 +236,11 @@
    //  translate the individual argv values into wchar strings
    //
 
-int k = 0;
+k = 0;
 
 for (int j=0; j<Argc; ++j)  {
 
-   if ( mbstowcs(W_Buf + k, _argv[j], len[j]) == (size_t) -1 )  {
+   if ( _argv != nullptr && mbstowcs(W_Buf + k, _argv[j], len[j]) == (size_t) -1 )  {
 
       mlog << Error << "\nWchar_Argv::set() -> "
            << "mbstowcs failed for string \"" << _argv[j] << "\"\n\n";
@@ -304,9 +276,11 @@
    //  done
    //
 
-return;
-
-}
-
-
-////////////////////////////////////////////////////////////////////////
+if ( len )  { delete [] len;  len = nullptr; }
+
+return;
+
+}
+
+
+////////////////////////////////////////////////////////////////////////

--- conflicted
+++ resolved
@@ -17,15 +17,10 @@
 //   ----   ----      ----           -----------
 //   000    10-15-15  Bullock        New
 //   001    05-15-17  Prestopnik P.  Added regrid shape
-<<<<<<< HEAD
 //   002    04-18-19  Halley Gotway  Add FCST and OBS units
 //   003    04-25-19  Halley Gotway  Add percentiles to 2D output
-//   004    08-01-22  Albo           MET #1971 Differing time steps
-=======
-//   002    04-18-19  Halley Gotway  Add FCST and OBS units.
-//   003    04-25-19  Halley Gotway  Add percentiles to 2D output.
-//   004    07-06-22  Howard Soh     METplus-Internal #19 Rename main to met_ain
->>>>>>> aa24dcec
+//   004    07-06-22  Howard Soh     METplus-Internal #19 Rename main to met_main
+//   005    08-01-22  Albo           MET #1971 Differing time steps
 //
 ////////////////////////////////////////////////////////////////////////
 

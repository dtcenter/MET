--- conflicted
+++ resolved
@@ -171,12 +171,8 @@
 static void set_gaussian_radius(const StringArray &);
 
 static unixtime compute_unixtime(NcVar *time_var, unixtime var_value);
-<<<<<<< HEAD
 void clear_cell_mapping(IntArray *cell_mapping);
-static bool get_grid_mapping(Grid fr_grid, Grid to_grid, IntArray *cellMapping,
-=======
 static bool get_grid_mapping(const Grid &fr_grid, const Grid &to_grid, IntArray *cellMapping,
->>>>>>> 942959e1
                              NcVar var_lat, NcVar var_lon, bool *skip_times);
 static bool get_grid_mapping(const Grid &to_grid, IntArray *cellMapping,
                              const IntArray obs_index_array, const int *obs_hids,
@@ -744,28 +740,6 @@
    bool has_qc_flags = (qc_flags.n() > 0);
    IntArray qc_idx_array = prepare_qc_array(qc_tables);
 
-<<<<<<< HEAD
-      // Initialize size and values of output fields
-      nx = to_grid.nx();
-      ny = to_grid.ny();
-      to_dp.set_size(nx, ny);
-      to_dp.set_constant(bad_data_double);
-      cnt_dp.set_size(nx, ny);
-      cnt_dp.set_constant(0);
-      mask_dp.set_size(nx, ny);
-      mask_dp.set_constant(0);
-      if (has_prob_thresh || do_gaussian_filter) {
-         prob_dp.set_size(nx, ny);
-         prob_dp.set_constant(0);
-         prob_mask_dp.set_size(nx, ny);
-         prob_mask_dp.set_constant(0);
-      }
-
-      // Loop through the requested fields
-      int obs_count_zero_to, obs_count_non_zero_to;
-      int obs_count_zero_from, obs_count_non_zero_from;
-      auto cellMapping = (IntArray *) nullptr;
-=======
    // Initialize size and values of output fields
    int nx = to_grid.nx();
    int ny = to_grid.ny();
@@ -781,7 +755,6 @@
       prob_mask_dp.set_size(nx, ny);
       prob_mask_dp.set_constant(0);
    }
->>>>>>> 942959e1
 
    // Loop through the requested fields
    int obs_count_zero_to = 0;
@@ -791,14 +764,7 @@
    auto cellMapping = (IntArray *) nullptr;
    for(int i=0; i<FieldSA.n(); i++) {
 
-<<<<<<< HEAD
-         var_idx_or_gc = -1;
-
-         // Initialize
-         vinfo->clear();
-=======
       var_idx_or_gc = -1;
->>>>>>> 942959e1
 
       // Initialize
       vinfo->clear();
@@ -977,14 +943,10 @@
          }
       }
 
-<<<<<<< HEAD
-         if (cellMapping) {
-            clear_cell_mapping(cellMapping);
-            delete [] cellMapping;
-=======
       if (cellMapping) {
-         for (idx=0; idx<(nx*ny); idx++) cellMapping[idx].clear();
+         clear_cell_mapping(cellMapping);
          delete [] cellMapping;
+         cellMapping = (IntArray *) nullptr;
       }
       cellMapping = new IntArray[nx * ny];
       if( get_grid_mapping(to_grid, cellMapping, var_index_array,
@@ -1006,7 +968,6 @@
          if (has_prob_thresh || do_gaussian_filter) {
             prob_dp.set_constant(0);
             prob_mask_dp.set_constant(0);
->>>>>>> 942959e1
          }
 
          for (int x_idx = 0; x_idx<nx; x_idx++) {
@@ -1171,14 +1132,6 @@
                  << "No valid data after filtering.\n\t"
                  << log_msg << ".\n\n";
          }
-<<<<<<< HEAD
-      } // end for i
-
-      if (cellMapping) {
-         clear_cell_mapping(cellMapping);
-         delete [] cellMapping;   cellMapping = (IntArray *) nullptr;
-=======
->>>>>>> 942959e1
       }
       else {
          mlog << Debug(2) << method_name << "var_count=" << var_count
@@ -1188,6 +1141,7 @@
    } // end for i
 
    if (cellMapping) {
+      clear_cell_mapping(cellMapping);
       delete [] cellMapping;   cellMapping = (IntArray *) nullptr;
    }
 
@@ -1288,10 +1242,34 @@
 
    NcVar var_lat;
    NcVar var_lon;
-   ConcatString lat_vname;
-   ConcatString lon_vname;
+   bool user_defined_latlon = false;
+   ConcatString lat_vname = conf_info.get_var_name(conf_key_lat_vname);
+   ConcatString lon_vname = conf_info.get_var_name(conf_key_lon_vname);
+
+   if (lat_vname != conf_key_lat_vname && lon_vname != conf_key_lon_vname) {
+      if (lat_vname != conf_key_lat_vname && has_var(nc_in, lat_vname.c_str())) {
+         var_lat = get_nc_var(nc_in, lat_vname.c_str());
+      }
+      if (lon_vname != conf_key_lon_vname && has_var(nc_in, lon_vname.c_str())) {
+         var_lon = get_nc_var(nc_in, lon_vname.c_str());
+      }
+      if (IS_INVALID_NC(var_lat)) {
+         mlog << Error << "\n" << method_name
+              << "can not find the latitude variable (" << lat_vname
+              << ") from the config file (" << config_filename << ").\n\n";
+         exit(1);
+      }
+      else if (IS_INVALID_NC(var_lon)) {
+         mlog << Error << "\n" << method_name
+              << "can not find the longitude variable (" << lon_vname
+              << ") from the config file (" << config_filename << ").\n\n";
+         exit(1);
+      }
+      else user_defined_latlon = true;
+   }
+cout << " DEBUG HS " << method_name << "user_defined_latlon=" << user_defined_latlon << " lat= " << lat_vname  << " lon= " << lon_vname << "\n";
    // Find lat/lon variables from the coordinates attribue
-   if (0 < FieldSA.n()) {
+   if (0 < FieldSA.n() && !user_defined_latlon) {
       ConcatString coordinates_value;
       VarInfoNcCF var_info = VarInfoNcCF(*(VarInfoNcCF *)vinfo);
       // Initialize
@@ -1306,8 +1284,8 @@
          for (int idx=0; idx<sa.n_elements(); idx++) {
             NcVar nc_var = get_nc_var(nc_in, sa[idx].c_str());
             if (get_var_units(&nc_var, units)) {
-               if (is_nc_unit_latitude(units.c_str())) var_lat = nc_var;
-               else if (is_nc_unit_longitude(units.c_str())) var_lon = nc_var;
+               if (IS_INVALID_NC(var_lat) && is_nc_unit_latitude(units.c_str())) var_lat = nc_var;
+               else if (IS_INVALID_NC(var_lon) && is_nc_unit_longitude(units.c_str())) var_lon = nc_var;
             }
          }
       }
@@ -1373,12 +1351,8 @@
       else valid_time = find_valid_time(time_var);
    }
    to_dp.set_size(to_grid.nx(), to_grid.ny());
-<<<<<<< HEAD
    IntArray *var_cell_mapping = nullptr;
-   IntArray *cellMapping = new IntArray[to_grid.nx() * to_grid.ny()];
-=======
    auto cellMapping = new IntArray[to_grid.nx() * to_grid.ny()];
->>>>>>> 942959e1
    get_grid_mapping(fr_grid, to_grid, cellMapping, var_lat, var_lon, skip_times);
    if( skip_times ) delete [] skip_times;
    if( valid_times ) delete [] valid_times;
@@ -1390,12 +1364,13 @@
       vinfo->clear();
 
       // Populate the VarInfo object using the config string
+cout << " DEBUG HS " << method_name << " FieldSA[" << i << "] = " << FieldSA[i] << "\n";
       config.read_string(FieldSA[i].c_str());
       vinfo->set_dict(config);
 
       NcVar var_data = get_nc_var(nc_in, vinfo->name().c_str());
       ConcatString coordinates_value;
-      if (get_nc_att_value(&var_data, coordinates_att_name, coordinates_value)) {
+      if (!user_defined_latlon && get_nc_att_value(&var_data, coordinates_att_name, coordinates_value)) {
          StringArray sa = coordinates_value.split(" ");
          int count = sa.n_elements();
          if (count >= 2) {
@@ -1925,10 +1900,7 @@
    }
 
    delete nc_adp; nc_adp = nullptr;
-<<<<<<< HEAD
    clear_cell_mapping(cellMapping);
-=======
->>>>>>> 942959e1
    delete [] cellMapping;   cellMapping = (IntArray *) nullptr;
    mlog << Debug(LEVEL_FOR_PERFORMANCE) << method_name << "took "
         << (clock()-start_clock)/double(CLOCKS_PER_SEC) << " seconds\n";

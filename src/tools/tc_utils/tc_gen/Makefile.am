--- conflicted
+++ resolved
@@ -34,11 +34,8 @@
 	-lvx_nc_util \
 	-lvx_regrid \
 	-lvx_grid \
-<<<<<<< HEAD
 	-lvx_geodesy \
 	-lvx_seeps \
-=======
->>>>>>> 6f498e1f
 	-lvx_config \
 	-lvx_pb_util \
 	-lvx_cal \

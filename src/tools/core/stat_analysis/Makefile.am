--- conflicted
+++ resolved
@@ -35,11 +35,8 @@
 	-lvx_nc_util \
 	-lvx_regrid \
 	-lvx_grid \
-<<<<<<< HEAD
 	-lvx_geodesy \
 	-lvx_seeps \
-=======
->>>>>>> 6f498e1f
 	-lvx_config \
 	-lvx_time_series \
 	-lvx_pb_util \

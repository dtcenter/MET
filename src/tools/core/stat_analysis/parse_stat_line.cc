--- conflicted
+++ resolved
@@ -608,21 +608,12 @@
 
    agg_score.n_obs = atoi(l.get_item("TOTAL"));
 
-<<<<<<< HEAD
-   agg_score.s12 = atof(l.get_item("S12"));
-   agg_score.s13 = atof(l.get_item("S13"));
-   agg_score.s21 = atof(l.get_item("S21"));
-   agg_score.s23 = atof(l.get_item("S23"));
-   agg_score.s31 = atof(l.get_item("S31"));
-   agg_score.s32 = atof(l.get_item("S32"));
-=======
-   agg_score.s_odfl = atoi(l.get_item("ODFL"));
-   agg_score.s_odfh = atoi(l.get_item("ODFH"));
+   agg_score.s_odfl = atof(l.get_item("ODFL"));
+   agg_score.s_odfh = atof(l.get_item("ODFH"));
    agg_score.s_olfd = atof(l.get_item("OLFD"));
    agg_score.s_olfh = atof(l.get_item("OLFH"));
    agg_score.s_ohfd = atof(l.get_item("OHFD"));
    agg_score.s_ohfl = atof(l.get_item("OHFL"));
->>>>>>> 81513602
 
    agg_score.pf1 = atof(l.get_item("PF1"));
    agg_score.pf2 = atof(l.get_item("PF2"));

// *=*=*=*=*=*=*=*=*=*=*=*=*=*=*=*=*=*=*=*=*=*=*=*=*=*=*=*=*
// ** Copyright UCAR (c) 1992 - 2024
// ** University Corporation for Atmospheric Research (UCAR)
// ** National Center for Atmospheric Research (NCAR)
// ** Research Applications Lab (RAL)
// ** P.O.Box 3000, Boulder, Colorado, 80307-3000, USA
// *=*=*=*=*=*=*=*=*=*=*=*=*=*=*=*=*=*=*=*=*=*=*=*=*=*=*=*=*

////////////////////////////////////////////////////////////////////////
//
//   Filename:   parse_stat_line.h
//
//   Description:
//
//   Mod#   Date      Name            Description
//   ----   ----      ----            -----------
//   000    12/17/08  Halley Gotway   New
//   001    05/24/10  Halley Gotway   Add parse_rhist_line and
//                    parse_orank_line.
//   002    06/09/10  Halley Gotway   Add parse_mctc_ctable.
//   003    03/07/13  Halley Gotway   Add parse_ssvar_line.
//   004    05/19/14  Halley Gotway   Add OBS_QC to MPR and ORANK lines.
//   005    05/20/14  Halley Gotway   Add AFSS, UFSS, F_RATE, and O_RATE
//                                      to the NBRCNT line.
//   006    06/03/14  Halley Gotway   Add PHIST line type.
//   007    01/04/17  Halley Gotway   Switch integer offsets to version
//                    independent column names.
//   008    06/09/17  Halley Gotway   Add RELP line type.
//   009    10/09/17  Halley Gotway   Add GRAD line type.
//   010    04/25/18  Halley Gotway   Add ECNT line type.
//   011    01/24/20  Halley Gotway   Add RPS line type.
//   012    11/10/22  Halley Gotway   MET #2339 Add SEEPS and SEEPS_MPR
//                                      line types.
//   013    02/13/24  Halley Gotway   MET #2395 Add wind direction stats
//                                      to VL1L2, VAL1L2, and VCNT.
//   014    02/21/24  Halley Gotway   MET #2583 Add observation error
//                                      ECNT statistics.
//
////////////////////////////////////////////////////////////////////////

#include <cstdio>
#include <iostream>
#include <stdlib.h>
#include <string.h>
#include <sys/types.h>
#include <unistd.h>
#include <cmath>

#include "vx_log.h"

#include "parse_stat_line.h"

using namespace std;

////////////////////////////////////////////////////////////////////////

void parse_fho_ctable(STATLine &l, TTContingencyTable &ct) {

   int    n_pairs = atoi(l.get_item("TOTAL"));
   double f_rate  = atof(l.get_item("F_RATE"));
   double h_rate  = atof(l.get_item("H_RATE"));
   double o_rate  = atof(l.get_item("O_RATE"));

<<<<<<< HEAD
=======
   // MET #2887: JHG multiple by the sum of the weights here instead?
>>>>>>> ba894e60
   double fy    = n_pairs * f_rate;
   double fy_oy = n_pairs * h_rate;
   double oy    = n_pairs * o_rate;

   // Npairs
   ct.set_n_pairs(n_pairs);

   // FY_OY
   ct.set_fy_oy(fy_oy);

   // FY_ON
   ct.set_fy_on(fy - fy_oy);

   // FN_OY
   ct.set_fn_oy(oy - fy_oy);

   // FN_ON
   ct.set_fn_on(n_pairs - fy - oy + fy_oy);

   return;
}

////////////////////////////////////////////////////////////////////////

void parse_ctc_ctable(STATLine &l, TTContingencyTable &ct) {

   // Npairs 
   ct.set_n_pairs(atoi(l.get_item("TOTAL")));

   // FY_OY
   ct.set_fy_oy(atof(l.get_item("FY_OY")));

   // FY_ON
   ct.set_fy_on(atof(l.get_item("FY_ON")));

   // FN_OY
   ct.set_fn_oy(atof(l.get_item("FN_OY")));

   // FN_ON
   ct.set_fn_on(atof(l.get_item("FN_ON")));

   // EC_VALUE
   ct.set_ec_value(atof(l.get_item("EC_VALUE")));

   return;
}

////////////////////////////////////////////////////////////////////////

void parse_mctc_ctable(STATLine &l, ContingencyTable &ct) {
   char col_str[max_str_len];

   // N_CAT
   int n_cat = atoi(l.get_item("N_CAT"));
   ct.set_size(n_cat);

   // Npairs 
   ct.set_n_pairs(atoi(l.get_item("TOTAL")));

   // Fi_Oj
   for(int i=0; i<n_cat; i++) {
      for(int j=0; j<n_cat; j++) {
         snprintf(col_str, sizeof(col_str), "F%i_O%i", i+1, j+1);
         ct.set_entry(i, j, atof(l.get_item(col_str)));
      }
   }

   // EC_VALUE
   ct.set_ec_value(atof(l.get_item("EC_VALUE")));

   return;
}

////////////////////////////////////////////////////////////////////////

void parse_nbrctc_ctable(STATLine &l, TTContingencyTable &ct) {

   // Npairs
   ct.set_n_pairs(atoi(l.get_item("TOTAL")));

   // FY_OY
   ct.set_fy_oy(atof(l.get_item("FY_OY")));

   // FY_ON
   ct.set_fy_on(atof(l.get_item("FY_ON")));

   // FN_OY
   ct.set_fn_oy(atof(l.get_item("FN_OY")));

   // FN_ON
   ct.set_fn_on(atof(l.get_item("FN_ON")));

   return;
}

////////////////////////////////////////////////////////////////////////

void parse_nx2_ctable(STATLine &l, Nx2ContingencyTable &pct) {
   char col_str[max_str_len];

   // N_THRESH
   int n = atoi(l.get_item("N_THRESH"));
   pct.set_size(n-1);

   // Npairs 
   pct.set_n_pairs(atoi(l.get_item("TOTAL")));

   // Store a vector of threshold values
   vector<double> thresh(n);

   for(int i=0; i<n-1; i++) {

      // THRESH_i
      snprintf(col_str, sizeof(col_str), "THRESH_%i", i+1);
      thresh[i] = atof(l.get_item(col_str));

      // OY_i
      snprintf(col_str, sizeof(col_str), "OY_%i", i+1);
<<<<<<< HEAD
      oy = atof(l.get_item(col_str));
=======
      double oy = atof(l.get_item(col_str));
>>>>>>> ba894e60
      pct.set_entry(i, nx2_event_column, oy);

      // ON_i
      snprintf(col_str, sizeof(col_str), "ON_%i", i+1);
<<<<<<< HEAD
      on = atof(l.get_item(col_str));
=======
      double on = atof(l.get_item(col_str));
>>>>>>> ba894e60
      pct.set_entry(i, nx2_nonevent_column, on);
   }

   // THRESH_n
   snprintf(col_str, sizeof(col_str), "THRESH_%i", n);
   thresh[n-1] = atof(l.get_item(col_str));
   pct.set_thresholds(thresh);

   return;
}

////////////////////////////////////////////////////////////////////////

void parse_sl1l2_line(STATLine &l, SL1L2Info &s_info) {

   s_info.clear();

   s_info.scount = atoi(l.get_item("TOTAL"));
   s_info.fbar   = atof(l.get_item("FBAR"));
   s_info.obar   = atof(l.get_item("OBAR"));
   s_info.fobar  = atof(l.get_item("FOBAR"));
   s_info.ffbar  = atof(l.get_item("FFBAR"));
   s_info.oobar  = atof(l.get_item("OOBAR"));
   s_info.smae   = atof(l.get_item("MAE"));

   return;
}

////////////////////////////////////////////////////////////////////////

void parse_sal1l2_line(STATLine &l, SL1L2Info &s_info) {

   s_info.clear();

   s_info.sacount = atoi(l.get_item("TOTAL"));
   s_info.fabar   = atof(l.get_item("FABAR"));
   s_info.oabar   = atof(l.get_item("OABAR"));
   s_info.foabar  = atof(l.get_item("FOABAR"));
   s_info.ffabar  = atof(l.get_item("FFABAR"));
   s_info.ooabar  = atof(l.get_item("OOABAR"));
   s_info.samae   = atof(l.get_item("MAE"));

   return;
}

////////////////////////////////////////////////////////////////////////

void parse_vl1l2_line(STATLine &l, VL1L2Info &v_info) {

   v_info.zero_out();

   v_info.vcount      = atoi(l.get_item("TOTAL"));
   v_info.uf_bar      = atof(l.get_item("UFBAR"));
   v_info.vf_bar      = atof(l.get_item("VFBAR"));
   v_info.uo_bar      = atof(l.get_item("UOBAR"));
   v_info.vo_bar      = atof(l.get_item("VOBAR"));
   v_info.uvfo_bar    = atof(l.get_item("UVFOBAR"));
   v_info.uvff_bar    = atof(l.get_item("UVFFBAR"));
   v_info.uvoo_bar    = atof(l.get_item("UVOOBAR"));
   v_info.f_speed_bar = atof(l.get_item("F_SPEED_BAR"));
   v_info.o_speed_bar = atof(l.get_item("O_SPEED_BAR"));
   v_info.dcount      = atoi(l.get_item("TOTAL_DIR"));
   v_info.dir_bar     = atof(l.get_item("DIR_ME"));
   v_info.absdir_bar  = atof(l.get_item("DIR_MAE"));
   v_info.dir2_bar    = atof(l.get_item("DIR_MSE"));

   v_info.compute_stats();

   return;
}

////////////////////////////////////////////////////////////////////////

void parse_val1l2_line(STATLine &l, VL1L2Info &v_info) {

   v_info.zero_out();

   v_info.vacount      = atoi(l.get_item("TOTAL"));
   v_info.ufa_bar      = atof(l.get_item("UFABAR"));
   v_info.vfa_bar      = atof(l.get_item("VFABAR"));
   v_info.uoa_bar      = atof(l.get_item("UOABAR"));
   v_info.voa_bar      = atof(l.get_item("VOABAR"));
   v_info.uvfoa_bar    = atof(l.get_item("UVFOABAR"));
   v_info.uvffa_bar    = atof(l.get_item("UVFFABAR"));
   v_info.uvooa_bar    = atof(l.get_item("UVOOABAR"));
   v_info.fa_speed_bar = atof(l.get_item("FA_SPEED_BAR"));
   v_info.oa_speed_bar = atof(l.get_item("OA_SPEED_BAR"));
   v_info.dacount      = atoi(l.get_item("TOTAL_DIR"));
   v_info.dira_bar     = atof(l.get_item("DIRA_ME"));
   v_info.absdira_bar  = atof(l.get_item("DIRA_MAE"));
   v_info.dira2_bar    = atof(l.get_item("DIRA_MSE"));

   v_info.compute_stats();

   return;
}

////////////////////////////////////////////////////////////////////////

void parse_nbrcnt_line(STATLine &l, NBRCNTInfo &n_info) {

   n_info.clear();

   n_info.nbr_wdth   = atoi(l.get_item("INTERP_PNTS"));
   n_info.fthresh.set(l.get_item("FCST_THRESH", false));
   n_info.othresh.set(l.get_item("OBS_THRESH", false));
   n_info.sl1l2_info.scount = atoi(l.get_item("TOTAL"));
   n_info.fbs.v      = atof(l.get_item("FBS"));
   n_info.fss.v      = atof(l.get_item("FSS"));
   n_info.afss.v     = atof(l.get_item("AFSS"));
   n_info.ufss.v     = atof(l.get_item("UFSS"));
   n_info.f_rate.v   = atof(l.get_item("F_RATE"));
   n_info.o_rate.v   = atof(l.get_item("O_RATE"));

   return;
}

////////////////////////////////////////////////////////////////////////

void parse_grad_line(STATLine &l, GRADInfo &grad_info) {

   grad_info.clear();

   grad_info.total = atoi(l.get_item("TOTAL"));
   grad_info.fgbar = atof(l.get_item("FGBAR"));
   grad_info.ogbar = atof(l.get_item("OGBAR"));
   grad_info.mgbar = atof(l.get_item("MGBAR"));
   grad_info.egbar = atof(l.get_item("EGBAR"));
   grad_info.dx    = atoi(l.get_item("DX"));
   grad_info.dy    = atoi(l.get_item("DY"));

   return;
}

////////////////////////////////////////////////////////////////////////

void parse_mpr_line(STATLine &l, MPRData &m_data) {

   m_data.fcst_var = l.fcst_var();
   m_data.obs_var  = l.obs_var();
   m_data.total    = atoi(l.get_item("TOTAL"));
   m_data.index    = atoi(l.get_item("INDEX"));
   m_data.obs_sid  = l.get_item("OBS_SID", false);
   m_data.obs_lat  = atof(l.get_item("OBS_LAT"));
   m_data.obs_lon  = atof(l.get_item("OBS_LON"));
   m_data.obs_lvl  = atof(l.get_item("OBS_LVL"));
   m_data.obs_elv  = atof(l.get_item("OBS_ELV"));
   m_data.fcst     = atof(l.get_item("FCST"));
   m_data.obs      = atof(l.get_item("OBS"));

   // In met-6.1 and later:
   // - CLIMO was replaced by CLIMO_MEAN
   if(l.has("CLIMO")) {
      m_data.obs_climo_mean   = atof(l.get_item("CLIMO"));
      m_data.obs_climo_stdev  = bad_data_double;
      m_data.obs_climo_cdf    = bad_data_double;
      m_data.fcst_climo_mean  = atof(l.get_item("CLIMO"));
      m_data.fcst_climo_stdev = bad_data_double;
   }
   // In met-12.0.0 and later:
   // - CLIMO_MEAN was replaced by OBS_CLIMO_MEAN
   // - CLIMO_STDEV was replaced by OBS_CLIMO_STDEV
   // - CLIMO_CDF was replaced by OBS_CLIMO_CDF
   else if(l.has("CLIMO_MEAN")) {
      m_data.obs_climo_mean   = atof(l.get_item("CLIMO_MEAN"));
      m_data.obs_climo_stdev  = atof(l.get_item("CLIMO_STDEV"));
      m_data.obs_climo_cdf    = atof(l.get_item("CLIMO_CDF"));
      m_data.fcst_climo_mean  = atof(l.get_item("CLIMO_MEAN"));
      m_data.fcst_climo_stdev = atof(l.get_item("CLIMO_STDEV"));
   }
   else {
      m_data.obs_climo_mean   = atof(l.get_item("OBS_CLIMO_MEAN"));
      m_data.obs_climo_stdev  = atof(l.get_item("OBS_CLIMO_STDEV"));
      m_data.obs_climo_cdf    = atof(l.get_item("OBS_CLIMO_CDF"));
      m_data.fcst_climo_mean  = atof(l.get_item("FCST_CLIMO_MEAN"));
      m_data.fcst_climo_stdev = atof(l.get_item("FCST_CLIMO_STDEV"));
   }

   m_data.obs_qc   = l.get_item("OBS_QC", false);

   return;
}

////////////////////////////////////////////////////////////////////////

void parse_isc_line(STATLine &l, ISCInfo &i_info, int &iscale) {

   i_info.total    = atoi(l.get_item("TOTAL"));
   i_info.tile_dim = atoi(l.get_item("TILE_DIM"));
   i_info.tile_xll = atoi(l.get_item("TILE_XLL"));
   i_info.tile_yll = atoi(l.get_item("TILE_YLL"));
   i_info.n_scale  = atoi(l.get_item("NSCALE"));
   iscale          = atoi(l.get_item("ISCALE"));
   i_info.mse      = atof(l.get_item("MSE"));
   i_info.isc      = atof(l.get_item("ISC"));
   i_info.fen      = atof(l.get_item("FENERGY2"));
   i_info.oen      = atof(l.get_item("OENERGY2"));
   i_info.baser    = atof(l.get_item("BASER"));
   i_info.fbias    = atof(l.get_item("FBIAS"));

   return;
}

////////////////////////////////////////////////////////////////////////

void parse_ecnt_line(STATLine &l, ECNTData &e_data) {

   e_data.total  = atoi(l.get_item("TOTAL"));
   e_data.n_ens  = atof(l.get_item("N_ENS"));

   e_data.crps_emp      = atof(l.get_item("CRPS_EMP"));
   e_data.crps_emp_fair = atof(l.get_item("CRPS_EMP_FAIR"));
   e_data.spread_md     = atof(l.get_item("SPREAD_MD"));
   e_data.crpscl_emp    = atof(l.get_item("CRPSCL_EMP"));
   e_data.crpss_emp     = atof(l.get_item("CRPSS_EMP"));

   e_data.crps_gaus   = atof(l.get_item("CRPS"));
   e_data.crpscl_gaus = atof(l.get_item("CRPSCL"));
   e_data.crpss_gaus  = atof(l.get_item("CRPSS"));

   e_data.ign    = atof(l.get_item("IGN"));
   e_data.me     = atof(l.get_item("ME"));
   e_data.rmse   = atof(l.get_item("RMSE"));
   e_data.spread = atof(l.get_item("SPREAD"));

   e_data.me_oerr     = atof(l.get_item("ME_OERR"));
   e_data.rmse_oerr   = atof(l.get_item("RMSE_OERR"));
   e_data.spread_oerr = atof(l.get_item("SPREAD_OERR"));

   e_data.spread_plus_oerr = atof(l.get_item("SPREAD_PLUS_OERR"));

   e_data.mae        = atof(l.get_item("MAE"));
   e_data.mae_oerr   = atof(l.get_item("MAE_OERR"));

   e_data.bias_ratio = atof(l.get_item("BIAS_RATIO"));
   e_data.n_ge_obs   = atoi(l.get_item("N_GE_OBS"));
   e_data.me_ge_obs  = atof(l.get_item("ME_GE_OBS"));
   e_data.n_lt_obs   = atoi(l.get_item("N_LT_OBS"));
   e_data.me_lt_obs  = atof(l.get_item("ME_LT_OBS"));

   e_data.ign_conv_oerr = atof(l.get_item("IGN_CONV_OERR"));
   e_data.ign_corr_oerr = atof(l.get_item("IGN_CORR_OERR"));

   return;
}

////////////////////////////////////////////////////////////////////////

void parse_rps_line(STATLine &l, RPSInfo &r_info) {

   r_info.fthresh.add_css(l.get_item("FCST_THRESH", false));
   r_info.othresh.set(l.get_item("OBS_THRESH", false));

   r_info.n_pair    = atoi(l.get_item("TOTAL"));
   r_info.n_prob    = atof(l.get_item("N_PROB"));

   r_info.rps_rel   = atof(l.get_item("RPS_REL"));
   r_info.rps_res   = atof(l.get_item("RPS_RES"));
   r_info.rps_unc   = atof(l.get_item("RPS_UNC"));

   r_info.rps       = atof(l.get_item("RPS"));
   r_info.rpss      = atof(l.get_item("RPSS"));
   r_info.rpss_smpl = atof(l.get_item("RPSS_SMPL"));

   if(!is_bad_data(r_info.rpss)) {
      r_info.rpscl = r_info.rps / (1.0 - r_info.rpss);
   }
   else {
      r_info.rpscl = bad_data_double;
   }

   return;
}

////////////////////////////////////////////////////////////////////////

void parse_rhist_line(STATLine &l, RHISTData &r_data) {
   char col_str[max_str_len];

   r_data.total  = atoi(l.get_item("TOTAL"));
   r_data.n_rank = atoi(l.get_item("N_RANK"));

   r_data.rhist_na.clear();

   // Parse out RANK_i
   for(int i=0; i<r_data.n_rank; i++) {
      snprintf(col_str, sizeof(col_str), "RANK_%i", i+1);
      r_data.rhist_na.add(atoi(l.get_item(col_str)));
   }

   return;
}

////////////////////////////////////////////////////////////////////////

void parse_phist_line(STATLine &l, PHISTData &p_data) {
   char col_str[max_str_len];

   p_data.total    = atoi(l.get_item("TOTAL"));
   p_data.bin_size = atof(l.get_item("BIN_SIZE"));
   p_data.n_bin    = atoi(l.get_item("N_BIN"));

   p_data.phist_na.clear();

   // Parse out BIN_i
   for(int i=0; i<p_data.n_bin; i++) {
      snprintf(col_str, sizeof(col_str), "BIN_%i", i+1);
      p_data.phist_na.add(atoi(l.get_item(col_str)));
   }

   return;
}

////////////////////////////////////////////////////////////////////////

void parse_relp_line(STATLine &l, RELPData &r_data) {
   char col_str[max_str_len];

   r_data.total    = atoi(l.get_item("TOTAL"));
   r_data.n_ens    = atoi(l.get_item("N_ENS"));

   r_data.relp_na.clear();

   // Parse out RELP_i
   for(int i=0; i<r_data.n_ens; i++) {
      snprintf(col_str, sizeof(col_str), "RELP_%i", i+1);
      r_data.relp_na.add(atof(l.get_item(col_str)));
   }

   return;
}

////////////////////////////////////////////////////////////////////////

void parse_orank_line(STATLine &l, ORANKData &o_data) {

   o_data.total     = atoi(l.get_item("TOTAL"));
   o_data.index     = atoi(l.get_item("INDEX"));
   o_data.obs_sid   =      l.get_item("OBS_SID", false);
   o_data.obs_lat   = atof(l.get_item("OBS_LAT"));
   o_data.obs_lon   = atof(l.get_item("OBS_LON"));
   o_data.obs_lvl   = atof(l.get_item("OBS_LVL"));
   o_data.obs_elv   = atof(l.get_item("OBS_ELV"));

   o_data.obs       = atof(l.get_item("OBS"));
   o_data.pit       = atof(l.get_item("PIT"));

   o_data.rank      = atoi(l.get_item("RANK"));
   o_data.n_ens_vld = atoi(l.get_item("N_ENS_VLD"));
   o_data.n_ens     = atoi(l.get_item("N_ENS"));

   // Parse out ENS_i
   o_data.ens_na.erase();
   int ens_1_offset = l.get_offset("ENS_1");
   for(int i=0; i<o_data.n_ens; i++) {
      o_data.ens_na.add(atof(l.get_item(ens_1_offset+i)));
   }

   o_data.obs_qc           =      l.get_item("OBS_QC", false);
   o_data.ens_mean         = atof(l.get_item("ENS_MEAN"));
   o_data.spread           = atof(l.get_item("SPREAD"));
   o_data.ens_mean_oerr    = atof(l.get_item("ENS_MEAN_OERR"));
   o_data.spread_oerr      = atof(l.get_item("SPREAD_OERR"));
   o_data.spread_plus_oerr = atof(l.get_item("SPREAD_PLUS_OERR"));

   // In met-10.0.0 and later:
   // - CLIMO was replaced by CLIMO_MEAN
   if(l.has("CLIMO")) {
      o_data.obs_climo_mean   = atof(l.get_item("CLIMO"));
      o_data.obs_climo_stdev  = bad_data_double;
      o_data.fcst_climo_mean  = bad_data_double;
      o_data.fcst_climo_stdev = bad_data_double;
   }
   // In met-12.0.0 and later:
   // - CLIMO_MEAN was replaced by OBS_CLIMO_MEAN
   // - CLIMO_STDEV was replaced by OBS_CLIMO_STDEV
   else if(l.has("CLIMO_MEAN")) {
      o_data.obs_climo_mean   = atof(l.get_item("CLIMO_MEAN"));
      o_data.obs_climo_stdev  = atof(l.get_item("CLIMO_STDEV"));
      o_data.fcst_climo_mean  = bad_data_double;
      o_data.fcst_climo_stdev = bad_data_double;
   }
   else {
      o_data.obs_climo_mean   = atof(l.get_item("OBS_CLIMO_MEAN"));
      o_data.obs_climo_stdev  = atof(l.get_item("OBS_CLIMO_STDEV"));
      o_data.fcst_climo_mean  = atof(l.get_item("FCST_CLIMO_MEAN"));
      o_data.fcst_climo_stdev = atof(l.get_item("FCST_CLIMO_STDEV"));
   }

   return;
}

////////////////////////////////////////////////////////////////////////

void parse_ssvar_line(STATLine &l, SSVARInfo &ssvar_info) {

   ssvar_info.n_bin    = atoi(l.get_item("N_BIN"));
   ssvar_info.bin_i    = atoi(l.get_item("BIN_I"));
   ssvar_info.bin_n    = atoi(l.get_item("BIN_N"));

   ssvar_info.var_min  = atof(l.get_item("VAR_MIN"));
   ssvar_info.var_max  = atof(l.get_item("VAR_MAX"));
   ssvar_info.var_mean = atof(l.get_item("VAR_MEAN"));

   ssvar_info.sl1l2_info.scount = ssvar_info.bin_n;
   ssvar_info.sl1l2_info.fbar   = atof(l.get_item("FBAR"));
   ssvar_info.sl1l2_info.obar   = atof(l.get_item("OBAR"));
   ssvar_info.sl1l2_info.fobar  = atof(l.get_item("FOBAR"));
   ssvar_info.sl1l2_info.ffbar  = atof(l.get_item("FFBAR"));
   ssvar_info.sl1l2_info.oobar  = atof(l.get_item("OOBAR"));

   return;
}

////////////////////////////////////////////////////////////////////////

void parse_seeps_line(STATLine &l, SeepsAggScore &agg_score) {

   agg_score.clear();

   agg_score.n_obs = atoi(l.get_item("TOTAL"));

   agg_score.s_odfl = atof(l.get_item("ODFL"));
   agg_score.s_odfh = atof(l.get_item("ODFH"));
   agg_score.s_olfd = atof(l.get_item("OLFD"));
   agg_score.s_olfh = atof(l.get_item("OLFH"));
   agg_score.s_ohfd = atof(l.get_item("OHFD"));
   agg_score.s_ohfl = atof(l.get_item("OHFL"));

   agg_score.pf1 = atof(l.get_item("PF1"));
   agg_score.pf2 = atof(l.get_item("PF2"));
   agg_score.pf3 = atof(l.get_item("PF3"));

   agg_score.pv1 = atof(l.get_item("PV1"));
   agg_score.pv2 = atof(l.get_item("PV2"));
   agg_score.pv3 = atof(l.get_item("PV3"));

   agg_score.mean_fcst     = atof(l.get_item("MEAN_FCST"));
   agg_score.mean_fcst_wgt = agg_score.mean_fcst;
   agg_score.mean_obs      = atof(l.get_item("MEAN_OBS"));
   agg_score.mean_obs_wgt  = agg_score.mean_fcst;
   agg_score.score         = atof(l.get_item("SEEPS"));
   agg_score.score_wgt     = agg_score.score;

   return;
}

////////////////////////////////////////////////////////////////////////

void parse_seeps_mpr_line(STATLine &l, SEEPSMPRData &s_data) {

   s_data.obs_sid = l.get_item("OBS_SID");
   s_data.obs_lat = atof(l.get_item("OBS_LAT"));
   s_data.obs_lon = atof(l.get_item("OBS_LON"));
   s_data.fcst    = atof(l.get_item("FCST"));
   s_data.obs     = atof(l.get_item("OBS"));
   s_data.obs_qc  = l.get_item("OBS_QC");

   s_data.seeps_mpr.fcst_cat = atoi(l.get_item("FCST_CAT"));
   s_data.seeps_mpr.obs_cat  = atoi(l.get_item("OBS_CAT"));
   s_data.seeps_mpr.p1       = atof(l.get_item("P1"));
   s_data.seeps_mpr.p2       = atof(l.get_item("P2"));
   s_data.seeps_mpr.t1       = atof(l.get_item("T1"));
   s_data.seeps_mpr.t2       = atof(l.get_item("T2"));
   s_data.seeps_mpr.score    = atof(l.get_item("SEEPS"));

   return;
}

////////////////////////////////////////////////////////////////////////<|MERGE_RESOLUTION|>--- conflicted
+++ resolved
@@ -61,10 +61,6 @@
    double h_rate  = atof(l.get_item("H_RATE"));
    double o_rate  = atof(l.get_item("O_RATE"));
 
-<<<<<<< HEAD
-=======
-   // MET #2887: JHG multiple by the sum of the weights here instead?
->>>>>>> ba894e60
    double fy    = n_pairs * f_rate;
    double fy_oy = n_pairs * h_rate;
    double oy    = n_pairs * o_rate;
@@ -183,20 +179,12 @@
 
       // OY_i
       snprintf(col_str, sizeof(col_str), "OY_%i", i+1);
-<<<<<<< HEAD
-      oy = atof(l.get_item(col_str));
-=======
       double oy = atof(l.get_item(col_str));
->>>>>>> ba894e60
       pct.set_entry(i, nx2_event_column, oy);
 
       // ON_i
       snprintf(col_str, sizeof(col_str), "ON_%i", i+1);
-<<<<<<< HEAD
-      on = atof(l.get_item(col_str));
-=======
       double on = atof(l.get_item(col_str));
->>>>>>> ba894e60
       pct.set_entry(i, nx2_nonevent_column, on);
    }
 

--- conflicted
+++ resolved
@@ -1195,10 +1195,6 @@
    AggrPCTInfo aggr;
    PCTInfo cur;
    unixtime ut;
-<<<<<<< HEAD
-   int i, n, n_ties;
-=======
->>>>>>> ba894e60
    map<ConcatString, AggrPCTInfo>::iterator it;
 
    //
@@ -3827,11 +3823,7 @@
    //
    // Update the contingency table counts
    //
-<<<<<<< HEAD
-   for(i=0; i<n; i++) {
-=======
    for(int i=0; i<n; i++) {
->>>>>>> ba894e60
       ClimoPntInfo cpi(info.pd.fcmn_na[i], info.pd.fcsd_na[i],
                        info.pd.ocmn_na[i], info.pd.ocsd_na[i]);
       mcts_info.add(info.pd.f_na[i], info.pd.o_na[i], 1.0, &cpi);

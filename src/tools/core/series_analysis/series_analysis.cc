--- conflicted
+++ resolved
@@ -92,7 +92,6 @@
 static void do_sl1l2 (int, const PairDataPoint *);
 static void do_pct   (int, const PairDataPoint *);
 
-<<<<<<< HEAD
 // TODO: MET #1371 need logic to aggregate SL1L2, SAL1L2, and CNT (?)
 //       Add a PCT aggregation logic test
 
@@ -102,8 +101,6 @@
 static void read_aggr_sl1l2  (int, const SL1L2Info &, SL1L2Info &); // JHG
 static void read_aggr_sal1l2 (int, const SL1L2Info &, SL1L2Info &); // JHG
 
-=======
->>>>>>> 8b7d49f3
 static void store_stat_fho   (int, const ConcatString &, const CTSInfo &);
 static void store_stat_ctc   (int, const ConcatString &, const CTSInfo &);
 static void store_stat_cts   (int, const ConcatString &, const CTSInfo &);
@@ -116,7 +113,6 @@
 static void store_stat_pstd  (int, const ConcatString &, const PCTInfo &);
 static void store_stat_pjc   (int, const ConcatString &, const PCTInfo &);
 static void store_stat_prc   (int, const ConcatString &, const PCTInfo &);
-<<<<<<< HEAD
 
 static void store_stat_all_ctc   (int, const CTSInfo &);
 static void store_stat_all_mctc  (int, const MCTSInfo &);
@@ -125,8 +121,6 @@
 static void store_stat_all_pct   (int, const PCTInfo &);
 
 static ConcatString build_nc_var_name_ctc(const ConcatString &, const CTSInfo &);
-=======
->>>>>>> 8b7d49f3
 
 static void setup_nc_file(const VarInfo *, const VarInfo *);
 static void add_nc_var(const ConcatString &, const ConcatString &,
@@ -1292,7 +1286,6 @@
       for(j=0; j<conf_info.output_stats[STATLineType::sal1l2].n(); j++) {
          store_stat_sal1l2(n, conf_info.output_stats[STATLineType::sal1l2][j], s_info);
       }
-<<<<<<< HEAD
    }
 
    return;
@@ -1435,9 +1428,6 @@
          int i_row = atoi(strrchr(c.c_str(), '_') + 1) - 1;
          aggr_pct.set_nonevent(i_row, nint(v));
       }
-
-=======
->>>>>>> 8b7d49f3
    } // end for i
 
    return;
@@ -2160,12 +2150,9 @@
    // Set the column name to all upper case
    ConcatString c = to_upper(col);
 
-<<<<<<< HEAD
    // Handle ALL columns
    if(c == all_columns) return store_stat_all_sal1l2(n, s_info);
 
-=======
->>>>>>> 8b7d49f3
    // Get the column value
         if(c == "TOTAL")  { v = (double) s_info.sacount; }
    else if(c == "FABAR")  { v = s_info.fabar;            }

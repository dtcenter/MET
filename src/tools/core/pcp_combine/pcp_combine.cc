
// *=*=*=*=*=*=*=*=*=*=*=*=*=*=*=*=*=*=*=*=*=*=*=*=*=*=*=*=*
// ** Copyright UCAR (c) 1992 - 2012
// ** University Corporation for Atmospheric Research (UCAR)
// ** National Center for Atmospheric Research (NCAR)
// ** Research Applications Lab (RAL)
// ** P.O.Box 3000, Boulder, Colorado, 80307-3000, USA
// *=*=*=*=*=*=*=*=*=*=*=*=*=*=*=*=*=*=*=*=*=*=*=*=*=*=*=*=*

///////////////////////////////////////////////////////////////////////
//
//   Filename:   pcp_combine.cc
//
//   Description:
//      Based on user specified time periods, this tool combines
//      one or more grib precipitation files into a single
//      precipitation file and will dump out the output in NetCDF
//      format.
//
//      The user must specify the following on the command line:
//      init_time_time, in_accum_time, valid_time, out_accum_time,
//      and out_filename
//
//   Mod#   Date      Name           Description
//   ----   ----      ----           -----------
//   000    01-24-07  Halley Gotway  New
//
//   001    12-07-07  Halley Gotway  Change time format from
//                                   YYYY-MM-DD_HH:MM:SS to YYYYMMDD_HHMMSS
//
//   002    01-31-08  Halley Gotway  Add support for the -add and
//                                   -subtract options
//
//   003    09/23/08  Halley Gotway  Change argument sequence for the
//                                   GRIB record access routines.
//
//   004    02/20/09  Halley Gotway  Append _HH to the variable name
//                                   for non-zero accumulation times.
//
//   005    12/23/09  Halley Gotway  Call the library read_pds routine.
//
//   006    05/21/10  Halley Gotway  Enhance to search multiple
//                                   -pcp_dir directory arguments.
//
//   007    06/25/10  Halley Gotway  Allow times to be specified in
//                                   HH[MMSS] and YYYYMMDD[_HH[MMSS]] format.
//
//   008    06/30/10  Halley Gotway  Enhance grid equality checks.
//
//   009    07/27/10  Halley Gotway  Enhance to allow addition of any
//                                   number of input files/accumulation intervals.
//                                   Add lat/lon variables to NetCDF.
//
//   010    04/19/11  Halley Gotway  Bugfix for -add option.
//
//   011    10/20/11  Holmes         Added use of command line class to
//                                   parse the command line arguments.
//
//   012    11/14/11  Halley Gotway  Bugfix for -add option when
//                                   when handling missing data values.
//
//   013    12/21/11  Bullock        Ported to new repository.
//
//   014    03/07/12  Halley Gotway  Bugfix in get_field() function and
//                                   remove unnecessary time strings.
//
////////////////////////////////////////////////////////////////////////

using namespace std;

#include <cstdio>
#include <cstdlib>
#include <ctime>
#include <ctype.h>
#include <dirent.h>
#include <iostream>
#include <fstream>
#include <math.h>
#include <string.h>
#include <sys/stat.h>
#include <sys/types.h>
#include <unistd.h>

#include "netcdf.hh"

#include "vx_log.h"
#include "vx_data2d_factory.h"
#include "vx_data2d.h"
#include "vx_data2d_grib.h"
#include "grib_classes.h"
// #include "vx_gdata.h"
// #include "vx_met_util.h"
#include "vx_nc_util.h"
#include "vx_grid.h"
#include "vx_statistics.h"
#include "vx_util.h"
#include "vx_cal.h"
#include "vx_math.h"

////////////////////////////////////////////////////////////////////////

static ConcatString program_name;

static const char zero_time_str   [] = "00000000_000000";
static const char default_pcp_dir [] = ".";
static const char default_reg_exp [] = ".*";

// Run Command enumeration
enum RunCommand { sum = 0, add = 1, sub = 2 };

// Variables for top-level command line arguments
static RunCommand run_command = sum;
static int grib_code = apcp_grib_code;
static int grib_ptv  = 2;
// static GCInfo gc_info;
static int verbosity = 1;

// Variables common to all commands
static ConcatString out_filename;
// static float       *pcp_data = (float *) 0;

// Variables for the sum command
static unixtime     init_time;
static int          in_accum;
static unixtime     valid_time;
static int          out_accum;
static StringArray  pcp_dir;
static ConcatString pcp_reg_exp = default_reg_exp;

// Variables for the add and subtract commands
static ConcatString *in_file = (ConcatString *) 0;
static int          *accum = (int *) 0;
static int           n_files;

///////////////////////////////////////////////////////////////////////////////

static void process_command_line(int, char **);

static void process_sum_args(const CommandLine &);
static void process_add_sub_args(const CommandLine &);

static void do_sum_command();
static void do_add_command();
static void do_sub_command();

static void sum_grib_files(Grid &, DataPlane &);
static int  search_pcp_dir(const char *, const unixtime, ConcatString &);
static void check_file_time(const char *, unixtime, int &);

static void get_field(const char * filename, const int get_accum,
                      const unixtime get_init_ut, const unixtime get_valid_ut,
                      Grid & grid, DataPlane & plane);

static void write_netcdf(unixtime, unixtime, int, const Grid &, const DataPlane &);

static bool is_timestring(const char *);

static ConcatString make_magic(int gribcode, int ptv, int accum_interval);

static void usage();
static void set_sum(const StringArray &);
static void set_add(const StringArray &);
static void set_subtract(const StringArray &);
static void set_grib_code(const StringArray &);
static void set_ptv_num(const StringArray &);
static void set_logfile(const StringArray &);
static void set_verbosity(const StringArray &);
static void set_pcpdir(const StringArray &);
static void set_pcprx(const StringArray &);

////////////////////////////////////////////////////////////////////////

int main(int argc, char *argv[])

{

program_name = get_short_name(argv[0]);

   //
   // Set handler to be called for memory allocation error
   //
   set_new_handler(oom);

   //
   // Process the command line arguments
   //
   process_command_line(argc, argv);

   //
   // Perform the requested job command
   //
   if     (run_command == sum) do_sum_command();
   else if(run_command == add) do_add_command();
   else                        do_sub_command();

   return(0);
}

////////////////////////////////////////////////////////////////////////

void process_command_line(int argc, char **argv)

{

   CommandLine cline;

   //
   // check for zero arguments
   //
   if (argc == 1)
      usage();

   //
   // Default to running the sum command
   //
   run_command = sum;

   //
   // parse the command line into tokens
   //
   cline.set(argc, argv);

   //
   // set the usage function
   //
   cline.set_usage(usage);

   //
   // add the options function calls
   //
   cline.add(set_sum,       "-sum",      0);
   cline.add(set_add,       "-add",      0);
   cline.add(set_subtract,  "-subtract", 0);

   cline.add(set_grib_code, "-gc",       1);
   cline.add(set_ptv_num,   "-ptv",      1);
   cline.add(set_logfile,   "-log",      1);
   cline.add(set_verbosity, "-v",        1);
   cline.add(set_pcpdir,    "-pcpdir",   1);
   cline.add(set_pcprx,     "-pcprx",    1);

   //
   // parse the command line
   //
   cline.parse();

   //
   // set the verbosity level
   //
   mlog.set_verbosity_level(verbosity);

   //
   // Check for error. Depending on the type of command, there should
   // be a different number of arguments left. For the sum command
   // there should be five arguments left: the init_time, the in_accum,
   // the valid_time, the out_accum, and the out_file. For the add
   // command there should be at least three arguments left: in_file1,
   // accum1, [in_file2, accum2, ..., in_filen, accumn], and the
   // out_file. For the subtract command there should be five
   // arguments left: in_file1, accum1, in_file2, accum2, and
   // out_file.
   //
   if (run_command == sum)
   {
      if (cline.n() != 5)
         usage();

   }
   else if (run_command == add)
   {
      if (cline.n() < 3)
         usage();

   }
   else
   {
      if (cline.n() != 5)
         usage();

   }

   //
   // Process the specific command arguments
   //
   if(run_command == sum) process_sum_args(cline);
   else                   process_add_sub_args(cline);

   //
   // If pcp_dir is not set, set it to the current directory.
   //
   if(pcp_dir.n_elements() == 0) pcp_dir.add(default_pcp_dir);

   //
   //  done
   //

   return;
}

////////////////////////////////////////////////////////////////////////

void process_sum_args(const CommandLine & cline)

{

   //
   // Parse the sum arguments
   //

   //
   // Init time
   //
   if(strcmp(cline[0], zero_time_str) == 0) {
      init_time = (unixtime) 0;
   }
   else {
      init_time = timestring_to_unix(cline[0]);
   }

   //
   // Input accumulation
   //
   in_accum = timestring_to_sec(cline[1]);

   //
   // Valid time
   //
   if(strcmp(cline[2], zero_time_str) == 0) {
      valid_time = (unixtime) 0;
   }
   else {
      valid_time = timestring_to_unix(cline[2]);
   }

   //
   // Output accumulation
   //
   out_accum = timestring_to_sec(cline[3]);

   //
   // Out file
   //
   out_filename = cline[4];

   //
   // Check that accumulation intervals are greater than zero
   //
   if(in_accum <= 0 || out_accum <= 0) {
      mlog << Error << "\nprocess_sum_args() -> "
           << "The input accumulation interval (" << cline[1]
           << ") and output accumulation interval (" << cline[3]
           << ") must be greater than zero.\n\n";
      exit(1);
   }

   return;
}

////////////////////////////////////////////////////////////////////////

void process_add_sub_args(const CommandLine & cline)

{

   int i;

   //
   // Figure out the number of files provided
   //
   for(i=0, n_files=0; i<(cline.n() - 1); i+=2) { // Only check accumulation interval for enough args

      if ( ! is_timestring(cline[i + 1]) )  break;

      n_files++; // Increment file count

   } // end for i

   //
   // Allocate memory for file names and accumulations
   //
   in_file = new ConcatString [n_files];
   accum   = new int [n_files];

   //
   // Store the input files and accumulations
   //
   for(i=0; i<n_files; i++) {
      in_file[i] = cline[i*2];
      accum[i]   = timestring_to_sec(cline[i*2 + 1]);
   }

   //
   // Store the output file
   //
   out_filename = cline[n_files*2];

   return;
}

////////////////////////////////////////////////////////////////////////

void do_sum_command()

{

   DataPlane plane;
   Grid grid;
   int lead_time;
   ConcatString init_time_str;

   //
   // Compute the lead time
   //
   lead_time = valid_time - init_time;

   //
   // Build init time string
   //
   if(init_time != 0) init_time_str = unix_to_yyyymmdd_hhmmss(init_time);
   else               init_time_str = zero_time_str;

   mlog << Debug(2)
        << "Performing sum command: "
        << "Init/In_Accum/Valid/Out_Accum Times = "
        << init_time_str  << "/" << sec_to_hhmmss(in_accum)  << "/"
        << unix_to_yyyymmdd_hhmmss(valid_time) << "/"
        << sec_to_hhmmss(out_accum) << "\n";

   //
   // Check that the output accumulation time is not greater than
   // the lead time, except when init_time = 0 for observations.
   //
   if(out_accum > lead_time && init_time != (unixtime) 0) {
      mlog << Error << "\ndo_sum_command() -> "
           << "The output accumulation time (" << sec_to_hhmmss(out_accum)
           << ") cannot be greater than the lead time ("
           << sec_to_hhmmss(lead_time) << ").\n\n";
      exit(1);
   }

   //
   // Check that the output accumulation time is divisible by the input
   // accumulation time.
   //
   if(out_accum%in_accum != 0) {
      mlog << Error << "\ndo_sum_command() -> "
           << "The output accumulation time (" << sec_to_hhmmss(out_accum)
           << ") must be divisible by the input accumulation "
           << "time (" << sec_to_hhmmss(in_accum) << ").\n\n";
      exit(1);
   }

   //
   // Check that the lead time is divisible by the the input
   // accumulation time except when init_time = 0 for observations.
   //
   if(lead_time%in_accum != 0 && init_time != (unixtime) 0) {
      mlog << Error << "\ndo_sum_command() -> "
           << "The lead time (" << sec_to_hhmmss(lead_time)
           << ") must be divisible by the input accumulation time ("
           << sec_to_hhmmss(in_accum) << ").\n\n";
      exit(1);
   }

   //
   // Find and sum up the matching precipitation files
   //
   sum_grib_files(grid, plane);

   //
   // Write the combined precipitation field out in NetCDF format
   //
   mlog << Debug(1)
        << "Writing output file: " << out_filename << "\n";

   write_netcdf(init_time, valid_time, out_accum, grid, plane);

   return;
}

////////////////////////////////////////////////////////////////////////

void sum_grib_files(Grid & grid, DataPlane & plane)

{

   int i, j, x, y;
   DataPlane part;
   double v_sum, v_part;
   Grid gr;
   unixtime     * pcp_times = (unixtime) 0;
   int          * pcp_recs  = (int *) 0;
   ConcatString * pcp_files = (ConcatString *) 0;

   //
   // Compute the number of forecast precipitation files to be found,
   // and allocate memory to store their names and times
   //
   n_files   = out_accum/in_accum;
   pcp_times = new unixtime [n_files];
   pcp_recs  = new int [n_files];
   pcp_files = new ConcatString [n_files];

   mlog << Debug(2)
        << "Searching for " << n_files << " files "
        << "with accumulation times of " << sec_to_hhmmss(in_accum)
        << " to sum to a total accumulation time of "
        << sec_to_hhmmss(out_accum) << ".\n";

   //
   // Compute the valid times for the precipitation files
   // to be found.
   //
   for(i=0; i<n_files; i++) {
      pcp_times[i] = valid_time - i*in_accum;
   }

   //
   // Search for each file time.
   //
   for(i=0; i<n_files; i++) {

      //
      // Search in each directory for the current file time.
      //
      for(j=0; j<pcp_dir.n_elements(); j++) {

         pcp_recs[i] = search_pcp_dir(pcp_dir[j], pcp_times[i], pcp_files[i]);

         if( pcp_recs[i] != -1 )  {

            mlog << Debug(1)
                 << "[" << (i+1) << "] File " << pcp_files[i]
                 << " matches valid time of " << unix_to_yyyymmdd_hhmmss(pcp_times[i])
                 << "\n";

            break;

         } // if

      } // end for j

      //
      // Check for no matching file found
      //
      if(pcp_recs[i] == -1) {

         mlog << Error << "\nsum_grib_files() -> "
              << "Cannot find a file with a valid time of "
              << unix_to_yyyymmdd_hhmmss(pcp_times[i])
              << " and accumulation time of "
              << sec_to_hhmmss(in_accum) << " matching the regular "
              << "expression \"" << pcp_reg_exp << "\"\n\n";
         exit(1);
      }

   } // end for i

    /////////////////////////////

   //
   // Open each of the files found and parse the data.
   //
   for(i=0; i<n_files; i++) {

      mlog << Debug(1)
           << "[" << (i+1) << "] Reading input file: " << pcp_files[i]
           << "\n";

      //
      // Read data for the file.
      //
      get_field(pcp_files[i], in_accum, init_time, pcp_times[i], gr, part);

      //
      // For the first file processed store the grid, allocate memory
      // to store the precipitation sums, and initialize the sums
      //
      if ( i == 0 )  {

         grid = gr;

         plane = part;

      } else {

         //
         // Check to make sure the grid stays the same
         //
         if(!(grid == gr)) {
            mlog << Error << "\nsum_grib_files() -> "
                 << "The grid must remain the same for all "
                 << "data files.\n\n";
            exit(1);
         }

         //
         // Increment the precipitation sums keeping track of the bad data values
         //
         for(x=0; x<grid.nx(); x++) {

            for(y=0; y<grid.ny(); y++) {

               v_sum = plane(x, y);

               if ( is_bad_data(v_sum) )  continue;

               v_part = part(x, y);

               if ( is_bad_data(v_part) ) {

                  plane.set(bad_data_double, x, y);

                  continue;

               }

               plane.set(v_sum + v_part, x, y);

            }   //  for y

         }   //  for x

      } // end else

   } // end for i

   //
   // Deallocate any memory that was allocated above
   //
   if(pcp_files) { delete [] pcp_files; pcp_files = (ConcatString *) 0; }
   if(pcp_times) { delete [] pcp_times; pcp_times = (unixtime *) 0; }
   if(pcp_recs ) { delete [] pcp_recs;  pcp_recs  = (int *) 0; }

   return;
}

////////////////////////////////////////////////////////////////////////

int search_pcp_dir(const char *cur_dir, const unixtime cur_ut, ConcatString & cur_file)

{

   int i_rec;
   struct dirent *dirp = (struct dirent *) 0;
   DIR *dp = (DIR *) 0;

   //
   // Find the files matching the specified regular expression with
   // the correct valid and accumulation times.
   //
   if((dp = opendir(cur_dir)) == NULL ) {
      mlog << Error << "\nsearch_pcp_dir() -> "
           << "Cannot open precipitation directory "
           << cur_dir << "\n\n";
      exit(1);
   }

   //
   // Initialize the record index to not found.
   //
   i_rec = -1;

   //
   // Process each file contained in the directory.
   //
   while((dirp = readdir(dp)) != NULL) {

      //
      // Ignore any hidden files.
      //
      if(dirp->d_name[0] == '.') continue;

      //
      // Check the file name for a matching regular expression.
      //
      if(check_reg_exp(pcp_reg_exp, dirp->d_name) == true) {

         //
         // Check the current file for matching initialization,
         // valid, lead, and accumulation times.
         //
         cur_file << cs_erase << cur_dir << '/' << dirp->d_name;
         check_file_time(cur_file, cur_ut, i_rec);

         if(i_rec != -1) break;
      } // end if
   } // end while

   if(closedir(dp) < 0) {
      mlog << Error << "\nsearch_pcp_dir() -> "
           << "Cannot close precipitation directory "
           << cur_dir << "\n\n";
      exit(1);
   }

   return(i_rec);
}

////////////////////////////////////////////////////////////////////////

void check_file_time(const char *file, unixtime pcp_valid, int &i_gc)

{

   GribFile grib_file;
   GribRecord rec;
   int i, bms_flag, file_accum;
   unixtime file_init, file_valid;

   i_gc = -1;

   //
   // Open the precipitation grib file
   //
   if( !(grib_file.open(file)) ) {
      mlog << Warning << "\ncheck_file_time() -> "
           << "can't open precipitation grib file: "
           << file << "\n\n";
      return;
   }

   //
   // Find the grib record containing the accumulated precipitation.
   // A Grib file may contain multiple records of accumulated
   // precipitation.  Search grid records for one with the expected
   // accumulation interval.
   //
   for(i=0; i< grib_file.n_records(); i++) {

      if(grib_file.gribcode(i) != grib_code)  continue;

      //
      // Read the record containing accumulated precip
      //
      grib_file.seek_record(i);
      grib_file >> rec;

      //
      // Read the Product Description Section
      //
      read_pds(rec, bms_flag, file_init, file_valid, file_accum);

      //
      // The file matches if the issuance times, valid times, and
      // accumulation times match
      //
      if((file_init == init_time || init_time == (unixtime) 0) &&
         (file_valid == pcp_valid) &&
         (file_accum == in_accum)) {
         i_gc = i;
         break;
      }

   } // end for

   grib_file.close();

   return;
}

////////////////////////////////////////////////////////////////////////

void do_add_command()

{

   Grid grid1, grid2;
   DataPlane total, part;
   double total_value, part_value;
   unixtime nc_init_time, nc_valid_time;
   int i, x, y, nc_accum;

   mlog << Debug(2)
        << "Performing addition command for " << n_files
        << " files.\n";

   //
   // Read current field
   //
   mlog << Debug(1) 
        << "Reading input file: " << in_file[0] << "\n";

   get_field(in_file[0], accum[0], 0, 0, grid1, total);

   // Initialize output times
   nc_init_time  = total.init();
   nc_valid_time = total.valid();
   nc_accum      = accum[0];

   //
   // Loop through the rest of the input files
   //
   for(i=1; i<n_files; i++) {   //  i starts at one here, not zero

      //
      // Read current field
      //
      mlog << Debug(1) << "Reading input file: " << in_file[i] << "\n";

      get_field(in_file[i].text(), accum[i], 0, 0, grid2, part);

      //
      // Check for the same grid dimensions
      //
      if( grid1 != grid2 ) {
         mlog << Error << "\ndo_add_command() -> "
              << "the two input fields must be on the same grid.\n\n";
         exit(1);
      }

      // Output init time
      if(nc_init_time != part.init()) nc_init_time = (unixtime) 0;

      // Output valid time
      if(nc_valid_time < part.valid()) nc_valid_time = part.valid();

      // Output accumulation time
      nc_accum += accum[i];

      //
      // Increment sums for each grid point
      //

      for(x=0; x<(part.nx()); x++) {

         for(y=0; y<(part.ny()); y++) {

            total_value = total(x, y);

            if ( is_bad_data(total_value) )  continue;

            part_value = part(x, y);

            if ( is_bad_data(part_value) )  continue;

            total.set(total_value + part_value, x, y);

         } // end for y

      } // end for x

   } // end for i

   //
   // Write the combined precipitation field out in NetCDF format
   //
   mlog << Debug(1) 
        << "Writing output file: " << out_filename << "\n";

   write_netcdf(nc_init_time, nc_valid_time, nc_accum, grid1, total);

   return;

}

////////////////////////////////////////////////////////////////////////

void do_sub_command()

{

   DataPlane plus, minus, difference;
   Grid grid1, grid2;
<<<<<<< HEAD
   unixtime init_time1 = 0, init_time2 = 0;
   unixtime valid_time1 = 0, valid_time2 = 0;
=======
>>>>>>> 6e226a3d
   unixtime nc_init_time, nc_valid_time;
   int x, y, nc_accum;
   double v_plus, v_minus;

   //
   // Check for exactly two input files
   //
   if(n_files != 2) {
      mlog << Error << "\ndo_sub_command() -> "
           << "you must specify exactly two input files for subtraction.\n\n";
      exit(1);
   }

   //
   // Read the two specified Grib files
   //
   mlog << Debug(1) 
        << "Reading input file: " << in_file[0] << "\n";

   get_field(in_file[0], accum[0], 0, 0, grid1, plus);

   mlog << Debug(1) 
        << "Reading input file: " << in_file[1] << "\n";

   get_field(in_file[1], accum[1], 0, 0, grid2, minus);

   //
   // Check for the same grid dimensions
   //
   if( grid1 != grid2 ) {
      mlog << Error << "\ndo_sub_command() -> "
           << "the two input fields must be on the same grid.\n\n";
      exit(1);
   }

   //
   // Compute output accumulation, initialization, and valid times
   // for the subtract command.
   //
   mlog << Debug(2) << "Performing subtraction command.\n";

   //
   // Output valid time
   //
   nc_valid_time = plus.valid();

   //
   // Output initialization time
   // Error if init_time1 != init_time2.
   //
   if(plus.init() != minus.init()) {
      mlog << Error << "\ndo_sub_command() -> "
           << "init_time1 (" << unix_to_yyyymmdd_hhmmss(plus.init())
           <<  ") must be equal to init_time2 ("
           << unix_to_yyyymmdd_hhmmss(minus.init())
           << ") for subtraction.\n\n";
      exit(1);
   }
   nc_init_time = plus.init();

   //
   // Output accumulation time
   // Error if accum1 < accum2.
   //
   if(accum[0] < accum[1]) {
      mlog << Error << "\ndo_sub_command() -> "
           << "accum1 (" << sec_to_hhmmss(accum[0])
           <<  ") must be greater than accum2 ("
           << sec_to_hhmmss(accum[1]) << ") for subtraction.\n\n";
      exit(1);
   }
   nc_accum = accum[0] - accum[1];

   //
   // Allocate space to store the differences
   //
   difference.set_size(plus.nx(), plus.ny());

   //
   // Perform the specified command for each grid point
   //

   difference.set_constant(bad_data_float);

   for(x=0; x<(plus.nx()); x++) {

      for(y=0; y<(plus.ny()); y++) {

         v_plus = plus(x, y);

         if ( is_bad_data(v_plus) )  continue;

         v_minus = minus(x, y);

         if ( is_bad_data(v_minus) )  continue;

         difference.set(v_plus - v_minus, x, y);

      } // end for y

   } // end for x

   //
   // Write the combined precipitation field out in NetCDF format
   //
   mlog << Debug(1) << "Writing output file: " << out_filename << "\n";
   write_netcdf(nc_init_time, nc_valid_time, nc_accum, grid1, difference);

   return;

}

////////////////////////////////////////////////////////////////////////

void get_field(const char * filename, const int get_accum,
               const unixtime get_init_ut, const unixtime get_valid_ut,
               Grid & grid, DataPlane & plane)

{

Met2dDataFileFactory factory;
Met2dDataFile * datafile = (Met2dDataFile *) 0;
VarInfoGrib var;

datafile = factory.new_met_2d_data_file(filename);

if ( !datafile )  {

   mlog << Error << "\nget_field() -> "
        << "can't open data file \"" << filename
        << "\"\n\n";

   exit ( 1 );

}

   //
   // Initialize the VarInfo object and store the requested
   // timing information
   //
var.set_magic(make_magic(grib_code, grib_ptv, get_accum));
var.set_valid(get_valid_ut);
var.set_init(get_init_ut);

if ( ! datafile->data_plane(var, plane) )  {

   mlog << Error << "\nget_field() -> "
        << "can't get data plane from file \"" << filename
        << "\"\n\n";

   exit ( 1 );
}

grid = datafile->grid();

   //
   //  done
   //

if ( datafile )  { delete datafile;  datafile = (Met2dDataFile *) 0; }

return;

}

////////////////////////////////////////////////////////////////////////

void write_netcdf(unixtime nc_init, unixtime nc_valid, int nc_accum,
                  const Grid &grid, const DataPlane & plane)

{

   ConcatString var_str;
   ConcatString tmp_str, tmp2_str;
   ConcatString command_str;

   NcFile *f_out   = (NcFile *) 0;
   NcDim  *lat_dim = (NcDim *)  0;
   NcDim  *lon_dim = (NcDim *)  0;
   NcVar  *pcp_var = (NcVar *)  0;

   // Create a new NetCDF file and open it.
   f_out = new NcFile(out_filename, NcFile::Replace);

   if(!f_out->is_valid()) {
      mlog << Error << "\nwrite_netcdf() -> "
           << "trouble opening output file " << out_filename
           << "\n\n";
      f_out->close();
      delete f_out;  f_out = (NcFile *) 0;

      exit(1);
   }

   // Add global attributes
   write_netcdf_global(f_out, out_filename, program_name);

   if(run_command == sum) {

      command_str << cs_erase 
                  << "Sum: " << n_files << " files with accumulations of " 
                  << sec_to_hhmmss(in_accum) << '.';

   } else if(run_command == add) {

      command_str << cs_erase 
                  << "Addition: " << n_files << " files.";

   }
   else { // run_command == subtract

      command_str << cs_erase
                  << "Subtraction: "
                  << in_file[0]
                  << " with accumulation of "
                  << sec_to_hhmmss(accum[0])
                  << " minus "
                  << in_file[1]
                  << " with accumulation of "
                  << sec_to_hhmmss(accum[1]) << '.';

   }

   f_out->add_att("RunCommand", (const char *) command_str);

   //
   // Add the projection information
   //
   write_netcdf_proj(f_out, grid);

   // Define Dimensions
   lat_dim = f_out->add_dim("lat", (long) grid.ny());
   lon_dim = f_out->add_dim("lon", (long) grid.nx());

   // Add the lat/lon variables
   write_netcdf_latlon(f_out, lat_dim, lon_dim, grid);

   // Define a name for the variable
   // If the accumulation time is non-zero, append it to the variable name
   tmp_str = get_grib_code_abbr(grib_code, grib_ptv);

   // For no accumulation interval, append nothing
   if(nc_accum <= 0) {
      var_str = tmp_str;
   }
   // For an hourly accumulation interval, append _HH
   else if(nc_accum % sec_per_hour == 0) {
      var_str.set_precision(2);
      var_str << cs_erase << tmp_str << '_' << HH(nc_accum/sec_per_hour);
   }
   // For any other accumulation interval, append _HHMMSS
   else {
      tmp2_str = sec_to_hhmmss(nc_accum);
      var_str << cs_erase << tmp_str << '_' << tmp2_str;
   }

   // Define Variable
   pcp_var = f_out->add_var((const char *) var_str, ncFloat, lat_dim, lon_dim);

   // Add variable attributes
   pcp_var->add_att("name",  (const char *) var_str);
   var_str = get_grib_code_name(grib_code, grib_ptv);
   pcp_var->add_att("long_name", (const char *) var_str);

   // Ouput level string
   if(nc_accum%sec_per_hour == 0) {
      var_str << cs_erase << 'A' << (nc_accum/sec_per_hour);
   } else {
      var_str << cs_erase << 'A' << sec_to_hhmmss(nc_accum);
   }

   pcp_var->add_att("level", (const char *) var_str);

   var_str = get_grib_code_unit(grib_code, grib_ptv);
   pcp_var->add_att("units",      (const char *) var_str);
   pcp_var->add_att("grib_code",  grib_code);
   pcp_var->add_att("_FillValue", bad_data_float);

   //
   // Add initialization, valid, and accumulation time info as attributes to
   // the pcp_var
   //
   if(nc_init == (unixtime) 0) nc_init = nc_valid;

   //
   // Write out the times
   //
   write_netcdf_var_times(pcp_var, nc_init, nc_valid, nc_accum);

   //
   // Write the precip data
   //
   if(!pcp_var->put(plane.data(), plane.ny(), plane.nx())) {

      mlog << Error << "\nwrite_netcdf() -> "
           << "error with pcp_var->put()\n\n";
      exit(1);
   }

   f_out->close();
   delete f_out;
   f_out = (NcFile *) 0;

   return;
}

////////////////////////////////////////////////////////////////////////


bool is_timestring(const char * text)

{

if ( is_hh(text) ) return ( true );

if ( is_hhmmss(text) ) return ( true );

return ( false );

}


////////////////////////////////////////////////////////////////////////


ConcatString make_magic(int gribcode, int ptv, int accum_interval)

{

ConcatString s;

s << get_grib_code_abbr(gribcode, ptv) << "/A" << sec_to_hhmmss(accum_interval);

return ( s );

}


////////////////////////////////////////////////////////////////////////

void usage()

{

   cout << "\n*** Model Evaluation Tools (MET" << met_version
        << ") ***\n\n"

        << "Usage: " << program_name << "\n"
        << "\t[[-sum] sum_args] | [-add add_args] | [-subtract subtract_args]\n"
        << "\t[-gc code]\n"
        << "\t[-ptv number]\n"
        << "\t[-log file]\n"
        << "\t[-v level]\n\n"

        << "\twhere\t\"-sum sum_args\" indicates that accumulations "
        << "from multiple files should be summed up using the "
        << "arguments provided.\n"

        << "\t\t\"-add add_args\" indicates that accumulations from "
        << "one or more files should be added together using the "
        << "arguments provided.\n"

        << "\t\t\"-subtract subtract_args\" indicates that "
        << "accumulations from two files should be subtracted using "
        << "the arguments provided.\n"

        << "\t\t\"-gc code\" overrides the default GRIB code ("
        << grib_code << ") to be used (optional).\n"

        << "\t\t\"-ptv number\" overrides the default GRIB parameter "
        << "table version number (" << grib_ptv
        << ") to be used (optional).\n"

        << "\t\t\"-log file\" outputs log messages to the specified "
        << "file (optional).\n"

        << "\t\t\"-v level\" overrides the default level of logging ("
        << verbosity << ") (optional).\n\n"

        << "\t\tNote: Specifying \"-sum\" is not required since it is "
        << "the default behavior.\n\n"

        << "\tSUM_ARGS:\n"
        << "\t\tinit_time\n"
        << "\t\tin_accum\n"
        << "\t\tvalid_time\n"
        << "\t\tout_accum\n"
        << "\t\tout_file\n"
        << "\t\t[-pcpdir path]\n"
        << "\t\t[-pcprx reg_exp]\n\n"

        << "\t\twhere\t\"init_time\" indicates the initialization "
        << "time of the input GRIB files in YYYYMMDD[_HH[MMSS]] format "
        << "(required).\n"

        << "\t\t\t\"in_accum\" indicates the accumulation interval "
        << "of the input GRIB files in HH[MMSS] format (required).\n"

        << "\t\t\t\"valid_time\" indicates the desired valid "
        << "time in YYYYMMDD[_HH[MMSS]] format (required).\n"

        << "\t\t\t\"out_accum\" indicates the desired accumulation "
        << "interval for the output NetCDF file in HH[MMSS] format (required).\n"

        << "\t\t\t\"out_file\" indicates the name of the output NetCDF file to "
        << "be written consisting of the sum of the accumulation intervals "
        << "(required).\n"

        << "\t\t\t\"-pcpdir path\" overrides the default precipitation directory ("
        << default_pcp_dir << ") (optional).\n"

        << "\t\t\t\"-pcprx reg_exp\" overrides the default regular expression for "
        << "precipitation file naming convention (" << default_reg_exp
        << ") (optional).\n\n"

        << "\t\t\tNote: Set init_time to 00000000_000000 when summing "
        << "observation files.\n\n"

        << "\tADD_ARGS:\n"
        << "\t\tin_file1\n"
        << "\t\taccum1\n"
        << "\t\t...\n"
        << "\t\tin_filen\n"
        << "\t\taccumn\n"
        << "\t\tout_file\n\n"

        << "\t\twhere\t\"in_file1\" indicates the name of the first input GRIB "
        << "file to be used (required).\n"

        << "\t\t\t\"accum1\" indicates the accumulation interval "
        << "to be used from in_file1 in HH[MMSS] format (required).\n"

        << "\t\t\t\"in_filen\" indicates additional input GRIB files to be "
        << "added together (optional).\n"

        << "\t\t\t\"accumn\" indicates the accumulation interval "
        << "to be used in HH[MMSS] format (optional).\n"

        << "\t\t\t\"out_file\" indicates the name of the output NetCDF file to "
        << "be written (required).\n\n"

        << "\tSUBTRACT_ARGS:\n"
        << "\t\tin_file1\n"
        << "\t\taccum1\n"
        << "\t\tin_file2\n"
        << "\t\taccum2\n"
        << "\t\tout_file\n\n"

        << "\t\twhere\t\"in_file1\" indicates the name of the first input GRIB "
        << "file to be used (required).\n"

        << "\t\t\t\"accum1\" indicates the accumulation interval "
        << "to be used from in_file1 in HH[MMSS] format (required).\n"

        << "\t\t\t\"in_file2\" indicates the name of the second input GRIB "
        << "file to be subtracted from in_file1 (required).\n"

        << "\t\t\t\"accum2\" indicates the accumulation interval "
        << "to be used from in_file2 in HH[MMSS] format (required).\n"

        << "\t\t\t\"out_file\" indicates the name of the output NetCDF file to "
        << "be written (required).\n"

        << "\n" << flush;

   exit (1);
}

////////////////////////////////////////////////////////////////////////

void set_sum(const StringArray &)
{
   run_command = sum;
}

////////////////////////////////////////////////////////////////////////

void set_add(const StringArray &)
{
   run_command = add;
}

////////////////////////////////////////////////////////////////////////

void set_subtract(const StringArray &)
{
   run_command = sub;
}

////////////////////////////////////////////////////////////////////////

void set_grib_code(const StringArray & a)
{
   grib_code = atoi(a[0]);
}

////////////////////////////////////////////////////////////////////////

void set_ptv_num(const StringArray & a)
{
   grib_ptv = atoi(a[0]);
}

////////////////////////////////////////////////////////////////////////

void set_logfile(const StringArray & a)
{
   ConcatString filename;

   filename = a[0];

   mlog.open_log_file(filename);
}

////////////////////////////////////////////////////////////////////////

void set_verbosity(const StringArray & a)
{
   verbosity = atoi(a[0]);
}

////////////////////////////////////////////////////////////////////////

void set_pcpdir(const StringArray & a)
{
   pcp_dir.add(a[0]);
}

////////////////////////////////////////////////////////////////////////

void set_pcprx(const StringArray & a)
{
   pcp_reg_exp = a[0];
}

////////////////////////////////////////////////////////////////////////
<|MERGE_RESOLUTION|>--- conflicted
+++ resolved
@@ -862,11 +862,6 @@
 
    DataPlane plus, minus, difference;
    Grid grid1, grid2;
-<<<<<<< HEAD
-   unixtime init_time1 = 0, init_time2 = 0;
-   unixtime valid_time1 = 0, valid_time2 = 0;
-=======
->>>>>>> 6e226a3d
    unixtime nc_init_time, nc_valid_time;
    int x, y, nc_accum;
    double v_plus, v_minus;

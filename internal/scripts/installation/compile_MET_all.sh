--- conflicted
+++ resolved
@@ -222,13 +222,10 @@
   COMPILE_NETCDF=0
   COMPILE_FREETYPE=0
   COMPILE_CAIRO=0
-<<<<<<< HEAD
-=======
 fi
 
 if [ -z ${BIN_DIR_PATH} ]; then
   BIN_DIR_PATH=${TEST_BASE}/bin
->>>>>>> a1c2df00
 fi
 
 if [ -z ${USE_MET_TAR_FILE} ]; then
@@ -585,7 +582,6 @@
   echo "Finished compiling at `date`"
   exit 0
 fi
-<<<<<<< HEAD
 
 echo
 echo "Compiling MET at `date`"
@@ -619,7 +615,6 @@
 if [ -z ${MET_GSL} ]; then
   export MET_GSL=${LIB_DIR}
 fi
-
 
 export MET_PYTHON_BIN_EXE=${MET_PYTHON_BIN_EXE:=${MET_PYTHON}/bin/python3}
 export MET_PYTHON_LD
@@ -671,90 +666,4 @@
 run_cmd "make ${MAKE_ARGS} install > make_install.log 2>&1"
 run_cmd "make ${MAKE_ARGS} test > make_test.log 2>&1"
 
-=======
-
-echo
-echo "Compiling MET at `date`"
-# If using source from a tar file remove everything and unpack the tar file
-# FALSE = compiling from github repo and we don't want to overwrite the files
-if [ ${USE_MET_TAR_FILE} = "TRUE" ]; then
-  rm -rf ${MET_DIR}/MET*
-  tar -xzf ${MET_TARBALL} -C ${MET_DIR}
-fi
-cd ${MET_DIR}/MET*
-
-if [ -z ${MET_BUFRLIB} ]; then
-  export MET_BUFRLIB=${LIB_DIR}/lib
-  export BUFRLIB_NAME=-lbufr
-fi
-
-if [ -z ${MET_GRIB2CLIB} ]; then
-  export MET_GRIB2CLIB=${LIB_DIR}/lib
-  export MET_GRIB2CINC=${LIB_DIR}/include
-  export LIB_JASPER=${LIB_DIR}/lib
-  export LIB_LIBPNG=${LIB_DIR}/lib
-  export LIB_Z=${LIB_DIR}/lib
-  export GRIB2CLIB_NAME=-lgrib2c
-fi
-
-if [ -z ${MET_NETCDF} ]; then
-  export MET_NETCDF=${LIB_DIR}
-  export MET_HDF5=${LIB_DIR}
-fi
-
-if [ -z ${MET_GSL} ]; then
-  export MET_GSL=${LIB_DIR}
-fi
-
-export MET_PYTHON_BIN_EXE=${MET_PYTHON_BIN_EXE:=${MET_PYTHON}/bin/python3}
-export MET_PYTHON_LD
-export MET_PYTHON_CC
-export LDFLAGS="-Wl,--disable-new-dtags"
-# https://www.gnu.org/software/bash/manual/html_node/Shell-Parameter-Expansion.html
-# ${parameter:+word}
-# If parameter is null or unset, nothing is substituted, otherwise the expansion of word is substituted.
-export LDFLAGS="${LDFLAGS} -Wl,-rpath,${LIB_DIR}/lib${MET_NETCDF:+:$MET_NETCDF/lib}${MET_HDF5:+:$MET_HDF5/lib}${MET_BUFRLIB:+:$MET_BUFRLIB}${MET_GRIB2CLIB:+:$MET_GRIB2CLIB}${MET_PYTHON:+:$MET_PYTHON/lib}${MET_GSL:+:$MET_GSL/lib}"
-export LDFLAGS="${LDFLAGS} -Wl,-rpath,${LIB_JASPER:+$LIB_JASPER}${LIB_LIBPNG:+:$LIB_PNG}${LIB_Z:+$LIB_Z}"
-export LDFLAGS="${LDFLAGS} ${LIB_JASPER:+-L$LIB_JASPER} ${LIB_LIBPNG:+-L$LIB_LIBPNG} ${MET_HDF5:+-L$MET_HDF5/lib}"
-export LIBS="${LIBS} -lhdf5_hl -lhdf5 -lz"
-export MET_FONT_DIR=${TEST_BASE}/fonts
-
-if [ "${SET_D64BIT}" = "TRUE" ]; then
-  export CFLAGS="-D__64BIT__"
-  export CXXFLAGS="-D__64BIT__"
-fi
-
-echo "MET Configuration settings..."
-printenv | egrep "^MET_" | sed -r 's/^/export /g'
-echo "LDFLAGS = ${LDFLAGS}"
-export OPT_ARGS=''
-if [[ $COMPILER_FAMILY == "pgi" ]]; then
-  export OPT_ARGS="${OPT_ARGS} FFLAGS=-lpgf90"
-fi
-
-configure_cmd="./configure --prefix=${MET_DIR} --bindir=${BIN_DIR_PATH}"
-configure_cmd="${configure_cmd} BUFRLIB_NAME=${BUFRLIB_NAME}"
-configure_cmd="${configure_cmd} GRIB2CLIB_NAME=${GRIB2CLIB_NAME} --enable-grib2"
-if [[ ! -z ${MET_FREETYPEINC} && ! -z ${MET_FREETYPELIB} && \
-      ! -z ${MET_CAIROINC} && ! -z ${MET_CAIROLIB} ]]; then
-  configure_cmd="${configure_cmd} --enable-mode_graphics"
-fi
-
-if [[ ! -z $MET_HDF && ! -z $MET_HDFEOS ]]; then
-  configure_cmd="${configure_cmd} --enable-modis --enable-lidar2nc"
-fi
-
-if [[ ! -z ${MET_PYTHON_CC} || ! -z ${MET_PYTHON_LD} ]]; then
-  configure_cmd="${configure_cmd} --enable-python"
-fi
-
-configure_cmd="${configure_cmd} ${OPT_ARGS}"
-
-echo "cd `pwd`"
-run_cmd "${configure_cmd} > configure.log 2>&1"
-run_cmd "make ${MAKE_ARGS} > make.log 2>&1"
-run_cmd "make ${MAKE_ARGS} install > make_install.log 2>&1"
-run_cmd "make ${MAKE_ARGS} test > make_test.log 2>&1"
-
->>>>>>> a1c2df00
 echo "Finished compiling at `date`"
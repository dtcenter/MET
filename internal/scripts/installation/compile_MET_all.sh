#!/bin/bash
#
# Compile and install MET
# (Model Evaluation Tools)
#================================================
#
# This compile_MET_all.sh script expects certain environment
# variables to be set:
# TEST_BASE, COMPILER, MET_SUBDIR, MET_TARBALL,
# and USE_MODULES.
#
# If compiling support for Python embedding, users will need to
# set MET_PYTHON, MET_PYTHON_CC, and
# MET_PYTHON_LD.
#
# For a description of these and other variables, visit the MET
# downloads page under "Sample Script For Compiling External
# Libraries And MET":
# https://dtcenter.org/community-code/model-evaluation-tools-met/download
#
# An easy way to set these necessary environment variables is
# in an environment configuration file (for example,
# install_met_env.<machine_name>).  This script and example
# environment config files for various machines can be found in
# the MET GitHub repository in the scripts/installation directory:
# https://github.com/dtcenter/MET
#
# USAGE: compile_MET_all.sh install_met_env.<machine_name>
#
# The compile_MET_all.sh script will compile and install MET and its
# external library dependencies, if needed, including:
# GSL, BUFRLIB, GRIB2C (with dependencies Z, PNG, JASPER),
# HDF5, NETCDF (C and CXX), HDF4 (optional for MODIS-Regrid
# and lidar2nc), HDFEOS (optional for MODIS-Regrid and lidar2nc),
# FREETYPE (optional for MODE Graphics), and CAIRO (optional
# for MODE Graphics).
#
# If these libraries have already been installed and don't need to be
# reinstalled or if you are compiling on a machine that uses modulefiles
# and you'd like to make use of the existing dependent libraries on
# your machine, there are more environment variables that you will
# need to set to let MET know where the library and header files are.
# Please supply values for the following environment variables
# in the input environment configuration file (install_met_env.<machine_name>:
# MET_GRIB2CLIB, MET_GRIB2CINC, GRIB2CLIB_NAME,
# MET_BUFRLIB, BUFRLIB_NAME, MET_HDF5, MET_NETCDF,
# MET_GSL, LIB_JASPER, LIB_PNG, LIB_Z.
#
# The optional libraries HDF4, HDFEOS, FREETYPE, and CAIRO are
# used for the following, not widely used tools, MODIS-Regrid,
# lidar2nc, and MODE Graphics.  To enable building of these libraries,
# set the compile flags for the library (e.g. COMPILE_HDF, COMPILE_HDFEOS) to
# any value in the environment config file. If these libraries have already
# been installed and don't need to be reinstalled, please
# supply values for the following environment variables in the input
# environment configuration file (install_met_env.<machine_name>):
# MET_HDF, MET_HDFEOS, MET_FREETYPEINC, MET_FREETYPELIB,
# MET_CAIROINC, MET_CAIROLIB.
#
#================================================

# print command, run it, then error and exit if non-zero value is returned
function run_cmd {
  echo $*
  eval "$@"
  ret=$?
  if [ $ret != 0 ]; then
    echo "ERROR: Command returned with non-zero ($ret) status: $*"
    exit $ret
  fi
}

if [ -z $1 ]; then
  echo
  echo "No environment configuration file provided (e.g. install_met_env.<machine_name>). Starting compilation with current environment."
else
  if [ ! -f "$1" ]; then
    echo "The file \"$1\" does not exist!"
    exit 1
  fi

  source $1
fi

echo
echo "TEST_BASE = ${TEST_BASE? "ERROR: TEST_BASE must be set"}"
echo "COMPILER  = ${COMPILER?  "ERROR: COMPILER must be set"}"
echo "MET_SUBDIR = ${MET_SUBDIR? "ERROR: MET_SUBDIR must be set"}"
echo "MET_TARBALL = ${MET_TARBALL? "ERROR: MET_TARBALL must be set"}"
echo "USE_MODULES = ${USE_MODULES? "ERROR: USE_MODULES must be set to TRUE if using modules or FALSE otherwise"}"
echo ${MAKE_ARGS:+MAKE_ARGS = $MAKE_ARGS}

export LIB_DIR=${TEST_BASE}/external_libs
MET_DIR=${MET_SUBDIR}
TAR_DIR=${TEST_BASE}/tar_files
MET_TARBALL=${TAR_DIR}/${MET_TARBALL}

# Create directory for libraries
mkdir -p ${LIB_DIR}

# Check that tar files exist
if [ ! -e $TAR_DIR ]; then
  echo "TAR File directory doesn't exist: ${TAR_DIR}"
  exit 1
fi

# Update library linker path
export LD_LIBRARY_PATH=${TEST_BASE}/external_libs/lib${MET_PYTHON:+:$MET_PYTHON/lib}${MET_NETCDF:+:$MET_NETCDF/lib}${MET_HDF5:+:$MET_HDF5/lib}${MET_BUFRLIB:+:$MET_BUFRLIB}${MET_GRIB2CLIB:+:$MET_GRIB2CLIB}${LIB_JASPER:+:$LIB_JASPER}${LIB_LIBPNG:+:$LIB_LIBPNG}${LIB_Z:+:$LIB_Z}${MET_GSL:+:$MET_GSL/lib}${LD_LIBRARY_PATH:+:$LD_LIBRARY_PATH}
echo "LD_LIBRARY_PATH = ${LD_LIBRARY_PATH}"

# if LIB_Z is not set in the environment file, set it to the
# lib directory so it can be used to install HDF5 with zlib support
if [[ -z "$LIB_Z" ]]; then
  LIB_Z=${LIB_DIR}/lib
fi

# Constants
if [[ -z ${MET_GRIB2CLIB} ]] && [[ -z ${MET_GRIB2C} ]]; then
  COMPILE_ZLIB=1
  COMPILE_LIBPNG=1
  COMPILE_JASPER=1
  COMPILE_G2CLIB=1
else
  COMPILE_ZLIB=0
  COMPILE_LIBPNG=0
  COMPILE_JASPER=0
  COMPILE_G2CLIB=0
fi

if [ -z ${MET_BUFRLIB} ]; then
  COMPILE_BUFRLIB=1
else
  COMPILE_BUFRLIB=0
fi

if [ -z ${MET_NETCDF} ]; then
  COMPILE_NETCDF=1
else
  COMPILE_NETCDF=0
fi

if [ -z ${MET_GSL} ]; then
  COMPILE_GSL=1
else
  COMPILE_GSL=0
fi

# Only set COMPILE_HDF and COMPILE_HDFEOS if you want to compile and enable MODIS-Regrid (not widely used)
if [ ! -z "${COMPILE_HDF}" ]; then COMPILE_HDF=1; else COMPILE_HDF=0; fi
if [ ! -z "${COMPILE_HDFEOS}" ]; then COMPILE_HDFEOS=1; else COMPILE_HDFEOS=0;  fi

# Only set COMPILE_FREETYPE and COMPILE_CAIRO if you want to compile and enable MODE Graphics (not widely used)
if [ ! -z "${COMPILE_FREETYPE}" ]; then COMPILE_FREETYPE=1; else COMPILE_FREETYPE=0; fi
if [ ! -z "${COMPILE_CAIRO}" ]; then COMPILE_CAIRO=1; else COMPILE_CAIRO=0; fi

if [[ -z ${MET_HDF} ]] && [[ -z ${MET_HDFEOS} ]]; then
  if [[ $COMPILE_HDF -eq 1 && $COMPILE_HDFEOS -eq 1 ]]; then
    export MET_HDF=${LIB_DIR}
    export MET_HDFEOS=${LIB_DIR}
  fi
else
  # Only set COMPILE_HDF and COMPILE_HDFEOS to 1 if you have already compiled HDF4 and HDFEOS,
  # have set MET_HDF and MET_HDFEOS in your configuration file, and want to enable
  # MODIS-Regrid (not widely used)
  COMPILE_HDF=0
  COMPILE_HDFEOS=0
fi

if [[ ! -z ${MET_FREETYPE} ]]; then
  echo "ERROR: MET_FREETYPEINC and MET_FREETYPELIB must be set instead of MET_FREETYPE"
  exit 1
fi

if [[ ! -z ${MET_CAIRO} ]]; then
  echo	"ERROR: MET_CAIROINC and MET_CAIROLIB must be set instead of MET_CAIRO"
  exit 1
fi

if [[ -z ${MET_FREETYPEINC} && -z ${MET_FREETYPELIB} && -z ${MET_CAIROINC} && -z ${MET_CAIROLIB} ]]; then
  if [[ $COMPILE_CAIRO -eq 1 && $COMPILE_FREETYPE -eq 1 ]]; then
    export MET_CAIROINC=${LIB_DIR}/include/cairo
    export MET_CAIROLIB=${LIB_DIR}/lib
    export MET_FREETYPEINC=${LIB_DIR}/include/freetype2
    export MET_FREETYPELIB=${LIB_DIR}/lib
  fi
else
  # Only set COMPILE_FREETYPE and COMPILE_CAIRO to 1 if you have compiled FREETYPE and CAIRO,
  # have set MET_FREETYPEINC, MET_FREETYPELIB, MET_CAIROINC, and MET_CAIROLIB in your
  # configuration file, and want to enable MODE Graphics (not widely used)
  COMPILE_FREETYPE=0
  COMPILE_CAIRO=0
fi

COMPILE_MET=1

# skip compilation of MET if SKIP_MET is set
if [ ! -z "${SKIP_MET}" ]; then COMPILE_MET=0; fi

# skip compilation of external libraries if SKIP_LIBS is set
if [ ! -z "${SKIP_LIBS}" ]; then
  COMPILE_GSL=0
  COMPILE_BUFRLIB=0
  COMPILE_ZLIB=0
  COMPILE_LIBPNG=0
  COMPILE_JASPER=0
  COMPILE_G2CLIB=0
  COMPILE_HDF=0
  COMPILE_HDFEOS=0
  COMPILE_NETCDF=0
  COMPILE_FREETYPE=0
  COMPILE_CAIRO=0
fi

if [ -z ${BIN_DIR_PATH} ]; then
  BIN_DIR_PATH=${TEST_BASE}/bin
fi

if [ -z ${USE_MET_TAR_FILE} ]; then
  export USE_MET_TAR_FILE=TRUE
fi

echo
echo "Compiling libraries into: ${LIB_DIR}"

if [ ! -e ${LIB_DIR}/include ]; then
  mkdir ${LIB_DIR}/include
fi

if [ ! -e ${LIB_DIR}/lib ]; then
  mkdir ${LIB_DIR}/lib
fi

# Load compiler version
COMPILER_FAMILY=` echo $COMPILER | cut -d'_' -f1`
COMPILER_VERSION=`echo $COMPILER | cut -d'_' -f2`
COMPILER_MAJOR_VERSION=`echo $COMPILER_VERSION | cut -d'.' -f1`

echo
echo "USE_MODULES = ${USE_MODULES}"
echo

if [ ${USE_MODULES} = "TRUE" ]; then
  echo "module load ${COMPILER_FAMILY}/${COMPILER_VERSION}"
  echo ${COMPILER_FAMILY}/${COMPILER_VERSION}

  module load ${COMPILER_FAMILY}/${COMPILER_VERSION}
  if [ ${COMPILER_FAMILY} =  "PrgEnv-intel" ]; then
    module load craype
    module switch craype craype-sandybridge
  fi
fi

if [ ${COMPILER_FAMILY} = "gnu" ]; then
  if [ -z ${CC} ]; then CC=`which gcc`; fi
  if [ -z ${CXX} ]; then CXX=`which g++`; fi
  if [ -z ${FC} ]; then FC=`which gfortran`; fi
  if [ -z ${F77} ]; then F77=`which gfortran`; fi
  if [ -z ${F90} ]; then F90=`which gfortran`;  fi
elif [ ${COMPILER_FAMILY} = "pgi" ]; then
  if [ -z ${CC} ]; then CC=`which pgcc`; fi
  if [ -z ${CXX} ]; then CXX=`which pgc++`; fi
  if [ -z ${FC} ]; then FC=`which pgf90`; fi
  if [ -z ${F77} ]; then F77=`which pgf90`; fi
  if [ -z ${F90} ]; then F90=`which pgf90`; fi
elif [[ ${COMPILER_FAMILY} == "intel" ]] || \
     [[ ${COMPILER_FAMILY} == "ics" ]] || \
     [[ ${COMPILER_FAMILY} == "ips" ]] || \
     [[ ${COMPILER_FAMILY} == "PrgEnv-intel" ]]; then
  if [ -z ${CC} ]; then CC=`which icc`; fi
  if [ -z ${CXX} ]; then CXX=`which icc`; fi
  if [ -z ${FC} ]; then FC=`which ifort`; fi
  if [ -z ${F77} ]; then F77=`which ifort`; fi
  if [ -z ${F90} ]; then F90=`which ifort`; fi
else
  echo "ERROR: \${COMPILER} must start with gnu, intel, ics, ips, PrgEnv-intel, or pgi"
  exit
fi

export CC
export CXX
export FC
export F77
export F90

echo "export  CC=${CC}"
echo "export CXX=${CXX}"
echo "export  FC=${FC}"
echo "export F77=${F77}"
echo "export F90=${F90}"
echo

# Load Python module

if [ ${USE_MODULES} = "TRUE" ]; then
  if [ ! -z ${PYTHON_MODULE} ]; then
    PYTHON_NAME=` echo $PYTHON_MODULE | cut -d'_' -f1`
    PYTHON_VERSION_NUM=`echo $PYTHON_MODULE | cut -d'_' -f2`
    echo "module load ${PYTHON_NAME}/${PYTHON_VERSION_NUM}"
    echo ${PYTHON_NAME}/${PYTHON_VERSION_NUM}
    module load ${PYTHON_NAME}/${PYTHON_VERSION_NUM}
  fi
fi

if [[ ${MET_PYTHON}/bin/python3 ]]; then
  echo "Using python version: "
  ${MET_PYTHON}/bin/python3 --version
fi

# Compile GSL
if [ $COMPILE_GSL -eq 1 ]; then

  if [ ${COMPILER_FAMILY} = "pgi" ]; then
    vrs="1.11";
  else
    vrs="2.1";
  fi

  echo
  echo "Compiling GSL_${vrs} at `date`"
  mkdir -p ${LIB_DIR}/gsl
  rm -rf ${LIB_DIR}/gsl/gsl*
  tar -xf ${TAR_DIR}/gsl-${vrs}.tar.gz -C ${LIB_DIR}/gsl
  cd ${LIB_DIR}/gsl/gsl*
  echo "cd `pwd`"
  run_cmd "./configure --prefix=${LIB_DIR} > configure.log 2>&1"
  run_cmd "make ${MAKE_ARGS} > make.log 2>&1"
  run_cmd "make ${MAKE_ARGS} install > make_install.log 2>&1"
fi

# Compile BUFRLIB
if [ $COMPILE_BUFRLIB -eq 1 ]; then

  vrs="v11.3.0";

  echo
  echo "Compiling BUFRLIB_${vrs} at `date`"
  mkdir -p ${LIB_DIR}/bufrlib/BUFRLIB_${vrs}
  rm -rf ${LIB_DIR}/bufrlib/BUFRLIB_${vrs}/*
  cd ${LIB_DIR}/bufrlib/BUFRLIB_${vrs}
  echo "cd `pwd`"
  tar -xf ${TAR_DIR}/BUFRLIB_`echo $vrs | sed 's/\./-/g'`.tar -C ${LIB_DIR}/bufrlib/BUFRLIB_${vrs}

  ${CC} -c -DUNDERSCORE `./getdefflags_C.sh` *.c >> make.log 2>&1

  # For GNU and Intel follow BUFRLIB11 instructions
  if [[ ${COMPILER_FAMILY} == "gnu" ]]; then
    if [[ ${COMPILER_MAJOR_VERSION} -ge 10 ]]; then
      ${FC} -c -fno-second-underscore -fallow-argument-mismatch `./getdefflags_F.sh` modv*.F moda*.F `ls -1 *.F *.f | grep -v "mod[av]_"` >> make.log 2>&1
    elif [[ ${COMPILER_MAJOR_VERSION} -lt 10 ]]; then
      ${FC} -c -fno-second-underscore -Wno-argument-mismatch `./getdefflags_F.sh` modv*.F moda*.F `ls -1 *.F *.f | grep -v "mod[av]_"` >> make.log 2>&1
    fi	
  elif [[ ${COMPILER_FAMILY} == "intel" ]] || [[ ${COMPILER_FAMILY} == "ics" ]] || [[ ${COMPILER_FAMILY} == "ips" ]] || [[ ${COMPILER_FAMILY} == "PrgEnv-intel" ]]; then
    ${FC} -c `./getdefflags_F.sh` modv*.F moda*.F `ls -1 *.F *.f | grep -v "mod[av]_"` >> make.log 2>&1
  elif [[ ${COMPILER_FAMILY} == "pgi" ]]; then
    ${FC} -c -Mnosecond_underscore `./getdefflags_F.sh` modv*.F moda*.F `ls -1 *.F *.f | grep -v "mod[av]_"` >> make.log 2>&1
  fi

  ar crv libbufr.a *.o >> make.log 2>&1
  cp *.a ${LIB_DIR}/lib/.
fi


# Compile ZLIB
if [ $COMPILE_ZLIB -eq 1 ]; then
  echo
  echo "Compiling ZLIB at `date`"
  mkdir -p ${LIB_DIR}/zlib
  rm -rf ${LIB_DIR}/zlib/zlib*
  tar -xzf ${TAR_DIR}/zlib*.tar.gz -C ${LIB_DIR}/zlib
  cd ${LIB_DIR}/zlib/zlib*
  echo "cd `pwd`"
  run_cmd "./configure --prefix=${LIB_DIR} > configure.log 2>&1"
  run_cmd "make ${MAKE_ARGS} > make.log 2>&1"
  run_cmd "make ${MAKE_ARGS} install > make_install.log 2>&1"

  # GPM: why is this removed? Could we add a comment to
  # describe why this is needed?
  echo "rm ${LIB_DIR}/lib/zlib.a"
  rm ${LIB_DIR}/lib/libz.a
fi

# Compile LIBPNG
if [[ $COMPILE_LIBPNG -eq 1 && $HOST != ys* ]]; then
  echo
  echo "Compiling LIBPNG at `date`"
  mkdir -p ${LIB_DIR}/libpng
  rm -rf ${LIB_DIR}/libpng/libpng*
  tar -xzf ${TAR_DIR}/libpng*.tar.gz -C ${LIB_DIR}/libpng
  cd ${LIB_DIR}/libpng/libpng*
  echo "cd `pwd`"
  run_cmd "./configure --prefix=${LIB_DIR} LDFLAGS=-L${LIB_DIR}/lib CPPFLAGS=-I${LIB_DIR}/include > configure.log 2>&1"
  run_cmd "make ${MAKE_ARGS} > make.log 2>&1"
  run_cmd "make ${MAKE_ARGS} install > make_install.log 2>&1"
fi

# Compile JASPER
if [ $COMPILE_JASPER -eq 1 ]; then
  echo
  echo "Compiling JASPER at `date`"
  mkdir -p ${LIB_DIR}/jasper
  rm -rf ${LIB_DIR}/jasper/jasper*
  unzip ${TAR_DIR}/jasper*.zip -d ${LIB_DIR}/jasper > /dev/null 2>&1
  cd ${LIB_DIR}/jasper/jasper*
  export CPPFLAGS="-I${LIB_DIR}/include"
  echo "cd `pwd`"
  run_cmd "./configure --prefix=${LIB_DIR} > configure.log 2>&1"
  run_cmd "make ${MAKE_ARGS} > make.log 2>&1"
  run_cmd "make ${MAKE_ARGS} install > make_install.log 2>&1"
fi

# Compile G2CLIB
if [ $COMPILE_G2CLIB -eq 1 ]; then
  echo
  echo "Compiling G2CLIB at `date`"
  mkdir -p ${LIB_DIR}/g2clib
  rm -rf ${LIB_DIR}/g2clib/g2clib*
  tar -xf ${TAR_DIR}/g2clib*.tar -C ${LIB_DIR}/g2clib
  cd ${LIB_DIR}/g2clib/g2clib*
  cat makefile | \
    sed -r 's/INC=.*/INC=-I${LIB_DIR}\/include -I${LIB_DIR}\/include\/jasper/g' | \
    sed 's/CC=gcc/CC=${CC_COMPILER}/g' | \
    sed 's/-D__64BIT__//g' \
    > makefile_new
  mv makefile_new makefile
  export CC_COMPILER=${CC}
  echo "cd `pwd`"
  # g2clib appears to compile but causes failure compiling MET if -j argument is used
  # so exclude it from this call
  run_cmd "make > make.log 2>&1"

  cp libg2c*.a ${LIB_DIR}/lib/libgrib2c.a
  cp *.h ${LIB_DIR}/include/.
fi

# Compile HDF
# Depends on jpeg
# Edit 'mfhdf/hdiff/Makefile' as follows:
#  From: LIBS = -ljpeg -lz
#  To: LIBS = -ljpeg -lz -lm
if [ $COMPILE_HDF -eq 1 ]; then
  echo
  echo "Compiling HDF at `date`"
  mkdir -p ${LIB_DIR}/hdf
  rm -rf ${LIB_DIR}/hdf/HDF*
  tar -xf ${TAR_DIR}/HDF4.2*.tar.gz -C ${LIB_DIR}/hdf
  cd ${LIB_DIR}/hdf/HDF*
  echo "cd `pwd`"
  run_cmd "./configure --prefix=${LIB_DIR} --disable-netcdf --with-jpeg=${LIB_DIR} --with-zlib=${LIB_DIR} > configure.log 2>&1"
  cat mfhdf/hdiff/Makefile | \
    sed 's/LIBS = -ljpeg -lz/LIBS = -ljpeg -lz -lm/g' \
    > Makefile_new
  mv Makefile_new mfhdf/hdiff/Makefile
  if [[ ${COMPILER_MAJOR_VERSION} -ge 10 ]]; then
    cat hdf/src/Makefile | \
      sed 's/FFLAGS =  -O2/FFLAGS = -w -fallow-argument-mismatch -O2/g' \
      > Makefile_new
  elif [[ ${COMPILER_MAJOR_VERSION} -lt 10 ]]; then
    cat hdf/src/Makefile | \
      sed 's/FFLAGS =  -O2/FFLAGS = -w -Wno-argument-mismatch -O2/g' \
      > Makefile_new
  fi
  mv Makefile_new hdf/src/Makefile
  run_cmd "make ${MAKE_ARGS} > make.log 2>&1"
  run_cmd "make ${MAKE_ARGS} install > make_install.log 2>&1"
fi

# Compile HDFEOS
# Depends on HDF
if [ $COMPILE_HDFEOS -eq 1 ]; then
  echo
  echo "Compiling HDFEOS at `date`"
  mkdir -p ${LIB_DIR}/hdfeos
  rm -rf ${LIB_DIR}/hdfeos/HDF-EOS*
  tar -xzf ${TAR_DIR}/HDF-EOS*.tar.* -C ${LIB_DIR}/hdfeos
  cd ${LIB_DIR}/hdfeos/hdfeos
  echo "cd `pwd`"
  run_cmd "./configure --prefix=${LIB_DIR} --with-hdf4=${LIB_DIR} --with-jpeg=${LIB_DIR} > configure.log 2>&1"
  run_cmd "make ${MAKE_ARGS} > make.log 2>&1"
  run_cmd "make ${MAKE_ARGS} install > make_install.log 2>&1"

  cp include/*.h ${LIB_DIR}/include/
fi

# Compile NetCDF
if [ $COMPILE_NETCDF -eq 1 ]; then

  echo
  echo "Compiling HDF5 at `date`"
  mkdir -p ${LIB_DIR}/hdf5
  rm -rf ${LIB_DIR}/hdf5/hdf5*
  tar -xzf ${TAR_DIR}/hdf5*.tar.gz -C ${LIB_DIR}/hdf5
  cd ${LIB_DIR}/hdf5/hdf5*
  echo "cd `pwd`"
  run_cmd "./configure --prefix=${LIB_DIR} --with-zlib=${LIB_Z} CFLAGS=-fPIC CXXFLAGS=-fPIC FFLAGS=-fPIC LDFLAGS=-L${LIB_DIR}/lib:${LIB_Z} CPPFLAGS=-I${LIB_DIR}/include > configure.log 2>&1"
  run_cmd "make ${MAKE_ARGS} install > make_install.log 2>&1"

  echo
  echo "Compiling NetCDF-C at `date`"
  mkdir -p ${LIB_DIR}/netcdf
<<<<<<< HEAD
  cd ${LIB_DIR}/netcdf
  rm -rf netcdf*
  tar -xzf ${TAR_DIR}/netcdf-4*.tar.gz > /dev/null 2>&1 || unzip ${TAR_DIR}/netcdf-4*.zip > /dev/null 2>&1
  cd netcdf-c-* > /dev/null 2>&1 || cd netcdf-4*
=======
  rm -rf ${LIB_DIR}/netcdf/netcdf*
  tar -xzf ${TAR_DIR}/netcdf-4*.tar.gz -C ${LIB_DIR}/netcdf
  cd ${LIB_DIR}/netcdf/netcdf-c-4*
>>>>>>> bd266f65
  export FC=''
  export F90=''
  echo "cd `pwd`"
  run_cmd "./configure --prefix=${LIB_DIR} CFLAGS=-fPIC CXXFLAGS=-fPIC LDFLAGS=-L${LIB_DIR}/lib CPPFLAGS=-I${LIB_DIR}/include > configure.log 2>&1"
  run_cmd "make ${MAKE_ARGS} install > make_install.log 2>&1"

  echo
  echo "Compiling NetCDF-CXX at `date`"
  tar -xzf ${TAR_DIR}/netcdf-cxx*.tar.gz -C ${LIB_DIR}/netcdf
  cd ${LIB_DIR}/netcdf/netcdf-cxx*
  echo "cd `pwd`"
  run_cmd "./configure --prefix=${LIB_DIR} LDFLAGS=-L${LIB_DIR}/lib CPPFLAGS=-I${LIB_DIR}/include > configure.log 2>&1"
  run_cmd "make ${MAKE_ARGS} install > make_install.log 2>&1"
fi

# Compile FREETYPE
if [ $COMPILE_FREETYPE -eq 1 ]; then
  echo
  echo "Compiling FREETYPE at `date`"
  mkdir -p ${LIB_DIR}/freetype
  rm -rf ${LIB_DIR}/freetype/freetype*
  tar -xzf ${TAR_DIR}/freetype*.tar.gz -C ${LIB_DIR}/freetype
  cd ${LIB_DIR}/freetype/freetype*
  echo "cd `pwd`"
  run_cmd "./configure --prefix=${LIB_DIR} --with-png=yes > configure.log 2>&1"
  run_cmd "make ${MAKE_ARGS} > make.log 2>&1"
  run_cmd "make ${MAKE_ARGS} install > make_install.log 2>&1"
fi


# Compile CAIRO
if [ $COMPILE_CAIRO -eq 1 ]; then

  # If on Cray, compile PIXMAN
  if [ ${COMPILER_FAMILY} =  "PrgEnv-intel" ]; then
    echo
    echo "Compiling pixman at `date`"
    mkdir -p  ${LIB_DIR}/pixman
    rm -rf ${LIB_DIR}/pixman/pixman*
    tar -xzf ${TAR_DIR}/pixman*.tar.gz -C ${LIB_DIR}/pixman
    cd ${LIB_DIR}/pixman/pixman*
    echo "cd `pwd`"
    run_cmd "./configure --prefix=${LIB_DIR} > configure.log 2>&1"
    run_cmd "make ${MAKE_ARGS} > make.log 2>&1"
    run_cmd "make ${MAKE_ARGS} install > make_install.log 2>&1"
  fi

  echo
  echo "Compiling CAIRO at `date`"
  mkdir -p ${LIB_DIR}/cairo
  rm -rf ${LIB_DIR}/cairo/cairo*
  tar -xf ${TAR_DIR}/cairo*.tar* -C ${LIB_DIR}/cairo
  cd ${LIB_DIR}/cairo/cairo*
  export PKG_CONFIG=`which pkg-config`
  if [ ${COMPILER_FAMILY} =  "PrgEnv-intel" ]; then
    export PKG_CONFIG_PATH=${LIB_DIR}/lib/pkgconfig/
  fi
  echo "cd `pwd`"
  run_cmd "./configure --prefix=${LIB_DIR} ax_cv_c_float_words_bigendian=no LDFLAGS=-L${LIB_DIR}/lib CPPFLAGS=-I${LIB_DIR}/include > configure.log 2>&1"
  run_cmd "make ${MAKE_ARGS} > make.log 2>&1"
  run_cmd "make ${MAKE_ARGS} install > make_install.log 2>&1"
fi

# Compile MET
if [ $COMPILE_MET -eq 0 ]; then
  echo Skipping MET compilation
  echo "Finished compiling at `date`"
  exit 0
fi

echo
echo "Compiling MET at `date`"
# If using source from a tar file remove everything and unpack the tar file
# FALSE = compiling from github repo and we don't want to overwrite the files
if [ ${USE_MET_TAR_FILE} = "TRUE" ]; then
  rm -rf ${MET_DIR}/MET*
  tar -xzf ${MET_TARBALL} -C ${MET_DIR}
fi
cd ${MET_DIR}/MET*

if [ -z ${MET_BUFRLIB} ]; then
  export MET_BUFRLIB=${LIB_DIR}/lib
  export BUFRLIB_NAME=-lbufr
fi

if [ -z ${MET_GRIB2CLIB} ]; then
  export MET_GRIB2CLIB=${LIB_DIR}/lib
  export MET_GRIB2CINC=${LIB_DIR}/include
  export LIB_JASPER=${LIB_DIR}/lib
  export LIB_LIBPNG=${LIB_DIR}/lib
  export LIB_Z=${LIB_DIR}/lib
  export GRIB2CLIB_NAME=-lgrib2c
fi

if [ -z ${MET_NETCDF} ]; then
  export MET_NETCDF=${LIB_DIR}
  export MET_HDF5=${LIB_DIR}
fi

if [ -z ${MET_GSL} ]; then
  export MET_GSL=${LIB_DIR}
fi

export MET_PYTHON_LD
export MET_PYTHON_CC
export LDFLAGS="-Wl,--disable-new-dtags"
# https://www.gnu.org/software/bash/manual/html_node/Shell-Parameter-Expansion.html
# ${parameter:+word}
# If parameter is null or unset, nothing is substituted, otherwise the expansion of word is substituted.
export LDFLAGS="${LDFLAGS} -Wl,-rpath,${LIB_DIR}/lib${MET_NETCDF:+:$MET_NETCDF/lib}${MET_HDF5:+:$MET_HDF5/lib}${MET_BUFRLIB:+:$MET_BUFRLIB}${MET_GRIB2CLIB:+:$MET_GRIB2CLIB}${MET_PYTHON:+:$MET_PYTHON/lib}${MET_GSL:+:$MET_GSL/lib}"
export LDFLAGS="${LDFLAGS} -Wl,-rpath,${LIB_JASPER:+$LIB_JASPER}${LIB_LIBPNG:+:$LIB_PNG}${LIB_Z:+$LIB_Z}"
export LDFLAGS="${LDFLAGS} ${LIB_JASPER:+-L$LIB_JASPER} ${LIB_LIBPNG:+-L$LIB_LIBPNG} ${MET_HDF5:+-L$MET_HDF5/lib}"
export LIBS="${LIBS} -lhdf5_hl -lhdf5 -lz"
export MET_FONT_DIR=${TEST_BASE}/fonts

if [ "${SET_D64BIT}" = "TRUE" ]; then
  export CFLAGS="-D__64BIT__"
  export CXXFLAGS="-D__64BIT__"
fi

echo "MET Configuration settings..."
printenv | egrep "^MET_" | sed -r 's/^/export /g'
echo "LDFLAGS = ${LDFLAGS}"
export OPT_ARGS=''
if [[ $COMPILER_FAMILY == "pgi" ]]; then
  export OPT_ARGS="${OPT_ARGS} FFLAGS=-lpgf90"
fi

configure_cmd="./configure --prefix=${MET_DIR} --bindir=${BIN_DIR_PATH}"
configure_cmd="${configure_cmd} BUFRLIB_NAME=${BUFRLIB_NAME}"
configure_cmd="${configure_cmd} GRIB2CLIB_NAME=${GRIB2CLIB_NAME} --enable-grib2"
if [[ ! -z ${MET_FREETYPEINC} && ! -z ${MET_FREETYPELIB} && \
      ! -z ${MET_CAIROINC} && ! -z ${MET_CAIROLIB} ]]; then
  configure_cmd="${configure_cmd} --enable-mode_graphics"
fi

if [[ ! -z $MET_HDF && ! -z $MET_HDFEOS ]]; then
  configure_cmd="${configure_cmd} --enable-modis --enable-lidar2nc"
fi

if [[ ! -z ${MET_PYTHON_CC} || ! -z ${MET_PYTHON_LD} ]]; then
  configure_cmd="${configure_cmd} --enable-python"
fi

configure_cmd="${configure_cmd} ${OPT_ARGS}"

echo "cd `pwd`"
run_cmd "${configure_cmd} > configure.log 2>&1"
run_cmd "make ${MAKE_ARGS} > make.log 2>&1"
run_cmd "make ${MAKE_ARGS} install > make_install.log 2>&1"
run_cmd "make ${MAKE_ARGS} test > make_test.log 2>&1"

echo "Finished compiling at `date`"<|MERGE_RESOLUTION|>--- conflicted
+++ resolved
@@ -497,16 +497,9 @@
   echo
   echo "Compiling NetCDF-C at `date`"
   mkdir -p ${LIB_DIR}/netcdf
-<<<<<<< HEAD
-  cd ${LIB_DIR}/netcdf
-  rm -rf netcdf*
-  tar -xzf ${TAR_DIR}/netcdf-4*.tar.gz > /dev/null 2>&1 || unzip ${TAR_DIR}/netcdf-4*.zip > /dev/null 2>&1
-  cd netcdf-c-* > /dev/null 2>&1 || cd netcdf-4*
-=======
   rm -rf ${LIB_DIR}/netcdf/netcdf*
-  tar -xzf ${TAR_DIR}/netcdf-4*.tar.gz -C ${LIB_DIR}/netcdf
-  cd ${LIB_DIR}/netcdf/netcdf-c-4*
->>>>>>> bd266f65
+  tar -xzf ${TAR_DIR}/netcdf-4*.tar.gz -C ${LIB_DIR}/netcdf > /dev/null 2>&1 || unzip ${TAR_DIR}/netcdf-4*.zip -d ${LIB_DIR}/netcdf
+  cd ${LIB_DIR}/netcdf/netcdf-*
   export FC=''
   export F90=''
   echo "cd `pwd`"

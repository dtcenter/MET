#! /bin/bash

echo "Running script to build MET in Docker"

source internal/scripts/environment/development.docker

mkdir -p /met/logs

LOG_FILE=/met/logs/MET-${MET_GIT_NAME}_configure.log
echo "Configuring MET ${MET_GIT_NAME} and writing log file ${LOG_FILE}"
./bootstrap
./configure --enable-grib2 --enable-mode_graphics --enable-modis --enable-lidar2nc --enable-python CPPFLAGS="-I/met/external_libs/include -I/met/external_libs/include/freetype2 -I/met/external_libs/include/cairo" > ${LOG_FILE} 2>&1
if [ $? != 0 ]; then
  cat ${LOG_FILE}
  exit 1
fi

<<<<<<< HEAD
LOG_FILE=/met/logs/MET-${MET_GIT_NAME}_make_install.log
echo "Compiling MET ${MET_GIT_NAME} and writing log file ${LOG_FILE}"
make install > ${LOG_FILE} 2>&1
=======
if [ ! -z "${MAKE_ARGS}" ]; then
  echo Adding make arguments: ${MAKE_ARGS}
fi

LOG_FILE=/met/MET-${MET_GIT_NAME}/make_install.log
echo "Compiling MET ${MET_GIT_NAME} and writing log file ${LOG_FILE}"
make ${MAKE_ARGS} install > ${LOG_FILE}
>>>>>>> a1c2df00
if [ $? != 0 ]; then
  cat ${LOG_FILE}
  exit 1
fi

LOG_FILE=/met/logs/MET-${MET_GIT_NAME}_make_test.log
echo "Testing MET ${MET_GIT_NAME} and writing log file ${LOG_FILE}"
make ${MAKE_ARGS} test > ${LOG_FILE} 2>&1
if [ $? != 0 ]; then
  cat ${LOG_FILE}
  exit 1
fi

if [[ $MET_GIT_NAME == "v"* ]]; then
    cd /met; rm -rf MET-*;
fi<|MERGE_RESOLUTION|>--- conflicted
+++ resolved
@@ -15,19 +15,13 @@
   exit 1
 fi
 
-<<<<<<< HEAD
-LOG_FILE=/met/logs/MET-${MET_GIT_NAME}_make_install.log
-echo "Compiling MET ${MET_GIT_NAME} and writing log file ${LOG_FILE}"
-make install > ${LOG_FILE} 2>&1
-=======
 if [ ! -z "${MAKE_ARGS}" ]; then
   echo Adding make arguments: ${MAKE_ARGS}
 fi
 
-LOG_FILE=/met/MET-${MET_GIT_NAME}/make_install.log
+LOG_FILE=/met/logs/MET-${MET_GIT_NAME}_make_install.log
 echo "Compiling MET ${MET_GIT_NAME} and writing log file ${LOG_FILE}"
 make ${MAKE_ARGS} install > ${LOG_FILE}
->>>>>>> a1c2df00
 if [ $? != 0 ]; then
   cat ${LOG_FILE}
   exit 1

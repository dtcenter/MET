<?xml version="1.0"?>
<!DOCTYPE met_test [
  <!ENTITY MET_BASE       "${MET_BASE}">
  <!ENTITY MET_BIN        "${MET_BASE}/../../bin">
  <!ENTITY TEST_DIR       "${MET_TEST_BASE}">
  <!ENTITY INPUT_DIR      "${MET_TEST_INPUT}">
  <!ENTITY OUTPUT_DIR     "${MET_TEST_OUTPUT}">

  <!ENTITY CONFIG_DIR     "&TEST_DIR;/config">
  <!ENTITY DATA_DIR_MODEL "&INPUT_DIR;/model_data">
  <!ENTITY DATA_DIR_OBS   "&INPUT_DIR;/obs_data">
]>

<!-- Requires: unit_pcp_combine.xml -->

<met_test>

  <test_dir>&TEST_DIR;</test_dir>
  <exit_on_fail>true</exit_on_fail>

  <test name="plot_data_plane_GRIB1">
    <exec>&MET_BIN;/plot_data_plane</exec>
    <param> \
      &DATA_DIR_MODEL;/grib1/nam/nam_2012040900_F012.grib \
      &OUTPUT_DIR;/plot_data_plane/nam_2012040900_F012_GRIB1_APCP_12.ps \
      'name = "APCP"; level = "A12";' \
      -title "GRIB1 NAM 12-hour APCP" \
      -v 1
    </param>
    <output>
      <ps>&OUTPUT_DIR;/plot_data_plane/nam_2012040900_F012_GRIB1_APCP_12.ps</ps>
    </output>
  </test>

  <test name="plot_data_plane_GRIB1_REC">
    <exec>&MET_BIN;/plot_data_plane</exec>
    <param> \
      &DATA_DIR_MODEL;/grib1/nam/nam_2012040900_F012.grib \
      &OUTPUT_DIR;/plot_data_plane/nam_2012040900_F012_GRIB1_REC_61_APCP_12.ps \
      'GRIB1_rec = 61; level = "A12";' \
      -title "GRIB1 NAM 12-hour APCP" \
      -v 1
    </param>
    <output>
      <ps>&OUTPUT_DIR;/plot_data_plane/nam_2012040900_F012_GRIB1_REC_61_APCP_12.ps</ps>
    </output>
  </test>

  <test name="plot_data_plane_GRIB1_CODE">
    <exec>&MET_BIN;/plot_data_plane</exec>
    <param> \
      &DATA_DIR_MODEL;/grib1/nam/nam_2012040900_F012.grib \
      &OUTPUT_DIR;/plot_data_plane/nam_2012040900_F012_GRIB1_CODE_61_APCP_12.ps \
      'GRIB1_code = 61; level = "A12";' \
      -title "GRIB1 NAM 12-hour APCP" \
      -v 1
    </param>
    <output>
      <ps>&OUTPUT_DIR;/plot_data_plane/nam_2012040900_F012_GRIB1_CODE_61_APCP_12.ps</ps>
    </output>
  </test>

  <test name="plot_data_plane_GRIB1_ENS">
    <exec>&MET_BIN;/plot_data_plane</exec>
    <param> \
      &DATA_DIR_MODEL;/grib1/gefs/enspost_grb1.t00z.prmsl \
      &OUTPUT_DIR;/plot_data_plane/enspost_grb1.t00z.prmsl_ens17.ps \
      'name="PRMSL";level="L0";GRIB_ens="+17";' \
      -title "GRIB1 GEFS  PRMSL ENS +17" \
      -v 1
    </param>
    <output>
      <ps>&OUTPUT_DIR;/plot_data_plane/enspost_grb1.t00z.prmsl_ens17.ps</ps>
    </output>
  </test>

  <test name="plot_data_plane_GRIB1_ENS_HI">
    <exec>&MET_BIN;/plot_data_plane</exec>
    <param> \
      &DATA_DIR_MODEL;/grib1/gefs/enspost_grb1.t00z.prmsl \
      &OUTPUT_DIR;/plot_data_plane/enspost_grb1.t00z.prmsl_ens_hi.ps \
      'name="PRMSL";level="L0";GRIB_ens="hi_res_ctl";' \
      -title "GRIB1 GEFS  PRMSL ENS hi_res_ctl" \
      -v 1
    </param>
    <output>
      <ps>&OUTPUT_DIR;/plot_data_plane/enspost_grb1.t00z.prmsl_ens_hi.ps</ps>
    </output>
  </test>

  <test name="plot_data_plane_GRIB1_rotlatlon">
    <exec>&MET_BIN;/plot_data_plane</exec>
    <param> \
      &DATA_DIR_MODEL;/grib1/cosmo/lfff03080000.grib \
      &OUTPUT_DIR;/plot_data_plane/cosmo_rotlatlon_GRIB1_TMP_Z2.ps \
      'name="T"; level="Z2";' \
      -title "Rotated Lat/Lon 2-meter Temperature" \
      -v 1
    </param>
    <output>
      <ps>&OUTPUT_DIR;/plot_data_plane/cosmo_rotlatlon_GRIB1_TMP_Z2.ps</ps>
    </output>
  </test>

  <test name="plot_data_plane_GRIB2">
    <exec>&MET_BIN;/plot_data_plane</exec>
    <param> \
      &DATA_DIR_MODEL;/grib2/nam/nam_2012040900_F012.grib2 \
      &OUTPUT_DIR;/plot_data_plane/nam_2012040900_F012_GRIB2_TMP_P500.ps \
      'name = "TMP"; level = "P500";' \
      -title "GRIB2 NAM Temperature at 500mb" \
      -v 1
    </param>
    <output>
      <ps>&OUTPUT_DIR;/plot_data_plane/nam_2012040900_F012_GRIB2_TMP_P500.ps</ps>
    </output>
  </test>


  <test name="plot_data_plane_GRIB2_ENS">
    <exec>&MET_BIN;/plot_data_plane</exec>
    <param> \
      &DATA_DIR_MODEL;/grib2/gefs/enspost_grb2.t00z.prmsl \
      &OUTPUT_DIR;/plot_data_plane/enspost_grb2.t00z.prmsl_ens1.ps \
      'name="PRMSL";level="L0";GRIB_ens="+1";lead_time="00";' \
      -title "GRIB1 GEFS  PRMSL ENS +1" \
      -v 1
    </param>
    <output>
      <ps>&OUTPUT_DIR;/plot_data_plane/enspost_grb2.t00z.prmsl_ens1.ps</ps>
    </output>
  </test>

  <test name="plot_data_plane_GRIB2_ENS_LOW">
    <exec>&MET_BIN;/plot_data_plane</exec>
    <param> \
      &DATA_DIR_MODEL;/grib2/gefs/enspost_grb2.t00z.prmsl \
      &OUTPUT_DIR;/plot_data_plane/enspost_grb2.t00z.prmsl_ens_low.ps \
      'name="PRMSL";level="L0";GRIB_ens="low_res_ctl";lead_time="00";' \
      -title "GRIB1 GEFS  PRMSL ENS low_res_ctl" \
      -v 1
    </param>
    <output>
      <ps>&OUTPUT_DIR;/plot_data_plane/enspost_grb2.t00z.prmsl_ens_low.ps</ps>
    </output>
  </test>

  <test name="plot_data_plane_GRIB2_PROB">
    <exec>&MET_BIN;/plot_data_plane</exec>
    <param> \
      &DATA_DIR_MODEL;/grib2/sref_pr/sref_prob_2012040821_F012.grib2 \
      &OUTPUT_DIR;/plot_data_plane/sref_prob_2012040821_F012_GRIB2_PROB_APCP_12_gt2.54.ps \
      'name = "PROB"; level = "A12"; prob = { name = "APCP"; thresh_lo = 2.54; };' \
      -title "GRIB2 Probability of 12-hour APCP > 2.54mm)" \
      -color_table &MET_BASE;/colortables/NCL_colortables/WhBlGrYeRe.ctable \
      -plot_range 0 100 \
      -v 1
    </param>
    <output>
      <ps>&OUTPUT_DIR;/plot_data_plane/sref_prob_2012040821_F012_GRIB2_PROB_APCP_12_gt2.54.ps</ps>
    </output>
  </test>

  <test name="plot_data_plane_NC_PINTERP">
    <exec>&MET_BIN;/plot_data_plane</exec>
    <param> \
      &DATA_DIR_MODEL;/p_interp/wrfout_d01_2008-08-08_12:00:00_PLEV \
      &OUTPUT_DIR;/plot_data_plane/wrfout_d01_2008-08-08_12_00_00_PLEV_NC_PINTERP_PRES_SFC.ps \
      'name = "PSFC"; level = "(0,*,*)";' \
      -title "NC PINTERP Pressure at the Surface" \
      -v 1
    </param>
    <output>
      <ps>&OUTPUT_DIR;/plot_data_plane/wrfout_d01_2008-08-08_12_00_00_PLEV_NC_PINTERP_PRES_SFC.ps</ps>
    </output>
  </test>

  <test name="plot_data_plane_NC_MET">
    <exec>&MET_BIN;/plot_data_plane</exec>
    <param> \
      &OUTPUT_DIR;/pcp_combine/nam_2012040900_F018_APCP12.nc \
      &OUTPUT_DIR;/plot_data_plane/nam_2012040900_F018_APCP12_NC_MET.ps \
      'name = "APCP_12"; level = "(*,*)";' \
      -title "NC MET 12-hour APCP" \
      -v 1
    </param>
    <output>
      <ps>&OUTPUT_DIR;/plot_data_plane/nam_2012040900_F018_APCP12_NC_MET.ps</ps>
    </output>
  </test>

  <test name="plot_data_plane_NCCF_lc_0">
    <exec>&MET_BIN;/plot_data_plane</exec>
    <param> \
      &DATA_DIR_MODEL;/nccf/gtg/lc/gtg_obs_forecast.20130404.i12.f06.nc \
      &OUTPUT_DIR;/plot_data_plane/gtg_obs_forecast.20130404.i12.f06.NCCF_lc_0.ps \
      'name = "edr"; level = "(0,0,*,*)";' \
      -title "NCCF Lambert Conformal Level 0" \
      -v 1
    </param>
    <output>
      <ps>&OUTPUT_DIR;/plot_data_plane/gtg_obs_forecast.20130404.i12.f06.NCCF_lc_0.ps</ps>
    </output>
  </test>

  <test name="plot_data_plane_NCCF_lc_25">
    <exec>&MET_BIN;/plot_data_plane</exec>
    <param> \
      &DATA_DIR_MODEL;/nccf/gtg/lc/gtg_obs_forecast.20130404.i12.f06.nc \
      &OUTPUT_DIR;/plot_data_plane/gtg_obs_forecast.20130404.i12.f06.NCCF_lc_25.ps \
      'name = "edr"; level = "(0,25,*,*)";' \
      -title "NCCF Lambert Conformal Level 25" \
      -v 1
    </param>
    <output>
      <ps>&OUTPUT_DIR;/plot_data_plane/gtg_obs_forecast.20130404.i12.f06.NCCF_lc_25.ps</ps>
    </output>
  </test>

  <test name="plot_data_plane_NCCF_lc_50">
    <exec>&MET_BIN;/plot_data_plane</exec>
    <param> \
      &DATA_DIR_MODEL;/nccf/gtg/lc/gtg_obs_forecast.20130404.i12.f06.nc \
      &OUTPUT_DIR;/plot_data_plane/gtg_obs_forecast.20130404.i12.f06.NCCF_lc_50.ps \
      'name = "edr"; level = "(0,50,*,*)";' \
      -title "NCCF Lambert Conformal Level 50" \
      -v 1
    </param>
    <output>
      <ps>&OUTPUT_DIR;/plot_data_plane/gtg_obs_forecast.20130404.i12.f06.NCCF_lc_50.ps</ps>
    </output>
  </test>

  <test name="plot_data_plane_NCCF_latlon_0">
    <exec>&MET_BIN;/plot_data_plane</exec>
    <param> \
      &DATA_DIR_MODEL;/nccf/gtg/latlon/gtg_obs_forecast.20130730.i00.f00.nc \
      &OUTPUT_DIR;/plot_data_plane/gtg_obs_forecast.20130730.i00.f00.NCCF_latlon_0.ps \
      'name = "edr"; level = "(0,0,*,*)";' \
      -title "NCCF Latitude/Longitude Level 0" \
      -v 1
    </param>
    <output>
      <ps>&OUTPUT_DIR;/plot_data_plane/gtg_obs_forecast.20130730.i00.f00.NCCF_latlon_0.ps</ps>
    </output>
  </test>

  <test name="plot_data_plane_NCCF_latlon_12">
    <exec>&MET_BIN;/plot_data_plane</exec>
    <param> \
      &DATA_DIR_MODEL;/nccf/gtg/latlon/gtg_obs_forecast.20130730.i00.f00.nc \
      &OUTPUT_DIR;/plot_data_plane/gtg_obs_forecast.20130730.i00.f00.NCCF_latlon_12.ps \
      'name = "edr"; level = "(0,12,*,*)";' \
      -title "NCCF Latitude/Longitude Level 12" \
      -v 1
    </param>
    <output>
      <ps>&OUTPUT_DIR;/plot_data_plane/gtg_obs_forecast.20130730.i00.f00.NCCF_latlon_12.ps</ps>
    </output>
  </test>

  <test name="plot_data_plane_NCCF_latlon_25">
    <exec>&MET_BIN;/plot_data_plane</exec>
    <param> \
      &DATA_DIR_MODEL;/nccf/gtg/latlon/gtg_obs_forecast.20130730.i00.f00.nc \
      &OUTPUT_DIR;/plot_data_plane/gtg_obs_forecast.20130730.i00.f00.NCCF_latlon_25.ps \
      'name = "edr"; level = "(0,25,*,*)";' \
      -title "NCCF Latitude/Longitude Level 25" \
      -v 1
    </param>
    <output>
      <ps>&OUTPUT_DIR;/plot_data_plane/gtg_obs_forecast.20130730.i00.f00.NCCF_latlon_25.ps</ps>
    </output>
  </test>

  <test name="plot_data_plane_NCCF_latlon_by_value">
    <exec>&MET_BIN;/plot_data_plane</exec>
    <param> \
      &DATA_DIR_MODEL;/nccf/gtg/latlon/gtg_obs_forecast.20130730.i00.f00.nc \
      &OUTPUT_DIR;/plot_data_plane/gtg_obs_forecast.20130730.i00.f00.NCCF_latlon_20000.ps \
      'name = "edr"; level = "(0,@20000,*,*)";' \
      -title "NCCF Latitude/Longitude Level 0" \
      -v 1
    </param>
    <output>
      <ps>&OUTPUT_DIR;/plot_data_plane/gtg_obs_forecast.20130730.i00.f00.NCCF_latlon_20000.ps</ps>
    </output>
  </test>

  <test name="plot_data_plane_NCCF_north_to_south">
    <exec>&MET_BIN;/plot_data_plane</exec>
    <param> \
      &DATA_DIR_MODEL;/nccf/gtg/latlon/north_to_south_CMORPH_8KM-30MIN_2016020712.nc \
      &OUTPUT_DIR;/plot_data_plane/north_to_south_CMORPH_8KM-30MIN_2016020712.ps \
      'name = "CMORPH"; level = "(0,*,*)";' \
      -title "NCCF Latitude/Longitude North to South" \
      -v 1
    </param>
    <output>
      <ps>&OUTPUT_DIR;/plot_data_plane/north_to_south_CMORPH_8KM-30MIN_2016020712.ps</ps>
    </output>
  </test>

  <test name="plot_data_plane_NCCF_time">
    <exec>&MET_BIN;/plot_data_plane</exec>
    <param> \
      &DATA_DIR_MODEL;/nccf/GloTEC_TEC_2015_03_17.nc \
      &OUTPUT_DIR;/plot_data_plane/plot_data_plane_NCCF_time.ps \
      'name="TEC"; level="(20150317_000500,*,*)"; file_type=NETCDF_NCCF;' \
      -title "NCCF GloTEC - Total Electron Content" \
      -v 1
    </param>
    <output>
      <ps>&OUTPUT_DIR;/plot_data_plane/plot_data_plane_NCCF_time.ps</ps>
    </output>
  </test>

  <test name="plot_data_plane_NCCF_time_int64">
    <exec>&MET_BIN;/plot_data_plane</exec>
    <param> \
      &DATA_DIR_MODEL;/nccf/precipitation_int64_time.nc \
      &OUTPUT_DIR;/plot_data_plane/plot_data_plane_NCCF_int64_time.ps \
      'name="precipitation"; level="(*,*)";' \
      -title "Observation precipitation" \
      -v 1
    </param>
    <output>
      <ps>&OUTPUT_DIR;/plot_data_plane/plot_data_plane_NCCF_int64_time.ps</ps>
    </output>
  </test>

  <test name="plot_data_plane_NCCF_rotlatlon">
    <exec>&MET_BIN;/plot_data_plane</exec>
    <param> \
      &DATA_DIR_MODEL;/nccf/prods_op_ukv_rotated_latlon_20220301_00_000.nc \
      &OUTPUT_DIR;/plot_data_plane/plot_data_plane_NCCF_rotlatlon.ps \
      'name="surface_altitude"; level="(*,*)";' \
      -title "Rotated Lat/Lon Surface Altitude" \
      -v 1
    </param>
    <output>
      <ps>&OUTPUT_DIR;/plot_data_plane/plot_data_plane_NCCF_rotlatlon.ps</ps>
    </output>
  </test>

  <test name="plot_data_plane_TRMM_3B42_3hourly_nc">
    <exec>&MET_BIN;/plot_data_plane</exec>
    <param> \
      &DATA_DIR_OBS;/trmm_nc/3B42.20131125.03.7.G3.nc \
      &OUTPUT_DIR;/plot_data_plane/3B42.20131125.03.7.G3.ps \
      'name="precipitation"; level="(*,*)";' \
      -color_table &MET_BASE;/colortables/trmm_3hourly_precip.ctable \
      -v 1
    </param>
    <output>
      <ps>&OUTPUT_DIR;/plot_data_plane/3B42.20131125.03.7.G3.ps</ps>
    </output>
  </test>

  <test name="plot_data_plane_TRMM_3B42_daily_nc">
    <exec>&MET_BIN;/plot_data_plane</exec>
    <param> \
      &DATA_DIR_OBS;/trmm_nc/3B42_daily.2013.11.30.7.G3.nc \
      &OUTPUT_DIR;/plot_data_plane/3B42_daily.2013.11.30.7.G3.ps \
      'name="precipitation"; level="(*,*)";' \
      -color_table &MET_BASE;/colortables/trmm_daily_precip.ctable \
      -v 1
    </param>
    <output>
      <ps>&OUTPUT_DIR;/plot_data_plane/3B42_daily.2013.11.30.7.G3.ps</ps>
    </output>
  </test>

  <test name="plot_data_plane_TRMM_3B42_daily_packed">
    <exec>&MET_BIN;/plot_data_plane</exec>
    <param> \
      &DATA_DIR_OBS;/trmm_nc/3B42_daily.2013.11.30.7.G3_packed.nc \
      &OUTPUT_DIR;/plot_data_plane/3B42_daily.2013.11.30.7.G3_packed.ps \
      'name="precipitation"; level="(*,*)";' \
      -color_table &MET_BASE;/colortables/trmm_daily_precip.ctable \
      -v 1
    </param>
    <output>
      <ps>&OUTPUT_DIR;/plot_data_plane/3B42_daily.2013.11.30.7.G3_packed.ps</ps>
    </output>
  </test>

  <test name="plot_data_plane_TRMM_3B42_daily_packed_CONVERT">
    <exec>&MET_BIN;/plot_data_plane</exec>
    <param> \
      &DATA_DIR_OBS;/trmm_nc/3B42_daily.2013.11.30.7.G3_packed.nc \
      &OUTPUT_DIR;/plot_data_plane/3B42_daily.2013.11.30.7.G3_inches.ps \
      'name="precipitation"; level="(*,*)"; convert(x)=x/25.4; censor_thresh=lt0; censor_val=0;' \
      -title "TRMM Precipitation (inches)" \
      -v 1
    </param>
    <output>
      <ps>&OUTPUT_DIR;/plot_data_plane/3B42_daily.2013.11.30.7.G3_inches.ps</ps>
    </output>
  </test>

  <test name="plot_data_plane_EaSM_CMIP5_rcp85">
    <exec>&MET_BIN;/plot_data_plane</exec>
    <param> \
      &DATA_DIR_MODEL;/easm/pr_day_MPI-ESM-MR_rcp85_r1i1p1_20060101-20091231.nc \
      &OUTPUT_DIR;/plot_data_plane/EaSM_CMIP5_pr_day_MPI-ESM-MR_rcp85_r1i1p1_20060101-20091231.ps \
      'name="pr"; level="(0,*,*)";' \
      -v 4
    </param>
    <output>
      <ps>&OUTPUT_DIR;/plot_data_plane/EaSM_CMIP5_pr_day_MPI-ESM-MR_rcp85_r1i1p1_20060101-20091231.ps</ps>
    </output>
  </test>

  <test name="plot_data_plane_EaSM_CMIP5_rcp85_time_slice">
    <exec>&MET_BIN;/plot_data_plane</exec>
    <param> \
      &DATA_DIR_MODEL;/easm/pr_day_MPI-ESM-MR_rcp85_r1i1p1_20060101-20091231.nc \
      &OUTPUT_DIR;/plot_data_plane/EaSM_CMIP5_pr_day_MPI-ESM-MR_rcp85_r1i1p1_20060101_12_time.ps \
      'name="pr"; level="(@20060102_000000,*,*)";' \
      -v 4
    </param>
    <output>
      <ps>&OUTPUT_DIR;/plot_data_plane/EaSM_CMIP5_pr_day_MPI-ESM-MR_rcp85_r1i1p1_20060101_12_time.ps</ps>
    </output>
  </test>

  <test name="plot_data_plane_EaSM_CESM">
    <exec>&MET_BIN;/plot_data_plane</exec>
    <param> \
      &DATA_DIR_MODEL;/easm/b.e15.B1850.f09_g16.pi_control.all_ga7cpl24.66.cam.i.0083-01-01-00000.nc \
      &OUTPUT_DIR;/plot_data_plane/CESM_b.e15.B1850.f09_g16.pi_control.all_ga7cpl24.66.cam.i.0083-01-01-00000.ps \
      'name="CLDICE"; level="(0,0,*,*)";' \
      -v 4
    </param>
    <output>
      <ps>&OUTPUT_DIR;/plot_data_plane/CESM_b.e15.B1850.f09_g16.pi_control.all_ga7cpl24.66.cam.i.0083-01-01-00000.ps</ps>
    </output>
  </test>
  
  <test name="plot_data_plane_GRIB2_NBM_CWASP_L0">
    <exec>&MET_BIN;/plot_data_plane</exec>
    <param> \
      &DATA_DIR_MODEL;/grib2/nbm/blend.t13z.core.f119.co.grib2 \
      &OUTPUT_DIR;/plot_data_plane/nbm_2022021513_F119_GRIB2_CWASP_L0.ps \
      'name="CWASP"; level="L0"; GRIB2_pdt=2;' \
      -title "GRIB2 NBM Craven-Wiedenfeld Aggregate Severe Parameter at surface" \
      -v 1
    </param>
    <output>
      <ps>&OUTPUT_DIR;/plot_data_plane/nbm_2022021513_F119_GRIB2_CWASP_L0.ps</ps>
    </output>
  </test>

  <test name="plot_data_plane_GRIB2_NBM_CWASP_PERC_5">
    <exec>&MET_BIN;/plot_data_plane</exec>
    <param> \
      &DATA_DIR_MODEL;/grib2/nbm/blend.t13z.core.f119.co.grib2 \
      &OUTPUT_DIR;/plot_data_plane/nbm_2022021513_F119_GRIB2_CWASP_Perc-5.ps \
      'name="CWASP"; level="L0"; GRIB2_perc_val=5;' \
      -title "GRIB2 NBM Craven-Wiedenfeld Aggregate Severe Parameter 5% Level" \
      -v 1
    </param>
    <output>
      <ps>&OUTPUT_DIR;/plot_data_plane/nbm_2022021513_F119_GRIB2_CWASP_Perc-5.ps</ps>
    </output>
  </test>

  <test name="plot_data_plane_GRIB2_NBM_CWASP_PROB_50">
    <exec>&MET_BIN;/plot_data_plane</exec>
    <param> \
      &DATA_DIR_MODEL;/grib2/nbm/blend.t13z.core.f119.co.grib2 \
      &OUTPUT_DIR;/plot_data_plane/nbm_2022021513_F119_GRIB2_CWASP_Prob-50.ps \
      'name = "PROB"; level="L0"; prob = { name = "CWASP"; thresh_lo = 50; }' \
      -title "GRIB2 NBM Craven-Wiedenfeld Aggregate Severe Parameter Prob > 50" \
      -v 1
    </param>
    <output>
      <ps>&OUTPUT_DIR;/plot_data_plane/nbm_2022021513_F119_GRIB2_CWASP_Prob-50.ps</ps>
    </output>
  </test>

  <test name="plot_data_plane_GRIB2_NBM_WETBT_MIXED_LEVELS">
    <exec>&MET_BIN;/plot_data_plane</exec>
    <param> \
      &DATA_DIR_MODEL;/grib2/nbm/blend.t13z.core.f119.co.grib2 \
      &OUTPUT_DIR;/plot_data_plane/nbm_2022021513_F119_GRIB2_WETBT_L610-40000.ps \
      'name="WETBT"; level="L610-40000";' \
      -title "GRIB2 NBM Wet Bulb Temperature 610m above ground - 400mb" \
      -v 1
    </param>
    <output>
      <ps>&OUTPUT_DIR;/plot_data_plane/nbm_2022021513_F119_GRIB2_WETBT_L610-40000.ps</ps>
    </output>
  </test>

  <test name="plot_data_plane_GRIB2_NBM_FICEAC_A48_PERC_10">
    <exec>&MET_BIN;/plot_data_plane</exec>
    <param> \
      &DATA_DIR_MODEL;/grib2/nbm/blend.t13z.core.f119.co.grib2 \
      &OUTPUT_DIR;/plot_data_plane/nbm_2022021513_F119_GRIB2_FICEAC_A48_Perc-10.ps \
      'name="FICEAC"; level="A48"; GRIB2_perc_val=10;' \
      -title "GRIB2 NBM 48-hour Flat Ice Accumulation (FRAM) 10% Level" \
      -v 1
    </param>
    <output>
      <ps>&OUTPUT_DIR;/plot_data_plane/nbm_2022021513_F119_GRIB2_FICEAC_A48_Perc-10.ps</ps>
    </output>
  </test>

  <test name="plot_data_plane_LAEA_GRIB2">
  <exec>&MET_BIN;/plot_data_plane</exec>
    <param> \
      &DATA_DIR_MODEL;/grib2/ukv/ukv_agl_temperature_1.5_12.grib2 \
      &OUTPUT_DIR;/plot_data_plane/ukv_agl_temperature_laea_grib2.ps \
      'name="TMP"; level="Z1.5"; lead_time="24";' \
      -title "GRIB2 LAEA 24-hour 1.5m Temperature" \
      -v 1
    </param>
    <output>
      <ps>&OUTPUT_DIR;/plot_data_plane/ukv_agl_temperature_laea_grib2.ps</ps>
    </output>
  </test>

  <test name="plot_data_plane_LAEA_NCCF">
  <exec>&MET_BIN;/plot_data_plane</exec>
    <param> \
      &DATA_DIR_MODEL;/nccf/20221118T1200Z-PT0012H00M-temperature_at_screen_level.nc  \
      &OUTPUT_DIR;/plot_data_plane/air_temperature_laea_nccf.ps \
      'name="air_temperature"; level="(*,*)";' \
      -title "NCCF LAEA Air Temperature" \
      -v 1
    </param>
    <output>
      <ps>&OUTPUT_DIR;/plot_data_plane/air_temperature_laea_nccf.ps</ps>
    </output>
  </test>

  <test name="plot_data_plane_NCCF_POLAR_STEREO">
    <exec>&MET_BIN;/plot_data_plane</exec>
    <param> \
      &DATA_DIR_MODEL;/nccf/radolan_sp.nc \
      &OUTPUT_DIR;/plot_data_plane/radolan_sp_PREC.ps \
      'name="PREC"; level="(0,*,*)";' \
      -title "NCCF Polar Stereographic Precipitation" \
      -v 1
    </param>
    <output>
      <ps>&OUTPUT_DIR;/plot_data_plane/radolan_sp_PREC.ps</ps>
    </output>
  </test>

  <test name="plot_data_plane_NCCF_POLAR_ELLIPSOIDAL">
    <exec>&MET_BIN;/plot_data_plane</exec>
    <param> \
      &DATA_DIR_MODEL;/nccf/NSIDC0081_SEAICE_PS_N25km_20220723_v2.0.nc \
      &OUTPUT_DIR;/plot_data_plane/NSIDC0081_SEAICE_PS_N25km.ps \
      'name="F16_ICECON"; level="(0,*,*)";' \
      -title "Sea Ice Concentration" \
      -v 1
    </param>
    <output>
      <ps>&OUTPUT_DIR;/plot_data_plane/NSIDC0081_SEAICE_PS_N25km.ps</ps>
    </output>
  </test>

<<<<<<< HEAD
  <test name="plot_data_plane_WRF_west_east_stag">
    <exec>&MET_BIN;/plot_data_plane</exec>
    <param> \
      &DATA_DIR_MODEL;/wrf/wrfout_solarwind_d02_2019-08-31_12:00:00 \
      &OUTPUT_DIR;/plot_data_plane/wrf_west_east_stag.ps \
      'name="U"; level="(0,0,*,*)";' \
      -title "X-wind component (staggered)" \
      -v 1
    </param>
    <output>
      <ps>&OUTPUT_DIR;/plot_data_plane/wrf_west_east_stag.ps</ps>
    </output>
  </test>

  <test name="plot_data_plane_WRF_south_north_stag">
    <exec>&MET_BIN;/plot_data_plane</exec>
    <param> \
      &DATA_DIR_MODEL;/wrf/wrfout_solarwind_d02_2019-08-31_12:00:00 \
      &OUTPUT_DIR;/plot_data_plane/wrf_south_north_stag.ps \
      'name="V"; level="(0,0,*,*)";' \
      -title "Y-wind component (staggered)" \
      -v 1
    </param>
    <output>
      <ps>&OUTPUT_DIR;/plot_data_plane/wrf_south_north_stag.ps</ps>
    </output>
  </test>

  <test name="plot_data_plane_WRF_num_press_levels_stag">
    <exec>&MET_BIN;/plot_data_plane</exec>
    <param> \
      &DATA_DIR_MODEL;/wrf/wrfout_solarwind_d02_2019-08-31_12:00:00 \
      &OUTPUT_DIR;/plot_data_plane/wrf_num_press_levels_stag.ps \
      'name="RH_PL"; level="(0,@50000,*,*)";' \
      -title "Relative Humidity P50000 (num_press_levels_stag)" \
      -v 1
    </param>
    <output>
      <ps>&OUTPUT_DIR;/plot_data_plane/wrf_num_press_levels_stag.ps</ps>
    </output>
  </test>

  <test name="plot_data_plane_WRF_num_z_levels_stag">
    <exec>&MET_BIN;/plot_data_plane</exec>
    <param> \
      &DATA_DIR_MODEL;/wrf/wrfout_solarwind_d02_2019-08-31_12:00:00 \
      &OUTPUT_DIR;/plot_data_plane/wrf_num_z_levels_stag.ps \
      'name="RH_ZL"; level="(0,0,*,*)";' \
      -title "Relative Humidity Z-level (num_z_levels_stag)" \
      -v 1
    </param>
    <output>
      <ps>&OUTPUT_DIR;/plot_data_plane/wrf_num_z_levels_stag.ps</ps>
    </output>
  </test>

  <test name="plot_data_plane_WRF_bottom_top">
    <exec>&MET_BIN;/plot_data_plane</exec>
    <param> \
      &DATA_DIR_MODEL;/wrf/wrfout_solarwind_d02_2019-08-31_12:00:00 \
      &OUTPUT_DIR;/plot_data_plane/wrf_bottom_top.ps \
      'name="T"; level="(0,0,*,*)";' \
      -title "perturbation potential temperature theta-t0 (bottom_top)" \
      -v 1
    </param>
    <output>
      <ps>&OUTPUT_DIR;/plot_data_plane/wrf_bottom_top.ps</ps>
    </output>
  </test>

  <test name="plot_data_plane_WRF_bottom_top_stag">
    <exec>&MET_BIN;/plot_data_plane</exec>
    <param> \
      &DATA_DIR_MODEL;/wrf/wrfout_solarwind_d02_2019-08-31_12:00:00 \
      &OUTPUT_DIR;/plot_data_plane/wrf_bottom_top_stag.ps \
      'name="PH"; level="(0,0,*,*)";' \
      -title "perturbation geopotential (bottom_top_stag)" \
      -v 1
    </param>
    <output>
      <ps>&OUTPUT_DIR;/plot_data_plane/wrf_bottom_top_stag.ps</ps>
=======
  <test name="plot_data_plane_GRIB2_TABLE_4.48">
    <exec>&MET_BIN;/plot_data_plane</exec>
    <param> \
      &DATA_DIR_MODEL;/grib2/rrfs/rrfs.t00z.prslev.f036.conus_3km.MASSDEN.grib2 \
      &OUTPUT_DIR;/plot_data_plane/RRFS_GRIB2_TABLE_4.48_MASSDEN.ps \
      'name="MASSDEN"; level="Z8"; \
       GRIB2_aerosol_type=62001; \
       GRIB2_aerosol_interval_type=0; \
       GRIB2_aerosol_size_lower=2.5e-06;' \
       -title "Mass Density of Dry Dust up to 2.5e-06" \
       -v 1
    </param>
    <output>
      <ps>&OUTPUT_DIR;/plot_data_plane/RRFS_GRIB2_TABLE_4.48_MASSDEN.ps</ps>
>>>>>>> 53338a02
    </output>
  </test>

</met_test><|MERGE_RESOLUTION|>--- conflicted
+++ resolved
@@ -564,89 +564,6 @@
     </output>
   </test>
 
-<<<<<<< HEAD
-  <test name="plot_data_plane_WRF_west_east_stag">
-    <exec>&MET_BIN;/plot_data_plane</exec>
-    <param> \
-      &DATA_DIR_MODEL;/wrf/wrfout_solarwind_d02_2019-08-31_12:00:00 \
-      &OUTPUT_DIR;/plot_data_plane/wrf_west_east_stag.ps \
-      'name="U"; level="(0,0,*,*)";' \
-      -title "X-wind component (staggered)" \
-      -v 1
-    </param>
-    <output>
-      <ps>&OUTPUT_DIR;/plot_data_plane/wrf_west_east_stag.ps</ps>
-    </output>
-  </test>
-
-  <test name="plot_data_plane_WRF_south_north_stag">
-    <exec>&MET_BIN;/plot_data_plane</exec>
-    <param> \
-      &DATA_DIR_MODEL;/wrf/wrfout_solarwind_d02_2019-08-31_12:00:00 \
-      &OUTPUT_DIR;/plot_data_plane/wrf_south_north_stag.ps \
-      'name="V"; level="(0,0,*,*)";' \
-      -title "Y-wind component (staggered)" \
-      -v 1
-    </param>
-    <output>
-      <ps>&OUTPUT_DIR;/plot_data_plane/wrf_south_north_stag.ps</ps>
-    </output>
-  </test>
-
-  <test name="plot_data_plane_WRF_num_press_levels_stag">
-    <exec>&MET_BIN;/plot_data_plane</exec>
-    <param> \
-      &DATA_DIR_MODEL;/wrf/wrfout_solarwind_d02_2019-08-31_12:00:00 \
-      &OUTPUT_DIR;/plot_data_plane/wrf_num_press_levels_stag.ps \
-      'name="RH_PL"; level="(0,@50000,*,*)";' \
-      -title "Relative Humidity P50000 (num_press_levels_stag)" \
-      -v 1
-    </param>
-    <output>
-      <ps>&OUTPUT_DIR;/plot_data_plane/wrf_num_press_levels_stag.ps</ps>
-    </output>
-  </test>
-
-  <test name="plot_data_plane_WRF_num_z_levels_stag">
-    <exec>&MET_BIN;/plot_data_plane</exec>
-    <param> \
-      &DATA_DIR_MODEL;/wrf/wrfout_solarwind_d02_2019-08-31_12:00:00 \
-      &OUTPUT_DIR;/plot_data_plane/wrf_num_z_levels_stag.ps \
-      'name="RH_ZL"; level="(0,0,*,*)";' \
-      -title "Relative Humidity Z-level (num_z_levels_stag)" \
-      -v 1
-    </param>
-    <output>
-      <ps>&OUTPUT_DIR;/plot_data_plane/wrf_num_z_levels_stag.ps</ps>
-    </output>
-  </test>
-
-  <test name="plot_data_plane_WRF_bottom_top">
-    <exec>&MET_BIN;/plot_data_plane</exec>
-    <param> \
-      &DATA_DIR_MODEL;/wrf/wrfout_solarwind_d02_2019-08-31_12:00:00 \
-      &OUTPUT_DIR;/plot_data_plane/wrf_bottom_top.ps \
-      'name="T"; level="(0,0,*,*)";' \
-      -title "perturbation potential temperature theta-t0 (bottom_top)" \
-      -v 1
-    </param>
-    <output>
-      <ps>&OUTPUT_DIR;/plot_data_plane/wrf_bottom_top.ps</ps>
-    </output>
-  </test>
-
-  <test name="plot_data_plane_WRF_bottom_top_stag">
-    <exec>&MET_BIN;/plot_data_plane</exec>
-    <param> \
-      &DATA_DIR_MODEL;/wrf/wrfout_solarwind_d02_2019-08-31_12:00:00 \
-      &OUTPUT_DIR;/plot_data_plane/wrf_bottom_top_stag.ps \
-      'name="PH"; level="(0,0,*,*)";' \
-      -title "perturbation geopotential (bottom_top_stag)" \
-      -v 1
-    </param>
-    <output>
-      <ps>&OUTPUT_DIR;/plot_data_plane/wrf_bottom_top_stag.ps</ps>
-=======
   <test name="plot_data_plane_GRIB2_TABLE_4.48">
     <exec>&MET_BIN;/plot_data_plane</exec>
     <param> \
@@ -661,8 +578,89 @@
     </param>
     <output>
       <ps>&OUTPUT_DIR;/plot_data_plane/RRFS_GRIB2_TABLE_4.48_MASSDEN.ps</ps>
->>>>>>> 53338a02
-    </output>
-  </test>
+    </output>
+  </test>
+
+  <test name="plot_data_plane_WRF_west_east_stag">
+    <exec>&MET_BIN;/plot_data_plane</exec>
+    <param> \
+      &DATA_DIR_MODEL;/wrf/wrfout_solarwind_d02_2019-08-31_12:00:00 \
+      &OUTPUT_DIR;/plot_data_plane/wrf_west_east_stag.ps \
+      'name="U"; level="(0,0,*,*)";' \
+      -title "X-wind component (staggered)" \
+      -v 1
+    </param>
+    <output>
+      <ps>&OUTPUT_DIR;/plot_data_plane/wrf_west_east_stag.ps</ps>
+    </output>
+  </test>
+
+  <test name="plot_data_plane_WRF_south_north_stag">
+    <exec>&MET_BIN;/plot_data_plane</exec>
+    <param> \
+      &DATA_DIR_MODEL;/wrf/wrfout_solarwind_d02_2019-08-31_12:00:00 \
+      &OUTPUT_DIR;/plot_data_plane/wrf_south_north_stag.ps \
+      'name="V"; level="(0,0,*,*)";' \
+      -title "Y-wind component (staggered)" \
+      -v 1
+    </param>
+    <output>
+      <ps>&OUTPUT_DIR;/plot_data_plane/wrf_south_north_stag.ps</ps>
+    </output>
+  </test>
+
+  <test name="plot_data_plane_WRF_num_press_levels_stag">
+    <exec>&MET_BIN;/plot_data_plane</exec>
+    <param> \
+      &DATA_DIR_MODEL;/wrf/wrfout_solarwind_d02_2019-08-31_12:00:00 \
+      &OUTPUT_DIR;/plot_data_plane/wrf_num_press_levels_stag.ps \
+      'name="RH_PL"; level="(0,@50000,*,*)";' \
+      -title "Relative Humidity P50000 (num_press_levels_stag)" \
+      -v 1
+    </param>
+    <output>
+      <ps>&OUTPUT_DIR;/plot_data_plane/wrf_num_press_levels_stag.ps</ps>
+    </output>
+  </test>
+
+  <test name="plot_data_plane_WRF_num_z_levels_stag">
+    <exec>&MET_BIN;/plot_data_plane</exec>
+    <param> \
+      &DATA_DIR_MODEL;/wrf/wrfout_solarwind_d02_2019-08-31_12:00:00 \
+      &OUTPUT_DIR;/plot_data_plane/wrf_num_z_levels_stag.ps \
+      'name="RH_ZL"; level="(0,0,*,*)";' \
+      -title "Relative Humidity Z-level (num_z_levels_stag)" \
+      -v 1
+    </param>
+    <output>
+      <ps>&OUTPUT_DIR;/plot_data_plane/wrf_num_z_levels_stag.ps</ps>
+    </output>
+  </test>
+
+  <test name="plot_data_plane_WRF_bottom_top">
+    <exec>&MET_BIN;/plot_data_plane</exec>
+    <param> \
+      &DATA_DIR_MODEL;/wrf/wrfout_solarwind_d02_2019-08-31_12:00:00 \
+      &OUTPUT_DIR;/plot_data_plane/wrf_bottom_top.ps \
+      'name="T"; level="(0,0,*,*)";' \
+      -title "perturbation potential temperature theta-t0 (bottom_top)" \
+      -v 1
+    </param>
+    <output>
+      <ps>&OUTPUT_DIR;/plot_data_plane/wrf_bottom_top.ps</ps>
+    </output>
+  </test>
+
+  <test name="plot_data_plane_WRF_bottom_top_stag">
+    <exec>&MET_BIN;/plot_data_plane</exec>
+    <param> \
+      &DATA_DIR_MODEL;/wrf/wrfout_solarwind_d02_2019-08-31_12:00:00 \
+      &OUTPUT_DIR;/plot_data_plane/wrf_bottom_top_stag.ps \
+      'name="PH"; level="(0,0,*,*)";' \
+      -title "perturbation geopotential (bottom_top_stag)" \
+      -v 1
+    </param>
+    <output>
+      <ps>&OUTPUT_DIR;/plot_data_plane/wrf_bottom_top_stag.ps</ps>
 
 </met_test>
--- conflicted
+++ resolved
@@ -508,7 +508,6 @@
     </output>
   </test>
 
-<<<<<<< HEAD
   <test name="plot_data_plane_LAEA_GRIB2">
   <exec>&MET_BIN;/plot_data_plane</exec>
     <param> \
@@ -534,7 +533,9 @@
     </param>
     <output>
       <ps>&OUTPUT_DIR;/plot_data_plane/air_temperature_laea_nccf.ps</ps>
-=======
+    </output>
+  </test>
+
   <test name="plot_data_plane_NCCF_POLAR_STEREO">
     <exec>&MET_BIN;/plot_data_plane</exec>
     <param> \
@@ -560,7 +561,6 @@
     </param>
     <output>
       <ps>&OUTPUT_DIR;/plot_data_plane/NSIDC0081_SEAICE_PS_N25km.ps</ps>
->>>>>>> dce5612b
     </output>
   </test>
 
